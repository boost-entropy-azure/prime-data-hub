{
  "private": true,
  "version": "0.0.0",
  "dependencies": {
    "@okta/jwt-verifier": "^2.3.0",
    "axios": "^0.21.1",
    "chart.js": "^3.4",
<<<<<<< HEAD
    "cypress": "^7.6.0",
    "http-proxy-middleware": "^2.0.0",
=======
    "cypress": "^7.7.0",
    "http-proxy-middleware": "^2.0.1",
>>>>>>> bccb7bfa
    "moment": "^2.29.1"
  },
  "devDependencies": {
    "@11ty/eleventy": "^0.12.1",
    "cross-env": "^7.0.3",
    "express": "^4.17.1",
    "js-yaml": "^4.1.0",
    "jshint": "^2.13.0",
    "jsonwebtoken": "^8.5.1",
    "morgan": "^1.10.0",
    "rimraf": "^3.0.2"
  },
  "scripts": {
    "clean": "rimraf ./dist",
    "start": "npm -s run serve",
    "prebuild": "npm -s run clean",
    "build": "eleventy --config eleventy.config.js",
    "watch": "eleventy --watch --config eleventy.config.js",
    "serve": "cross-env ELEVENTY_PORT=8088 eleventy --serve --config eleventy.config.js"
  },
  "jshintConfig": {
    "undef": true,
    "unused": false,
    "esversion": 8,
    "globals": {
      "window": true,
      "document": true,
      "axios": true,
      "bowser": true,
      "atob": true,
      "moment": true,
      "idleTimeout": true,
      "OktaSignIn": true,
      "download": true,
      "console": true,
      "Chart": true
    }
  }
}<|MERGE_RESOLUTION|>--- conflicted
+++ resolved
@@ -5,13 +5,8 @@
     "@okta/jwt-verifier": "^2.3.0",
     "axios": "^0.21.1",
     "chart.js": "^3.4",
-<<<<<<< HEAD
-    "cypress": "^7.6.0",
-    "http-proxy-middleware": "^2.0.0",
-=======
     "cypress": "^7.7.0",
     "http-proxy-middleware": "^2.0.1",
->>>>>>> bccb7bfa
     "moment": "^2.29.1"
   },
   "devDependencies": {
