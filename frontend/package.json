--- conflicted
+++ resolved
@@ -4,16 +4,11 @@
   "dependencies": {
     "axios": "^0.21.1",
     "chart.js": "^2.9.4",
-<<<<<<< HEAD
-    "moment": "^2.29.1"
-=======
+    "moment": "^2.29.1",
     "http-proxy-middleware": "^1.0.6",
     "jshint": "^2.12.0",
     "js-yaml": "^4.0.0",
-    "moment": "^2.29.1",
-    "rimraf": "^3.0.2",
-    "rm": "^0.1.8"
->>>>>>> c9cc7ec1
+    "rimraf": "^3.0.2"
   },
   "devDependencies": {
     "@11ty/eleventy": "^0.11.1",
