--- conflicted
+++ resolved
@@ -4,26 +4,16 @@
   "dependencies": {
     "@okta/jwt-verifier": "^2.3.0",
     "axios": "^0.21.1",
-<<<<<<< HEAD
-    "chart.js": "^3.2",
-    "cypress": "^7.3.0",
-    "http-proxy-middleware": "^2.0.0",
-=======
     "chart.js": "^3.5",
     "cypress": "^8.1.0",
     "http-proxy-middleware": "^2.0.1",
->>>>>>> efc6f502
     "moment": "^2.29.1"
   },
   "devDependencies": {
     "@11ty/eleventy": "^0.12.1",
-<<<<<<< HEAD
-    "autoprefixer": "^10.2.6",
-=======
     "@fortawesome/fontawesome-free": "^5.15.4",
     "cross-env": "^7.0.3",
     "eslint": "^7.32.0",
->>>>>>> efc6f502
     "express": "^4.17.1",
     "gulp": "^4.0.2",
     "gulp-postcss": "^9.0.0",
@@ -47,15 +37,9 @@
     "clean": "rimraf ./dist",
     "start": "npm -s run serve",
     "prebuild": "npm -s run clean",
-<<<<<<< HEAD
     "build": "gulp build-sass & eleventy --config eleventy.config.js",
     "watch": "gulp watch & eleventy --watch --config eleventy.config.js",
-    "serve": "gulp watch & eleventy --serve --config eleventy.config.js"
-=======
-    "build": "eleventy --config eleventy.config.js",
-    "watch": "eleventy --watch --config eleventy.config.js",
-    "serve": "cross-env ELEVENTY_PORT=8088 eleventy --serve --config eleventy.config.js"
->>>>>>> efc6f502
+    "serve": "gulp watch & cross-env ELEVENTY_PORT=8088 eleventy --serve --config eleventy.config.js"
   },
   "jshintConfig": {
     "undef": true,
