--- conflicted
+++ resolved
@@ -2,31 +2,21 @@
   "private": true,
   "version": "0.0.0",
   "dependencies": {
-<<<<<<< HEAD
-    "axios": "^0.21.1",
-    "chart.js": "^3.2",
-    "cypress": "^7.3.0",
-    "http-proxy-middleware": "^2.0.0",
-=======
     "@okta/jwt-verifier": "^2.3.0",
     "axios": "^0.21.1",
     "chart.js": "^3.5",
     "cypress": "^8.1.0",
     "http-proxy-middleware": "^2.0.1",
->>>>>>> 7b714995
     "moment": "^2.29.1"
   },
   "devDependencies": {
     "@11ty/eleventy": "^0.12.1",
-<<<<<<< HEAD
-=======
     "@fortawesome/fontawesome-free": "^5.15.3",
     "cross-env": "^7.0.3",
     "eslint": "^7.31.0",
->>>>>>> 7b714995
     "express": "^4.17.1",
     "js-yaml": "^4.1.0",
-    "jshint": "^2.12.0",
+    "jshint": "^2.13.0",
     "jsonwebtoken": "^8.5.1",
     "morgan": "^1.10.0",
     "rimraf": "^3.0.2"
@@ -37,7 +27,7 @@
     "prebuild": "npm -s run clean",
     "build": "eleventy --config eleventy.config.js",
     "watch": "eleventy --watch --config eleventy.config.js",
-    "serve": "eleventy --serve --config eleventy.config.js"
+    "serve": "cross-env ELEVENTY_PORT=8088 eleventy --serve --config eleventy.config.js"
   },
   "jshintConfig": {
     "undef": true,
