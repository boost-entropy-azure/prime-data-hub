---
layout: protected.liquid
title: Web receiver guide
permalink: "{{ site.documentationPath}}{{ title | slug }}/"
protected: false
show_navbar: true
documentation: true
show_menu: true
current: "web receiver guide"
---
<section id="anchor-top">
  <h1 class="margin-top-0">Web Receiver guide</h1>
  <p class="usa-intro">The <a href="/sign-in/" class="usa-link">Web Receiver experience</a> enables a public health
    department to access data from senders via a secure, online portal.</p>
  <a href="{{ site.pdfPath }}ReportStream-Web-Receiver-Onboarding-Guide-April-2021.pdf"
    class="usa-button usa-button--outline">Download this guide</a>
  <a href="mailto:{{ site.orgs.RS.email }}" class="usa-button usa-button--outline">Contact us</a>
</section>
<hr class="margin-y-6" />
<section>
  <h2>Benefits of the Web Receiver Experience</h2>
  <ul class="padding-bottom-1">
    <li>
      <h3>Receive data from SimpleReport</h3>
      <p>If your jurisdiction is interested in receiving point-of-care tests results from SimpleReport, you can access
        data via your ReportStream account.</p>
    </li>
    <li>
      <h3>Get started without ELR</h3>
      <p>Download data in standard CSV and HL7 formats without setting up an ELR feed.</p>
    </li>
    <li>
      <h3>Secure and personalized</h3>
      <p>Set up secure, individual logins for each member of your team.</p>
    </li>
  </ul>
</section>
<hr class="margin-top-3 margin-bottom-6" />
<section>
  <h2>Using the Web Receiver</h2>
  <h3>Recommended browser</h3>
<<<<<<< HEAD
  <p>Please use a modern desktop web browser (ex: <a href="https://www.google.com/chrome/" target="_blank" rel="noopener">Chrome</a>, <a href="https://www.mozilla.org/en-US/firefox/new/" target="_blank" rel="noopener">Firefox</a>, <a href="https://www.apple.com/safari/" target="_blank" rel="noopener">Safari</a>, <a href="https://www.microsoft.com/en-us/edge" target="_blank" rel="noopener">Edge</a>) to access the Web Receiver site. Please note: the application does not support Internet Explorer 11 or below.</p>
=======
  <p>Please use a modern desktop web browser (ex: <a href="https://www.google.com/chrome/" target="_blank"
      rel="noopener">Chrome</a>, <a href="https://www.mozilla.org/en-US/firefox/new/" target="_blank"
      rel="noopener">Firefox</a>, <a href="https://www.microsoft.com/en-us/edge" target="_blank"
      rel="noopener">Edge</a>) to access the Web Receiver site. Please note: the application does not support Internet
    Explorer 11 or below.</p>

>>>>>>> 954b8fcb

  <h3>General usage</h3>

  <h4>Account creation</h4>
  <p>ReportStream is utilizing a Health and Human Services owned <a href="https://okta.com">Okta</a> account for
    managing access to the application. Okta is a San Francisco based cloud software provider that specializes in access
    and identity management.</p>
  <ul>
    <li>You will receive an email from Okta prompting you to sign up.</li>
    <li>Follow the link in the email to set up your account.</li>
    <li>Choose a strong password.</li>
    <li>Choose a two factor authentication method.
      <ul class="margin-top-1">
        <li>For increased security, two-factor authentication is required.</li>
        <li>You can use either SMS or Google Authenticator (<a
            href="https://apps.apple.com/us/app/google-authenticator/id388497605" class="usa-link">App Store</a>, <a
            href="https://play.google.com/store/apps/details?id=com.google.android.apps.authenticator2&hl=en_US&gl=US"
            class="usa-link">Google Play</a>).</li>
      </ul>
    </li>
  </ul>

  <h4>Sign in to the application</h4>

    <ul>
      <li>Visit <a href="/sign-in/" class="usa-link">reportstream.cdc.gov</a> to log in to the application.</li>
      <li>If you are directed to an internal Okta page and not the data download site, don’t worry! Visit <a href="/daily-data/" class="usa-link">reportstream.cdc.gov/daily-data</a> to view your data.</li>
    </ul>

  <h4>Accessing data</h4>
  <p>You will have the option to download a CSV of the most recently reported test result data for the day, as well as
    download up to seven days of previously reported data. After seven days has passed for each CSV, test results will
    be permanently deleted from ReportStream as per our retention policy.</p>

  <h4>Account management</h4>
  <p>ReportStream will manually manage user accounts for your team. To add or remove team members, email us at <a
      href="mailto:{{ site.orgs.RS.email }}" class="usa-link">{{ site.orgs.RS.email }}</a>.</p>

    <h4>Password reset</h4>
    <ul>
      <li>If you forgot your password, follow the instructions under "Need help signing in?" on the login page at <a
          href="/sign-in/" class="usa-link">reportsream.cdc.gov/sign-in</a>.</li>
      <li>If you want to update your password, log out of the application and use the password reset process outlined
        above.</li>
    </ul>

    <h4>Data retention</h4>
    <p>Due to the presence of personally identifiable information or personal health information, ReportStream will not
      be a permanent repository for reported test data.</p>
    <p>Each day's report will be held for seven days, and will be accessible through the application for the duration of
      that period. After seven days has passed for an individual report, the file will be permanently deleted and will
      not be recoverable.</p>
    <p>Please download data and ingest it into your systems as soon as possible.</p>

    <h4>Support</h4>
    <p>Do you have questions, problems, or bugs to report? Email the team at <a href="mailto:{{ site.orgs.RS.email }}"
        class="usa-link">{{ site.orgs.RS.email }}</a> for help.</p>

    <p class="margin-top-8"><a href="#anchor-top" class="usa-link">Back to top</a></p>
</section><|MERGE_RESOLUTION|>--- conflicted
+++ resolved
@@ -39,16 +39,9 @@
 <section>
   <h2>Using the Web Receiver</h2>
   <h3>Recommended browser</h3>
-<<<<<<< HEAD
+
   <p>Please use a modern desktop web browser (ex: <a href="https://www.google.com/chrome/" target="_blank" rel="noopener">Chrome</a>, <a href="https://www.mozilla.org/en-US/firefox/new/" target="_blank" rel="noopener">Firefox</a>, <a href="https://www.apple.com/safari/" target="_blank" rel="noopener">Safari</a>, <a href="https://www.microsoft.com/en-us/edge" target="_blank" rel="noopener">Edge</a>) to access the Web Receiver site. Please note: the application does not support Internet Explorer 11 or below.</p>
-=======
-  <p>Please use a modern desktop web browser (ex: <a href="https://www.google.com/chrome/" target="_blank"
-      rel="noopener">Chrome</a>, <a href="https://www.mozilla.org/en-US/firefox/new/" target="_blank"
-      rel="noopener">Firefox</a>, <a href="https://www.microsoft.com/en-us/edge" target="_blank"
-      rel="noopener">Edge</a>) to access the Web Receiver site. Please note: the application does not support Internet
-    Explorer 11 or below.</p>
 
->>>>>>> 954b8fcb
 
   <h3>General usage</h3>
 
