--- conflicted
+++ resolved
@@ -193,15 +193,6 @@
  *
  */
 async function fetchReports( filter ) {
-<<<<<<< HEAD
-
-    const config = { headers: { 'Authorization': `Bearer ${window.jwt}` } };
-    const baseURL = getBaseUrl();
-
-    var retValue = window.jwt? await axios.get(`${baseURL}/api/history/report`, config).then(res => res.data) : [];
-
-    return filter? retValue.filter( report => report.externalName === filter ) : retValue;
-=======
     let url = 'history/report';
     if (isAnAdmin()) {
         console.log("user is an admin, they get special sauce");
@@ -211,9 +202,8 @@
     var retValue window.jwt ? axios(apiConfig(url))
         .then(res => res.data)
         .catch(e => console.log(e)): [];
-    return filter? retValue.filter( report => report.receivingOrgSvc === filter ) : retValue;
-}
->>>>>>> b9d0799e
+    return filter? retValue.filter( report => report.externalName === filter ) : retValue;
+}
 
 async function fetchAllOrgs() {
     return window.jwt ? axios(apiConfig('settings/organizations'))
