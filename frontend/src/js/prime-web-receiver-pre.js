--- conflicted
+++ resolved
@@ -180,49 +180,34 @@
     }
 }
 
-<<<<<<< HEAD
 async function fetchReportFeeds(){
 
     var reports = await fetchReports();
     var receivingOrgSvc = reports.map( rep => rep.receivingOrgSvc )
 
     return Array.from( new Set( receivingOrgSvc ) );
-
-
-}
+}
+
 
 /**
  *
  */
 async function fetchReports( filter ) {
-
-    const config = { headers: { 'Authorization': `Bearer ${window.jwt}` } };
-    const baseURL = getBaseUrl();
-
-    var retValue = window.jwt? await axios.get(`${baseURL}/api/history/report`, config).then(res => res.data) : [];
-
-    return filter? retValue.filter( report => report.receivingOrgSvc === filter ) : retValue;
-
-=======
-/**
- *
- */
-async function fetchReports() {
     let url = 'history/report';
     if (isAnAdmin()) {
         console.log("user is an admin, they get special sauce");
         url = `${url}s/${window.org}`
     }
     console.log(`calling for ${url}`);
-    return window.jwt ? axios(apiConfig(url))
+    var retValue window.jwt ? axios(apiConfig(url))
         .then(res => res.data)
         .catch(e => console.log(e)): [];
+    return filter? retValue.filter( report => report.receivingOrgSvc === filter ) : retValue;
 }
 
 async function fetchAllOrgs() {
     return window.jwt ? axios(apiConfig('settings/organizations'))
         .then(res => res.data) : [];
->>>>>>> 6c1ff12d
 }
 
 /**
@@ -259,8 +244,6 @@
 function changeOrg( event ){
     window.org = event.value;
     window.sessionStorage.setItem( "oldOrg", window.org );
-<<<<<<< HEAD
-=======
     processOrgName();
     processReports();
 }
@@ -298,7 +281,6 @@
     const token = window.sessionStorage.getItem("jwt");
     const claims = token ? JSON.parse(atob(token.split('.')[1])) : null;
     return !!(claims && claims.organization && claims.organization.includes("DHPrimeAdmins"));
->>>>>>> 6c1ff12d
 }
 
 /**
@@ -435,10 +417,8 @@
         console.error(error);
     }
     reports.forEach(_report => {
-<<<<<<< HEAD
         const tBody = document.getElementById(`tBody${idx?idx:''}`);
-=======
->>>>>>> 6c1ff12d
+
         if (tBody) tBody.innerHTML +=
             `<tr>
                 <th data-title="reportId" scope="row">
