---
#
# Local means a configuration that works on a Docker Compose cluster
#
- name: simple_report
  description: PRIME's POC testing app
  jurisdiction: FEDERAL
  senders:
    - name: default
      organizationName: simple_report
      topic: covid-19
      schemaName: primedatainput/pdi-covid-19
      format: CSV
    - name: hl7test
      organizationName: simple_report
      topic: covid-19
      schemaName: hl7/hl7-ingest-covid-19
      format: HL7

- name: waters
  description: Test Sender from Waters
  jurisdiction: FEDERAL
  senders:
    - name: default
      organizationName: waters
      topic: covid-19
      schemaName: waters/waters-covid-19
      format: CSV

- name: safehealth
  description: SAFE - Safe Health Systems
  jurisdiction: FEDERAL
  senders:
    - name: default
      organizationName: safehealth
      topic: covid-19
      schemaName: direct/safehealth-covid-19
      format: CSV

- name: cue
  description: Cue
  jurisdiction: FEDERAL
  senders:
    - name: default
      organizationName: cue
      topic: covid-19
      schemaName: direct/cue-covid-19
      format: CSV

- name: inbios
  description: InBios International, Inc.
  jurisdiction: FEDERAL
  senders:
    - name: default
      organizationName: inbios
      topic: covid-19
      schemaName: direct/inbios-covid-19
      format: CSV

- name: imagemover
  description: ImageMover
  jurisdiction: FEDERAL
  senders:
    - name: default
      organizationName: imagemover
      topic: covid-19
      schemaName: direct/imagemover-covid-19
      format: CSV

- name: anavasidx
  description: AnavasiDx
  jurisdiction: FEDERAL
  senders:
    - name: default
      organizationName: anavasidx
      topic: covid-19
      schemaName: direct/anavasidx-covid-19
      format: CSV

- name: strac
  description: STRAC POC testing app
  jurisdiction: FEDERAL
  senders:
    - name: default
      organizationName: strac
      topic: covid-19
      schemaName: strac/strac-covid-19
      format: CSV

- name: tpca
  description: TPCA Receiver organization via A6
  jurisdiction: FEDERAL
  senders:
    - name: default
      organizationName: tpca
      topic: covid-19
      schemaName: tpca/tpca-covid-19
      format: CSV

- name: careevolution
  description: Care Evolution
  jurisdiction: FEDERAL
  senders:
    - name: default
      organizationName: careevolution
      topic: covid-19
      schemaName: direct/careevolution-covid-19
      format: HL7

<<<<<<< HEAD
- name: reddyfmc-la
  description: iPatientCare CSV lab report schema, Reddy Family Medical Center, LA
  jurisdiction: FEDERAL
  senders:
    - name: default
      organizationName: reddyfmc-la
      topic: covid-19
      schemaName: iPatientCare/reddyfmc-la-covid-19
      format: CSV
=======
- name: primary
  description: Primary Diagnostics, Inc. (primary.health)
  jurisdiction: FEDERAL
  senders:
    - name: default
      organizationName: primary
      topic: covid-19
      schemaName: direct/primary-covid-19
      format: HL7

- name: "johns_hopkins"
  description: "Johns Hopkin's / IHS school testing program"
  jurisdiction: "FEDERAL"
  senders:
    - name: "default"
      organizationName: "johns_hopkins"
      format: "CSV"
      topic: "covid-19"
      schemaName: "AZ/az-ihs-covid-19"
>>>>>>> 15c3a8b7

- name: az-phd
  description: Arizona PHD
  jurisdiction: STATE
  stateCode: AZ
  receivers:
    - name: elr-prod
      organizationName: az-phd
      topic: covid-19
      jurisdictionalFilter:
        - matches(ordering_facility_state,AZ)
      translation:
        type: CUSTOM
        schemaName: az/az-covid-19
        format: CSV
      timing:
        operation: MERGE
        numberPerDay: 1440 # Every minute
        initialTime: 00:00
        timeZone: ARIZONA
      transport:
        type: SFTP
        host: sftp
        port: 22
        filePath: ./upload
        credentialName: DEFAULT-SFTP
    - name: elr-secondary
      organizationName: az-phd
      topic: covid-19
      jurisdictionalFilter:
        - matches(ordering_facility_state,AZ)
      reverseTheQualityFilter: true
      translation:
        type: CUSTOM
        schemaName: az/az-covid-19
        format: CSV
        nameFormat: standard_secondary

      timing:
        operation: MERGE
        numberPerDay: 1440 # Every minute
        initialTime: 00:00
        timeZone: ARIZONA
      # Download only, no transport

- name: pima-az-phd
  description: Pima County, Arizona PHD
  jurisdiction: COUNTY
  stateCode: AZ
  countyName: Pima
  receivers:
    - name: elr
      organizationName: pima-az-phd
      topic: covid-19
      jurisdictionalFilter:
        - filterByCounty(AZ, Pima)
      translation:
        type: CUSTOM
        schemaName: az/pima-az-covid-19
        format: CSV
      timing:
        operation: MERGE
        numberPerDay: 1440 # Every minute.  NOTE:  In production, they want deliveries once a day at 8am MST.
        initialTime: 00:00
        timeZone: ARIZONA

- name: ca-scc-phd
  description: Public Health Department - Santa Clara, California
  jurisdiction: COUNTY
  stateCode: CA
  countyName: Santa Clara
  receivers:
    - name: elr-download
      organizationName: ca-scc-phd
      topic: covid-19
      jurisdictionalFilter: [ "matches(ordering_facility_state, CA)", "matches(ordering_facility_county, Santa Clara)" ]
      deidentify: false
      translation:
        type: CUSTOM
        schemaName: ca/ca-scc-covid-19
        format: CSV
      timing:
        operation: MERGE
        numberPerDay: 1440 # Every minute
        initialTime: 09:15 # A little after the 12am EASTERN reports from simple report
        timeZone: EASTERN

- name: "co-phd"
  description: "Colorado Department of Public Health and Environment"
  jurisdiction: "STATE"
  stateCode: "CO"
  receivers:
    - name: "elr"
      organizationName: "co-phd"
      topic: "covid-19"
      jurisdictionalFilter:
        - "orEquals(patient_state, CO, ordering_facility_state, CO)"
      translation:
        schemaName: "co/co-covid-19-redox"
        format: "REDOX"
        defaults:
          processing_mode_code: "P"
          redox_source_name: "Prime Data Hub (Staging)"
          redox_source_id: "d89d4057-930f-4c5b-bb39-8cddb326e928"
          redox_destination_id: "62d62d52-3771-4151-aff4-4a3d420a8b7a"
          redox_destination_name: "Colorado Dept of Public Health (CDPHE)"
        nameFormat: "standard"
        type: "CUSTOM"
      deidentify: false
      timing:
        operation: "MERGE"
        numberPerDay: 1440
        initialTime: "00:00"
        timeZone: "EASTERN"
      transport:
        type: REDOX
        apiKey: some_key
        baseUrl: http://redox:1080

- name: tx-phd
  description: Texas Department of State Health Services
  jurisdiction: STATE
  stateCode: TX
  receivers:
    - name: elr-test
      organizationName: tx-phd
      topic: covid-19
      jurisdictionalFilter:
        - "matches(ordering_facility_state, TX)"
        - "matches(processing_mode_code, T)"
      translation:
        type: HL7
        useBatchHeaders: false
        receivingApplicationName: NEDSS
        receivingFacilityName: TX-ELR
      transport:
        type: SFTP
        host: sftp
        port: 22
        filePath: ./upload
        credentialName: DEFAULT-SFTP
    - name: elr-debug
      organizationName: tx-phd
      topic: covid-19
      jurisdictionalFilter:
        - "matches(ordering_facility_state, TX)"
        - "matches(processing_mode_code, D)"
      translation:
        type: HL7
        useBatchHeaders: false
        receivingApplicationName: NEDSS
        receivingFacilityName: TX-ELR
      transport:
        type: SFTP
        host: sftp
        port: 22
        filePath: ./upload
        credentialName: DEFAULT-SFTP

- name: fl-phd
  description: Florida Department of Health
  jurisdiction: STATE
  stateCode: FL
  receivers:
    - name: elr
      organizationName: fl-phd
      topic: covid-19
      jurisdictionalFilter:
        - matches(ordering_facility_state, FL)
      deidentify: false
      translation:
        type: HL7
        useBatchHeaders: true
        receivingApplicationName: FDOH-ELR
        receivingApplicationOID: 2.16.840.1.114222.4.3.3.8.1.3
        receivingFacilityName: FDOH
        receivingFacilityOID: 2.16.840.1.114222.1.3645
      timing:
        operation: MERGE
        numberPerDay: 1440 # Every minute
        initialTime: 00:00
        timeZone: EASTERN
      transport:
        type: SFTP
        host: sftp
        port: 22
        filePath: ./upload
        credentialName: DEFAULT-SFTP

- name: gu-doh
  description: Guam Department of Health
  jurisdiction: STATE
  stateCode: GU
  receivers:
    - name: elr
      organizationName: gu-doh
      topic: covid-19
      jurisdictionalFilter:
        - matches(ordering_facility_state, GU)
      deidentify: false
      translation:
        type: HL7
        useBatchHeaders: true
        receivingApplicationName: GUDOH
        receivingFacilityName: GUDOH
      timing:
        operation: MERGE
        numberPerDay: 1440
        initialTime: 00:00
        timeZone: CHAMORRO
      transport:
        type: SFTP
        host: sftp
        port: 22
        filePath: ./upload
        credentialName: DEFAULT-SFTP

- name: vt-doh
  description: Vermont Department of Health
  jurisdiction: STATE
  stateCode: VT
  receivers:
    - name: elr
      organizationName: vt-doh
      topic: covid-19
      jurisdictionalFilter:
        - "orEquals(ordering_facility_state, VT, patient_state, VT)"
      deidentify: false
      translation:
        type: HL7
        useBatchHeaders: true
        receivingApplicationName: NBS
        receivingApplicationOID: 2.16.840.1.114222.4.1.185.1
        receivingFacilityName: VDH
        receivingFacilityOID: 2.16.840.1.114222.4.1.185
    - name: elr-secondary
      organizationName: vt-doh
      topic: covid-19
      jurisdictionalFilter:
        - "orEquals(ordering_facility_state, VT, patient_state, VT)"
      reverseTheQualityFilter: true
      deidentify: false
      translation:
        type: HL7
        useBatchHeaders: true
        receivingApplicationName: NBS
        receivingApplicationOID: 2.16.840.1.114222.4.1.185.1
        receivingFacilityName: VDH
        receivingFacilityOID: 2.16.840.1.114222.4.1.185

- name: nd-doh
  description: North Dakota Department of Health
  jurisdiction: STATE
  stateCode: ND
  receivers:
    - name: elr
      organizationName: nd-doh
      topic: covid-19
      jurisdictionalFilter:
        - matches(ordering_facility_state, ND)
      deidentify: false
      translation:
        type: HL7
        useBatchHeaders: true
        receivingApplicationName: Maven
        receivingApplicationOID: 2.16.840.1.114222.4.3.4.34.1.1
        receivingFacilityName: NDDOH
        receivingFacilityOID: 2.16.840.1.113883.3.89.109.100.1.3
      timing:
        operation: MERGE
        numberPerDay: 1440 # Every minute
        initialTime: 00:00
        timeZone: CENTRAL
      transport:
        type: SFTP
        host: sftp
        port: 22
        filePath: ./upload
        credentialName: DEFAULT-SFTP

- name: la-doh
  description: Louisiana Department of Health
  jurisdiction: STATE
  stateCode: LA
  receivers:
    - name: elr
      organizationName: la-doh
      topic: covid-19
      jurisdictionalFilter:
        - "orEquals(ordering_facility_state, LA, patient_state, LA)"
      translation:
        type: HL7
        useBatchHeaders: true
        receivingOrganization: laoph
        receivingApplicationName: LA-ELR
        receivingFacilityName: LADOH
        nameFormat: aphl
        useTestProcessingMode: false
      timing:
        operation: MERGE
        numberPerDay: 1440 # Every minute
        initialTime: 00:00
        timeZone: CENTRAL
      transport:
        type: SFTP
        host: sftp
        port: 22
        filePath: ./upload
        credentialName: DEFAULT-SFTP

- name: oh-doh
  description: Ohio Department of Health
  jurisdiction: STATE
  stateCode: OH
  receivers:
    - name: elr
      organizationName: oh-doh
      topic: covid-19
      jurisdictionalFilter:
        - matches(ordering_facility_state, OH)
      translation:
        type: HL7
        useBatchHeaders: true
        suppressQstForAoe: true
        receivingApplicationName: OHDOH
        receivingApplicationOID: 2.16.840.1.114222.4.1.3674
        receivingFacilityName: OHDOH
        receivingFacilityOID: 2.16.840.1.114222.4.1.3674
        reportingFacilityName: CDC PRIME
        reportingFacilityId: 36DSMP9999
        nameFormat: ohio
        suppressHl7Fields: OBX-23-11
        # turn off UNK and ASKU for this field
        useBlankInsteadOfUnknown: patient_race
      timing:
        operation: MERGE
        numberPerDay: 1440 # Every minute
        initialTime: 00:00
        timeZone: EASTERN
      transport:
        type: SFTP
        host: sftp
        port: 22
        filePath: ./upload
        credentialName: DEFAULT-SFTP

- name: nm-doh
  description: New Mexico Department of Health
  jurisdiction: STATE
  stateCode: NM
  receivers:
    - name: elr
      organizationName: nm-doh
      topic: covid-19
      jurisdictionalFilter:
        - matches(ordering_facility_state, NM)
      translation:
        type: HL7
        useBatchHeaders: true
        receivingOrganization: elr
        receivingApplicationName: NMDOH
        receivingApplicationOID: 2.16.840.1.113883.3.5364
        receivingFacilityName: NMDOH
        receivingFacilityOID: 2.16.840.1.113883.3.5364
        truncateHDNamespaceIds: true
        nameFormat: aphl_light
        # turn off UNK and ASKU for this field
        useBlankInsteadOfUnknown: patient_race
        suppressHl7Fields: OBX-17-1
      timing:
        operation: MERGE
        numberPerDay: 1440 # Every minute
        initialTime: 00:00
        timeZone: MOUNTAIN
      transport:
        type: SFTP
        host: sftp
        port: 22
        filePath: ./upload
        credentialName: DEFAULT-SFTP
    - name: elr-csv
      organizationName: nm-doh
      topic: covid-19
      jurisdictionalFilter:
        - matches(ordering_facility_state, NM)
      translation:
        type: CUSTOM
        format: CSV
        schemaName: nm/nm-covid-19-csv
      timing:
        operation: MERGE
        numberPerDay: 1440
        initialTime: 00:00
        timeZone: MOUNTAIN
      transport:
        type: SFTP
        host: sftp
        port: 22
        filePath: ./upload
        credentialName: DEFAULT-SFTP

- name: mt-doh
  description: Montana Department of Health
  jurisdiction: STATE
  stateCode: MT
  receivers:
    - name: elr
      organizationName: mt-doh
      topic: covid-19
      jurisdictionalFilter:
        - orEquals(patient_state, MT, ordering_facility_state, MT)
      translation:
        type: HL7
        useBatchHeaders: true
      transport:
        type: SFTP
        host: sftp
        port: 22
        filePath: ./upload
        credentialName: DEFAULT-SFTP
      timing:
        operation: MERGE
        numberPerDay: 1440 # Every minute
        initialTime: 00:00
        timeZone: MOUNTAIN
    - name: elr-csv
      organizationName: mt-doh
      topic: covid-19
      jurisdictionalFilter:
        - orEquals(patient_state, MT, ordering_facility_state, MT)
      translation:
        type: CUSTOM
        format: CSV
        schemaName: mt/mt-covid-19-csv
      transport:
        type: SFTP
        host: sftp
        port: 22
        filePath: ./upload
        credentialName: DEFAULT-SFTP
      timing:
        operation: MERGE
        numberPerDay: 1440
        initialTime: 00:00
        timeZone: MOUNTAIN

- name: tx-doh
  description: Texas Department of Health
  jurisdiction: STATE
  stateCode: TX
  receivers:
    - name: elr
      organizationName: tx-doh
      topic: covid-19
      jurisdictionalFilter:
        - orEquals(ordering_facility_state, TX, patient_state, TX)
      translation:
        type: HL7
        useBatchHeaders: true
        receivingApplicationName: NEDSS
        receivingFacilityName: TX-ELR
        defaultAoeToUnknown: true
      transport:
        type: SFTP
        host: sftp
        port: 22
        filePath: ./
        credentialName: DEFAULT-SFTP
      timing:
        operation: MERGE
        numberPerDay: 1440 # Every minute
        initialTime: 00:00
        timeZone: CENTRAL

- name: gu-doh
  description: Guam Department of Health
  jurisdiction: STATE
  stateCode: GU
  receivers:
    - name: elr
      organizationName: gu-doh
      topic: covid-19
      jurisdictionalFilter:
        - matches(ordering_facility_state, GU)
      translation:
        type: HL7
        useBatchHeaders: true
        receivingApplicationName: GUDOH
        receivingFacilityName: GUDOH
      transport:
        type: SFTP
        host: sftp
        port: 22
        filePath: ./upload
        credentialName: DEFAULT-SFTP
      timing:
        operation: MERGE
        numberPerDay: 1440 # Every minute
        initialTime: 00:00
        timeZone: CHAMORRO

- name: vt-doh
  description: Vermont Department of Health
  jurisdiction: STATE
  stateCode: VT
  receivers:
    - name: elr
      organizationName: vt-doh
      topic: covid-19
      jurisdictionalFilter:
        - orEquals(ordering_facility_state, VT, patient_state, VT)
      translation:
        type: HL7
        useBatchHeaders: true
        receivingApplicationName: NBS
        receivingApplicationOID: 2.16.840.1.114222.4.1.185.1
        receivingFacilityName: VDH
        receivingFacilityOID: 2.16.840.1.114222.4.1.185
        truncateHDNamespaceIds: true
        usePid14ForPatientEmail: true
        suppressHl7Fields: OBX-18
      transport:
        type: SFTP
        host: sftp
        port: 22
        filePath: ./upload
        credentialName: DEFAULT-SFTP
      timing:
        operation: MERGE
        numberPerDay: 1440 # Every minute
        initialTime: 00:00
        timeZone: EASTERN

- name: nj-doh
  description: New Jersey Department of Health
  jurisdiction: STATE
  stateCode: NJ
  receivers:
    - name: elr
      organizationName: nj-doh
      topic: covid-19
      jurisdictionalFilter:
        - orEquals(ordering_facility_state, NJ, patient_state, NJ)
        - matches(processing_mode_code, P)
      translation:
        type: HL7
        useBatchHeaders: true
        receivingApplicationName: ELRS
        receivingApplicationOID: 2.16.840.1.113883.3.1299.5.1.6.1
        receivingFacilityName: NJDOH
        receivingFacilityOID: 2.16.840.1.113883.3.1299
        truncateHDNamespaceIds: true
      transport:
        type: SFTP
        host: sftp
        port: 22
        filePath: ./upload
        credentialName: DEFAULT-SFTP
      timing:
        operation: MERGE
        numberPerDay: 1440
        initialTime: 00:00
        timeZone: EASTERN
    - name: elr-test
      organizationName: nj-doh
      topic: covid-19
      jurisdictionalFilter:
        - orEquals(ordering_facility_state, NJ, patient_state, NJ)
        - matches(processing_mode_code, T)
      translation:
        type: HL7
        useBatchHeaders: true
        receivingApplicationName: ELRS
        receivingApplicationOID: 2.16.840.1.113883.3.1299.5.1.6.1
        receivingFacilityName: NJDOH
        receivingFacilityOID: 2.16.840.1.113883.3.1299
        truncateHDNamespaceIds: true
      transport:
        type: SFTP
        host: sftp
        port: 22
        filePath: ./upload
        credentialName: DEFAULT-SFTP
      timing:
        operation: MERGE
        numberPerDay: 1440
        initialTime: 00:00
        timeZone: EASTERN

- name: mn-doh
  description: Minnesota Department of Health
  jurisdiction: STATE
  stateCode: MN
  receivers:
    - name: elr
      organizationName: mn-doh
      topic: covid-19
      jurisdictionalFilter:
        - orEquals(ordering_facility_state, MN, patient_state, MN)
      translation:
        type: HL7
        useBatchHeaders: true
        receivingApplicationName: MEDSS-ELR
        receivingApplicationOID: 2.16.840.1.114222.4.3.3.6.2.1
        receivingFacilityName: MN DOH
        receivingFacilityOID: 2.16.840.1.114222.4.1.3661
      transport:
        type: SFTP
        host: sftp
        port: 22
        filePath: ./upload
        credentialName: DEFAULT-SFTP
      timing:
        operation: MERGE
        numberPerDay: 1440
        initialTime: 00:00
        timeZone: EASTERN

- name: wi-dph
  description: Wisconsin Department of Public Health
  jurisdiction: STATE
  stateCode: WI
  receivers:
    - name: elr
      organizationName: wi-dph
      topic: covid-19
      jurisdictionalFilter:
        - orEquals(ordering_facility_state, WI, patient_state, WI)
        - matches(processing_mode_code, P)
      translation:
        type: HL7
        useBatchHeaders: true
        receivingApplicationName: vCMR
        receivingApplicationOID: 2.16.840.1.113883.3.33.4.2.2
        receivingFacilityName: WEDSS
        receivingFacilityOID: 2.16.840.1.113883.3.33
      transport:
        type: SFTP
        host: sftp
        port: 22
        filePath: ./upload
        credentialName: DEFAULT-SFTP
      timing:
        operation: MERGE
        numberPerDay: 1440
        initialTime: 00:00
        timeZone: EASTERN
    - name: elr-test
      organizationName: wi-dph
      topic: covid-19
      jurisdictionalFilter:
        - orEquals(ordering_facility_state, WI, patient_state, WI)
        - matches(processing_mode_code, T)
      translation:
        type: HL7
        useBatchHeaders: true
        receivingApplicationName: vCMR
        receivingApplicationOID: 2.16.840.1.113883.3.33.4.2.2
        receivingFacilityName: WEDSS
        receivingFacilityOID: 2.16.840.1.113883.3.33
      transport:
        type: SFTP
        host: sftp
        port: 22
        filePath: ./upload
        credentialName: DEFAULT-SFTP
      timing:
        operation: MERGE
        numberPerDay: 1440
        initialTime: 00:00
        timeZone: EASTERN

- name: tn-doh
  description: Tennessee Department of Health
  jurisdiction: STATE
  stateCode: TN
  receivers:
    - name: elr
      organizationName: tn-doh
      topic: covid-19
      jurisdictionalFilter:
        - orEquals(ordering_facility_state, TN, patient_state, TN)
      translation:
        type: HL7
        useBatchHeaders: true
        receivingApplicationName: tdh-ELR
        receivingApplicationOID: 2.16.840.1.113883.3.773.1.1.3
        receivingFacilityName: TDH
        receivingFacilityOID: 2.16.840.1.113883.3.773
      transport:
        type: SFTP
        host: sftp
        port: 22
        filePath: ./upload
        credentialName: DEFAULT-SFTP
      timing:
        operation: MERGE
        numberPerDay: 1440
        initialTime: 00:00
        timeZone: EASTERN

- name: ms-doh
  description: Mississippi Department of Health
  jurisdiction: STATE
  stateCode: MS
  receivers:
    - name: elr
      organizationName: ms-doh
      topic: covid-19
      jurisdictionalFilter:
        - orEquals(ordering_facility_state, MS, patient_state, MS)
      translation:
        type: HL7
        useBatchHeaders: true
        receivingApplicationName: MSDH-ELR
        receivingFacilityName: MSDOH
      transport:
        type: SFTP
        host: sftp
        port: 22
        filePath: ./upload
        credentialName: DEFAULT-SFTP
      timing:
        operation: MERGE
        numberPerDay: 1440
        initialTime: 00:00
        timeZone: EASTERN

- name: nc-dph
  description: North Carolina Division of Public Health
  jurisdiction: STATE
  stateCode: NC
  receivers:
    - name: elr
      organizationName: nc-dph
      topic: covid-19
      jurisdictionalFilter:
        - orEquals(ordering_facility_state, NC, patient_state, NC)
      translation:
        type: HL7
        useBatchHeaders: true
        receivingApplicationName: NCDPH NCEDSS
        receivingApplicationOID: 2.16.840.1.113883.3.591.3.1
        receivingFacilityName: NCDPH EDS
        receivingFacilityOID: 2.16.840.1.113883.3.591.1.1
      transport:
        type: SFTP
        host: sftp
        port: 22
        filePath: ./upload
        credentialName: DEFAULT-SFTP
      timing:
        operation: MERGE
        numberPerDay: 1440
        initialTime: 00:00
        timeZone: EASTERN

- name: de-dph
  description: Delaware Division of Public Health
  jurisdiction: STATE
  stateCode: DE
  receivers:
    - name: elr
      organizationName: de-dph
      topic: covid-19
      jurisdictionalFilter:
        - orEquals(ordering_facility_state, DE, patient_state, DE)
      translation:
        type: HL7
        useBatchHeaders: true
      transport:
        type: SFTP
        host: sftp
        port: 22
        filePath: ./upload
        credentialName: DEFAULT-SFTP
      timing:
        operation: MERGE
        numberPerDay: 1440
        initialTime: 00:00
        timeZone: EASTERN

- name: ca-dph
  description: California Department of Public Health
  jurisdiction: STATE
  stateCode: CA
  receivers:
    - name: elr
      organizationName: ca-dph
      topic: covid-19
      jurisdictionalFilter:
        - orEquals(ordering_facility_state, CA, patient_state, CA)
      reverseTheQualityFilter: false
      translation:
        type: HL7
        useBatchHeaders: true
      transport:
        type: SFTP
        host: sftp
        port: 22
        filePath: ./upload
      timing:
        operation: MERGE
        numberPerDay: 1440
        initialTime: 00:00
        timeZone: EASTERN
    - name: elr-secondary
      organizationName: ca-dph
      topic: covid-19
      jurisdictionalFilter:
        - orEquals(ordering_facility_state, CA, patient_state, CA)
      reverseTheQualityFilter: true
      translation:
        type: HL7
        useBatchHeaders: true
        truncateHDNamespaceIds: true
        receivingApplicationName: CDPH CA REDIE
        receivingApplicationOID: 2.16.840.1.114222.4.3.3 .10.1.1
        receivingFacilityName: CDPH CA REDIE
        receivingFacilityOID: 2.16.840.1.114222.4.3.3 .10.1.1
        messageProfileId: PHLabReport-Batch^^2.16.840.1.113883.9.10^ISO
      transport:
        type: SFTP
        host: sftp
        port: 22
        filePath: ./upload
        credentialName: DEFAULT-SFTP
      timing:
        operation: MERGE
        numberPerDay: 1440
        initialTime: 00:00
        timeZone: EASTERN

- name: ma-phd
  description: Massachusetts Public Health Department
  jurisdiction: STATE
  stateCode: MA
  receivers:
    - name: elr
      organizationName: ma-phd
      topic: covid-19
      jurisdictionalFilter:
        - orEquals(ordering_facility_state, MA, patient_state, MA)
      translation:
        type: HL7
        useBatchHeaders: true
        receivingApplicationName: MA-MDPH
        receivingApplicationOID: 2.16.840.1.113883.19.3.2
        receivingFacilityName: MA-MDPH
        receivingFacilityOID: 2.16.840.1.113883.19.3.2
        truncateHDNamespaceIds: true
        nameFormat: massachusetts
      transport:
        type: SFTP
        host: sftp
        port: 22
        filePath: ./upload
        credentialName: DEFAULT-SFTP
      timing:
        operation: MERGE
        numberPerDay: 1440
        initialTime: 00:00
        timeZone: EASTERN

- name: nh-dphs
  description: New Hampshire Division of Public Health Services
  jurisdiction: STATE
  stateCode: NH
  receivers:
    - name: elr
      organizationName: nh-dphs
      topic: covid-19
      jurisdictionalFilter:
        - orEquals(ordering_facility_state, NH, patient_state, NH)
      translation:
        type: HL7
        useBatchHeaders: true
        messageProfileId: PHLabReport-Batch^^2.16.840.1.113883.9.11^ISO
        receivingFacilityName: NH_DHHS
        receivingFacilityOID: 2.16.840.1.114222.4.1.3669
      transport:
        type: SFTP
        host: sftp
        port: 22
        filePath: ./upload
        credentialName: DEFAULT-SFTP
      timing:
        operation: MERGE
        numberPerDay: 1440
        initialTime: 00:00
        timeZone: EASTERN

- name: al-phd
  description: Alabama Public Health Department
  jurisdiction: STATE
  stateCode: AL
  receivers:
    - name: elr
      organizationName: al-phd
      topic: covid-19
      jurisdictionalFilter:
        - orEquals(ordering_facility_state, AL, patient_state, AL)
      translation:
        type: HL7
        useBatchHeaders: true
        receivingApplicationName: ALNBS
        receivingApplicationOID: 2.16.840.1.114222.4.5.1
        receivingFacilityName: ALDOH
        receivingFacilityOID: 2.16.840.1.114222.4.1.3636
      transport:
        type: SFTP
        host: sftp
        port: 22
        filePath: ./upload
        credentialName: DEFAULT-SFTP
      timing:
        operation: MERGE
        numberPerDay: 1440
        initialTime: 00:00
        timeZone: EASTERN

- name: mi-phd
  description: Michigan Public Health Department
  jurisdiction: STATE
  stateCode: MI
  receivers:
    - name: elr
      organizationName: mi-phd
      topic: covid-19
      jurisdictionalFilter:
        - orEquals(ordering_facility_state, MI, patient_state, MI)
      translation:
        type: HL7
        useBatchHeaders: true
        receivingApplicationName: MDSS
        receivingApplicationOID: 2.16.840.1.114222.4.3.2.2.3.161.1.6377
        receivingFacilityName: MDSS
        receivingFacilityOID: 2.16.840.1.114222.4.3.2.2.3.161.1.6377
      transport:
        type: SFTP
        host: sftp
        port: 22
        filePath: ./upload
        credentialName: DEFAULT-SFTP
      timing:
        operation: MERGE
        numberPerDay: 1440
        initialTime: 00:00
        timeZone: EASTERN

- name: pa-phd
  description: Pennsylvania Department of Health
  jurisdiction: STATE
  stateCode: PA
  receivers:
    - name: elr-bucks-local
      organizationName: pa-phd
      topic: covid-19
      jurisdictionalFilter: [ "matches(ordering_facility_state, PA)", "matches(ordering_facility_county, Bucks)" ]
      translation:
        type: CUSTOM
        schemaName: pa/pa-covid-19-redox
        defaults:
          processing_mode_code: T
          redox_destination_id: e0d33443-c134-4e5f-9c15-69f9ba6340bf
          redox_destination_name: "CDC Bucks County PDH Destination (s)"
          redox_source_id: d89d4057-930f-4c5b-bb39-8cddb326e928
          redox_source_name: "Prime Data Hub (Staging)"
        format: REDOX
      timing:
        operation: MERGE
        numberPerDay: 1440 # Every minute
        initialTime: 00:00
    - name: elr-chester-local
      topic: covid-19
      organizationName: pa-phd
      jurisdictionalFilter: [ "matches(ordering_facility_state, PA)", "matches(ordering_facility_county, Chester, Delaware)" ]
      translation:
        type: CUSTOM
        schemaName: pa/pa-covid-19-redox
        defaults:
          processing_mode_code: T
          redox_destination_id: 86aa61ac-8864-417f-860e-d83ae46c951f
          redox_destination_name: "CDC Chester County PDH Destination (s)"
          redox_source_id: d89d4057-930f-4c5b-bb39-8cddb326e928
          redox_source_name: "Prime Data Hub (Staging)"
        format: REDOX
      timing:
        operation: MERGE
        numberPerDay: 1440 # Every minute
        initialTime: 00:00
    - name: elr-montgomery-local
      organizationName: pa-phd
      topic: covid-19
      jurisdictionalFilter: [ "matches(ordering_facility_state, PA)", "matches(ordering_facility_county, Montgomery)" ]
      translation:
        type: CUSTOM
        schemaName: pa/pa-covid-19-redox
        defaults:
          processing_mode_code: T
          redox_destination_id: 21485dc8-8a6e-49d3-8b80-46531e015039
          redox_destination_name: "CDC Montgomery County PDH Destination (s)"
          redox_source_id: d89d4057-930f-4c5b-bb39-8cddb326e928
          redox_source_name: "Prime Data Hub (Staging)"
        format: REDOX
      timing:
        operation: MERGE
        numberPerDay: 1440 # Every minute
        initialTime: 00:00
    - name: elr-philadelphia-local
      organizationName: pa-phd
      topic: covid-19
      jurisdictionalFilter: [ "matches(ordering_facility_state, PA)", "matches(ordering_facility_county, Philadelphia)" ]
      deidentify: false
      translation:
        type: CUSTOM
        schemaName: pa/pa-covid-19-redox
        defaults:
          processing_mode_code: T
          redox_destination_id: 09261a90-bc55-4a88-953c-eff0240feab1
          redox_destination_name: "CDC Philadelphia PDH Destination (p)"
          redox_source_id: d89d4057-930f-4c5b-bb39-8cddb326e928
          redox_source_name: "Prime Data Hub (Staging)"
        format: REDOX
      timing:
        operation: MERGE
        numberPerDay: 1440 # Every minute
        initialTime: 00:00
    - name: elr-allegheny-local
      organizationName: pa-phd
      topic: covid-19
      jurisdictionalFilter: [ "matches(ordering_facility_state, PA)", "matches(ordering_facility_county, Allegheny)" ]
      deidentify: false
      translation:
        type: CUSTOM
        schemaName: pa/pa-covid-19-redox
        defaults:
          processing_mode_code: T
          redox_destination_id: eb6c3769-75a4-4d10-9de0-8095cdc7f10f
          redox_destination_name: "CDC Allegheny County PDH Destination (s)"
          redox_source_id: d89d4057-930f-4c5b-bb39-8cddb326e928
          redox_source_name: "Prime Data Hub (Staging)"
        format: REDOX
      timing:
        operation: MERGE
        numberPerDay: 1440 # Every minute
        initialTime: 00:00

- name: pa-chester-phd
  description: Health Department - Chester County, Pennsylvania
  jurisdiction: COUNTY
  stateCode: CO
  countyName: Chester
  receivers:
    - name: elr-chester-download-local
      organizationName: pa-chester-phd
      topic: covid-19
      jurisdictionalFilter: [ "matches(ordering_facility_state, PA)", "matches(ordering_facility_county, Chester, Delaware)" ]
      deidentify: false
      translation:
        type: CUSTOM
        schemaName: strac/strac-covid-19
        defaults:
          processing_mode_code: T
        format: CSV

- name: pa-montgomery-phd
  description: Office of Public Health - Montgomery County, Pennsylvania
  jurisdiction: COUNTY
  stateCode: CO
  countyName: Montgomery
  receivers:
    - name: elr-montgomery-download-local
      organizationName: pa-montgomery-phd
      topic: covid-19
      jurisdictionalFilter: [ "matches(ordering_facility_state, PA)", "matches(ordering_facility_county, Montgomery)" ]
      deidentify: false
      translation:
        type: CUSTOM
        schemaName: strac/strac-covid-19
        defaults:
          processing_mode_code: T
        format: CSV

- name: pa-philadelphia-phd
  description: Philadelphia Department of Public Health
  jurisdiction: COUNTY
  stateCode: CO
  countyName: Philadelphia
  receivers:
    - name: elr-philadelphia-download
      organizationName: pa-philadelphia-phd
      topic: covid-19
      jurisdictionalFilter: [ "matches(ordering_facility_state, PA)", "matches(ordering_facility_county, Philadelphia)" ]
      deidentify: false
      translation:
        type: CUSTOM
        schemaName: strac/strac-covid-19
        defaults:
          processing_mode_code: T
        format: CSV

- name: md-doh
  description: Maryland
  jurisdiction: STATE
  stateCode: MD
  receivers:
    - name: elr
      organizationName: md-doh
      topic: covid-19
      jurisdictionalFilter:
        - orEquals(patient_state, MD, ordering_facility_state, MD)
      translation:
        type: HL7
        schemaName: covid-19
        useBatchHeaders: true
      timing:
        operation: MERGE
        numberPerDay: 1440
        initialTime: 00:00
        timeZone: EASTERN

- name: md-phd
  description: Maryland Public Health Department
  jurisdiction: STATE
  stateCode: MD
  receivers:
    - name: elr
      organizationName: md-phd
      topic: covid-19
      jurisdictionalFilter:
        - orEquals(patient_state, MD, ordering_facility_state, MD)
      translation:
        type: HL7
        useBatchHeaders: true
      timing:
        operation: MERGE
        numberPerDay: 1440
        initialTime: 00:00
        timeZone: EASTERN
      transport:
        type: SFTP
        host: sftp
        port: 22
        filePath: ./upload
        credentialName: DEFAULT-SFTP

- name: "hhsprotect"
  description: "HHSProtect"
  jurisdiction: "FEDERAL"
  receivers:
    - name: "elr"
      organizationName: "hhsprotect"
      topic: "covid-19"
      jurisdictionalFilter: [ "matches(sender_id,.*SafeHealth.*,.*CueHlth.*,.*ImageMover.*,Strac,InBios)" ]
      qualityFilter: [ "allowAll()" ]
      translation:
        type: "CUSTOM"
        schemaName: "hhsprotect/hhsprotect-covid-19"
        format: "CSV"
      deidentify: true
      timing:
        operation: "MERGE"
        numberPerDay: 1440
        initialTime: "00:00"
        timeZone: "EASTERN"
      transport:
        type: BLOBSTORE
        storageName: PartnerStorage
        containerName: hhsprotect

# 'ignore' is a test organization, designed to be safely usable across all our environments.
# It has four receivers, each named _exactly_ the same as the format of data.
# Each also has a fake "county", also named _exactly_ the same as the format of the data.
# This is to aid in readability.
- name: ignore
  description: FOR TESTING ONLY
  jurisdiction: FEDERAL
  senders:
    - name: ignore-strac      # Use this to test sending strac data
      organizationName: ignore
      topic: covid-19
      schemaName: strac/strac-covid-19
      format: CSV
    - name: ignore-simple-report      # Use this to test sending simple_report data
      organizationName: ignore
      topic: covid-19
      schemaName: primedatainput/pdi-covid-19
      format: CSV
    - name: ignore-waters      # Use this to test sending waters data
      organizationName: ignore
      topic: covid-19
      schemaName: waters/waters-covid-19
      format: CSV
    - name: ignore-empty      # Use this to test sending data from the 'empty' schema
      organizationName: ignore
      topic: covid-19
      schemaName: empty
      format: CSV
    - name: ignore-hl7      # Use this to test sending data from the HL7 schema
      organizationName: ignore
      topic: covid-19
      schemaName: hl7/hl7-ingest-covid-19
      format: HL7
  receivers:
    - name: CSV
      externalName: The CSV receiver for Ignore
      organizationName: ignore
      topic: covid-19
      jurisdictionalFilter: [ "matches(ordering_facility_state, IG)", "matches(ordering_facility_county, CSV)" ]
      timing:
        operation: MERGE
        numberPerDay: 1440 # Every minute
        initialTime: 00:00
      translation:
        type: CUSTOM
        schemaName: az/pima-az-covid-19
        format: CSV
      transport:
        type: SFTP
        host: sftp
        port: 22
        filePath: ./upload
        credentialName: DEFAULT-SFTP
    - name: HL7
      externalName: Ignore HL7
      organizationName: ignore
      topic: covid-19
      jurisdictionalFilter: [ "matches(ordering_facility_state, IG)", "matches(ordering_facility_county, HL7)" ]
      timing:
        operation: MERGE
        numberPerDay: 1440 # Every minute
        initialTime: 00:00
      translation:
        type: CUSTOM
        schemaName: fl/fl-covid-19
        format: HL7
      transport:
        type: SFTP
        host: sftp
        port: 22
        filePath: ./upload
        credentialName: DEFAULT-SFTP
    - name: HL7_BATCH
      externalName: Ignore HL7_BATCH
      organizationName: ignore
      topic: covid-19
      jurisdictionalFilter: [ "matches(ordering_facility_state, IG)", "matches(ordering_facility_county, HL7_BATCH)" ]
      timing:
        operation: MERGE
        numberPerDay: 1440 # Every minute
        initialTime: 00:00
      translation:
        type: CUSTOM
        schemaName: az/az-covid-19-hl7
        format: HL7_BATCH
      transport:
        type: SFTP
        host: sftp
        port: 22
        filePath: ./upload
        credentialName: DEFAULT-SFTP
    - name: REDOX
      organizationName: ignore
      topic: covid-19
      jurisdictionalFilter: [ "matches(ordering_facility_state, IG)", "matches(ordering_facility_county, REDOX)" ]
      timing:
        operation: MERGE
        numberPerDay: 1440 # Every minute
        initialTime: 00:00
      translation:
        type: CUSTOM
        schemaName: pa/pa-covid-19-redox
        format: REDOX
        defaults:
          processing_mode_code: T
          redox_destination_id: 62d62d52-3771-4151-aff4-4a3d420a8b7a
          redox_destination_name: "Prime Local Redox Destination"
          redox_source_id: d89d4057-930f-4c5b-bb39-8cddb326e928
          redox_source_name: "Prime Hub (Local)"
      transport:
        type: REDOX
        apiKey: some_key
        baseUrl: http://redox:1080
    - name: AS2
      organizationName: ignore
      topic: covid-19
      jurisdictionalFilter: [ "matches(ordering_facility_state, IG)", "matches(ordering_facility_county, AS2)" ]
      timing:
        operation: MERGE
        numberPerDay: 1440 # Every minute
        initialTime: 00:00
      translation:
        type: HL7
        useBatchHeaders: true
    - name: HL7_NULL
      organizationName: ignore
      topic: covid-19
      jurisdictionalFilter: [ "matches(ordering_facility_state, IG)", "matches(ordering_facility_county, HL7_NULL)" ]
      timing:
        operation: MERGE
        numberPerDay: 1440 # Every minute
        initialTime: 00:00
      translation:
        type: CUSTOM
        schemaName: tx/tx-covid-19
        format: HL7
    - name: BLOBSTORE
      organizationName: ignore
      topic: covid-19
      jurisdictionalFilter: [ "matches(ordering_facility_state, IG)", "matches(ordering_facility_county, BLOBSTORE)" ]
      timing:
        operation: MERGE
        numberPerDay: 1440 # Every minute
        initialTime: 00:00
      translation:
        type: CUSTOM
        schemaName: hhsprotect/hhsprotect-covid-19
        format: CSV
      transport:
        type: BLOBSTORE
        storageName: PartnerStorage
        containerName: hhsprotect
    - name: SFTP_FAIL    # If you put "FAIL" in the receiver name, then the happy-path tests in TestReportStream will ignore them.
      organizationName: ignore
      topic: covid-19
      jurisdictionalFilter: [ "matches(ordering_facility_state, IG)", "matches(ordering_facility_county, SFTP_FAIL)" ]
      timing:
        operation: MERGE
        numberPerDay: 1440 # Every minute
        initialTime: 00:00
      translation:
        type: CUSTOM
        schemaName: az/az-covid-19-hl7
        format: CSV
      transport:
        type: SFTP
        host: sftp_FAIL_BAD
        port: 2222
        filePath: ./upload_FAIL
    - name: QUALITY_PASS
      organizationName: ignore
      topic: covid-19
      jurisdictionalFilter: [ "matches(ordering_facility_state, IG)", "matches(ordering_facility_county, QUALITY_PASS, removed)" ]
      qualityFilter:
        - hasValidDataFor(message_id,ordering_facility_county,ordering_facility_state)
        - hasAtLeastOneOf(message_id,blankField)
        - matches(ordering_facility_county, QUALITY_PASS)
      translation:
        type: CUSTOM
        schemaName: empty
        format: CSV
    - name: QUALITY_REVERSED
      organizationName: ignore
      topic: covid-19
      jurisdictionalFilter: [ "matches(ordering_facility_state, IG)", "matches(ordering_facility_county, QUALITY_REVERSED, kept)" ]
      qualityFilter:
        - hasValidDataFor(message_id,ordering_facility_county,ordering_facility_state)
        - hasAtLeastOneOf(message_id,blankField)
        - matches(ordering_facility_county, QUALITY_REVERSED)
      # Get 'not(qualityFilter)'
      reverseTheQualityFilter: true
      translation:
        type: CUSTOM
        schemaName: empty
        format: CSV
    - name: QUALITY_ALL
      organizationName: ignore
      topic: covid-19
      jurisdictionalFilter: [ "matches(ordering_facility_state, IG)", "matches(ordering_facility_county, QUALITY_ALL)" ]
      qualityFilter: [ "allowAll()" ]
      translation:
        type: CUSTOM
        schemaName: empty
        format: CSV
    - name: QUALITY_FAIL
      organizationName: ignore
      topic: covid-19
      jurisdictionalFilter: [ "matches(ordering_facility_state, IG)", "matches(ordering_facility_county, QUALITY_FAIL)" ]
      qualityFilter: [ "hasValidDataFor(blankField)", "hasAtLeastOneOf(message_id,blankField)" ]
      translation:
        type: CUSTOM
        schemaName: empty
        format: CSV
    - name: OTC_PROCTORED_YYY
      organizationName: ignore
      topic: covid-19
      jurisdictionalFilter: [ "matches(ordering_facility_state, IG)", "matches(ordering_facility_county, OTC_PROCTORED)" ]
      qualityFilter: [ "matches(test_authorized_for_otc, Y)","matches(test_authorized_for_home, Y)","matches(test_authorized_for_unproctored, Y)" ]
      translation:
        type: "CUSTOM"
        schemaName: "hhsprotect/hhsprotect-covid-19"
        format: "CSV"
      deidentify: true
    - name: OTC_PROCTORED_NYY
      organizationName: ignore
      topic: covid-19
      jurisdictionalFilter: [ "matches(ordering_facility_state, IG)", "matches(ordering_facility_county, OTC_PROCTORED)" ]
      qualityFilter: [ "matches(test_authorized_for_otc, N)","matches(test_authorized_for_home, Y)","matches(test_authorized_for_unproctored, Y)" ]
      translation:
        type: "CUSTOM"
        schemaName: "hhsprotect/hhsprotect-covid-19"
        format: "CSV"
      deidentify: true
    - name: OTC_PROCTORED_NUNKUNK
      organizationName: ignore
      topic: covid-19
      jurisdictionalFilter: [ "matches(ordering_facility_state, IG)", "matches(ordering_facility_county, OTC_PROCTORED)" ]
      qualityFilter: [ "matches(test_authorized_for_otc, N)","matches(test_authorized_for_home, UNK)","matches(test_authorized_for_unproctored, UNK)" ]
      translation:
        type: "CUSTOM"
        schemaName: "hhsprotect/hhsprotect-covid-19"
        format: "CSV"
      deidentify: true

# all the rest
- name: ak-phd
  description: Alaska Public Health Department
  jurisdiction: STATE
  stateCode: AK
  receivers:
    - name: elr
      organizationName: ak-phd
      topic: covid-19
      jurisdictionalFilter:
        - orEquals(ordering_facility_state, AK, patient_state, AK)
      translation:
        type: HL7
        useBatchHeaders: true
      timing:
        operation: MERGE
        numberPerDay: 1440 # Every minute
        initialTime: 00:00
        timeZone: EASTERN
      transport:
        type: SFTP
        host: sftp
        port: 22
        filePath: ./upload
        credentialName: DEFAULT-SFTP

- name: as-phd
  description: American Samoa Public Health Department
  jurisdiction: STATE
  stateCode: AS
  receivers:
    - name: elr
      organizationName: as-phd
      topic: covid-19
      jurisdictionalFilter:
        - orEquals(ordering_facility_state, AS, patient_state, AS)
      translation:
        type: HL7
        useBatchHeaders: true
      timing:
        operation: MERGE
        numberPerDay: 1440 # Every minute
        initialTime: 00:00
        timeZone: EASTERN
      transport:
        type: SFTP
        host: sftp
        port: 22
        filePath: ./upload
        credentialName: DEFAULT-SFTP

- name: ar-phd
  description: Arkansas Public Health Department
  jurisdiction: STATE
  stateCode: AR
  receivers:
    - name: elr
      organizationName: ar-phd
      topic: covid-19
      jurisdictionalFilter:
        - orEquals(ordering_facility_state, AR, patient_state, AR)
      translation:
        type: HL7
        useBatchHeaders: true
      timing:
        operation: MERGE
        numberPerDay: 1440 # Every minute
        initialTime: 00:00
        timeZone: EASTERN
      transport:
        type: SFTP
        host: sftp
        port: 22
        filePath: ./upload
        credentialName: DEFAULT-SFTP

- name: ct-phd
  description: Connecticut Public Health Department
  jurisdiction: STATE
  stateCode: CT
  receivers:
    - name: elr
      organizationName: ct-phd
      topic: covid-19
      jurisdictionalFilter:
        - orEquals(ordering_facility_state, CT, patient_state, CT)
      translation:
        type: HL7
        useBatchHeaders: true
      timing:
        operation: MERGE
        numberPerDay: 1440 # Every minute
        initialTime: 00:00
        timeZone: EASTERN
      transport:
        type: SFTP
        host: sftp
        port: 22
        filePath: ./upload
        credentialName: DEFAULT-SFTP

- name: dc-phd
  description: District of Columbia Public Health Department
  jurisdiction: STATE
  stateCode: DC
  receivers:
    - name: elr
      organizationName: dc-phd
      topic: covid-19
      jurisdictionalFilter:
        - orEquals(ordering_facility_state, DC, patient_state, DC)
      translation:
        type: HL7
        useBatchHeaders: true
      timing:
        operation: MERGE
        numberPerDay: 1440 # Every minute
        initialTime: 00:00
        timeZone: EASTERN
      transport:
        type: SFTP
        host: sftp
        port: 22
        filePath: ./upload
        credentialName: DEFAULT-SFTP

- name: fm-phd
  description: Federated States of Micronesia Public Health Department
  jurisdiction: STATE
  stateCode: FM
  receivers:
    - name: elr
      organizationName: fm-phd
      topic: covid-19
      jurisdictionalFilter:
        - orEquals(ordering_facility_state, FM, patient_state, FM)
      translation:
        type: HL7
        useBatchHeaders: true
      timing:
        operation: MERGE
        numberPerDay: 1440 # Every minute
        initialTime: 00:00
        timeZone: EASTERN
      transport:
        type: SFTP
        host: sftp
        port: 22
        filePath: ./upload
        credentialName: DEFAULT-SFTP

- name: ga-phd
  description: Georgia Public Health Department
  jurisdiction: STATE
  stateCode: GA
  receivers:
    - name: elr
      organizationName: ga-phd
      topic: covid-19
      jurisdictionalFilter:
        - orEquals(ordering_facility_state, GA, patient_state, GA)
      translation:
        type: HL7
        useBatchHeaders: true
      timing:
        operation: MERGE
        numberPerDay: 1440 # Every minute
        initialTime: 00:00
        timeZone: EASTERN
      transport:
        type: SFTP
        host: sftp
        port: 22
        filePath: ./upload
        credentialName: DEFAULT-SFTP

- name: hi-phd
  description: Hawaii Public Health Department
  jurisdiction: STATE
  stateCode: HI
  receivers:
    - name: elr
      organizationName: hi-phd
      topic: covid-19
      jurisdictionalFilter:
        - orEquals(ordering_facility_state, HI, patient_state, HI)
      translation:
        type: HL7
        useBatchHeaders: true
      timing:
        operation: MERGE
        numberPerDay: 1440 # Every minute
        initialTime: 00:00
        timeZone: EASTERN
      transport:
        type: SFTP
        host: sftp
        port: 22
        filePath: ./upload
        credentialName: DEFAULT-SFTP

- name: id-phd
  description: Idaho Public Health Department
  jurisdiction: STATE
  stateCode: ID
  receivers:
    - name: elr
      organizationName: id-phd
      topic: covid-19
      jurisdictionalFilter:
        - orEquals(ordering_facility_state, ID, patient_state, ID)
      translation:
        type: HL7
        useBatchHeaders: true
      timing:
        operation: MERGE
        numberPerDay: 1440 # Every minute
        initialTime: 00:00
        timeZone: EASTERN
      transport:
        type: SFTP
        host: sftp
        port: 22
        filePath: ./upload
        credentialName: DEFAULT-SFTP

- name: il-phd
  description: Illinois Public Health Department
  jurisdiction: STATE
  stateCode: IL
  receivers:
    - name: elr
      organizationName: il-phd
      topic: covid-19
      jurisdictionalFilter:
        - orEquals(ordering_facility_state, IL, patient_state, IL)
      translation:
        type: HL7
        useBatchHeaders: true
      timing:
        operation: MERGE
        numberPerDay: 1440 # Every minute
        initialTime: 00:00
        timeZone: EASTERN
      transport:
        type: SFTP
        host: sftp
        port: 22
        filePath: ./upload
        credentialName: DEFAULT-SFTP

- name: in-phd
  description: Indiana Public Health Department
  jurisdiction: STATE
  stateCode: IN
  receivers:
    - name: elr
      organizationName: in-phd
      topic: covid-19
      jurisdictionalFilter:
        - orEquals(ordering_facility_state, IN, patient_state, IN)
      translation:
        type: HL7
        useBatchHeaders: true
      timing:
        operation: MERGE
        numberPerDay: 1440 # Every minute
        initialTime: 00:00
        timeZone: EASTERN
      transport:
        type: SFTP
        host: sftp
        port: 22
        filePath: ./upload
        credentialName: DEFAULT-SFTP

- name: ia-phd
  description: Iowa Public Health Department
  jurisdiction: STATE
  stateCode: IA
  receivers:
    - name: elr
      organizationName: ia-phd
      topic: covid-19
      jurisdictionalFilter:
        - orEquals(ordering_facility_state, IA, patient_state, IA)
      translation:
        type: HL7
        useBatchHeaders: true
      timing:
        operation: MERGE
        numberPerDay: 1440 # Every minute
        initialTime: 00:00
        timeZone: EASTERN
      transport:
        type: SFTP
        host: sftp
        port: 22
        filePath: ./upload
        credentialName: DEFAULT-SFTP

- name: ks-phd
  description: Kansas Public Health Department
  jurisdiction: STATE
  stateCode: KS
  receivers:
    - name: elr
      organizationName: ks-phd
      topic: covid-19
      jurisdictionalFilter:
        - orEquals(ordering_facility_state, KS, patient_state, KS)
      translation:
        type: HL7
        useBatchHeaders: true
      timing:
        operation: MERGE
        numberPerDay: 1440 # Every minute
        initialTime: 00:00
        timeZone: EASTERN
      transport:
        type: SFTP
        host: sftp
        port: 22
        filePath: ./upload
        credentialName: DEFAULT-SFTP

- name: ky-phd
  description: Kentucky Public Health Department
  jurisdiction: STATE
  stateCode: KY
  receivers:
    - name: elr
      organizationName: ky-phd
      topic: covid-19
      jurisdictionalFilter:
        - orEquals(ordering_facility_state, KY, patient_state, KY)
      translation:
        type: HL7
        useBatchHeaders: true
      timing:
        operation: MERGE
        numberPerDay: 1440 # Every minute
        initialTime: 00:00
        timeZone: EASTERN
      transport:
        type: SFTP
        host: sftp
        port: 22
        filePath: ./upload
        credentialName: DEFAULT-SFTP

- name: me-phd
  description: Maine Public Health Department
  jurisdiction: STATE
  stateCode: ME
  receivers:
    - name: elr
      organizationName: me-phd
      topic: covid-19
      jurisdictionalFilter:
        - orEquals(ordering_facility_state, ME, patient_state, ME)
      translation:
        type: HL7
        useBatchHeaders: true
      timing:
        operation: MERGE
        numberPerDay: 1440 # Every minute
        initialTime: 00:00
        timeZone: EASTERN
      transport:
        type: SFTP
        host: sftp
        port: 22
        filePath: ./upload
        credentialName: DEFAULT-SFTP

- name: mh-phd
  description: Marshall Islands Public Health Department
  jurisdiction: STATE
  stateCode: MH
  receivers:
    - name: elr
      organizationName: mh-phd
      topic: covid-19
      jurisdictionalFilter:
        - orEquals(ordering_facility_state, MH, patient_state, MH)
      translation:
        type: HL7
        useBatchHeaders: true
      timing:
        operation: MERGE
        numberPerDay: 1440 # Every minute
        initialTime: 00:00
        timeZone: EASTERN
      transport:
        type: SFTP
        host: sftp
        port: 22
        filePath: ./upload
        credentialName: DEFAULT-SFTP

- name: mo-phd
  description: Missouri Public Health Department
  jurisdiction: STATE
  stateCode: MO
  receivers:
    - name: elr
      organizationName: mo-phd
      topic: covid-19
      jurisdictionalFilter:
        - orEquals(ordering_facility_state, MO, patient_state, MO)
      translation:
        type: HL7
        useBatchHeaders: true
      timing:
        operation: MERGE
        numberPerDay: 1440 # Every minute
        initialTime: 00:00
        timeZone: EASTERN
      transport:
        type: SFTP
        host: sftp
        port: 22
        filePath: ./upload
        credentialName: DEFAULT-SFTP

- name: ne-phd
  description: Nebraska Public Health Department
  jurisdiction: STATE
  stateCode: NE
  receivers:
    - name: elr
      organizationName: ne-phd
      topic: covid-19
      jurisdictionalFilter:
        - orEquals(ordering_facility_state, NE, patient_state, NE)
      translation:
        type: HL7
        useBatchHeaders: true
      timing:
        operation: MERGE
        numberPerDay: 1440 # Every minute
        initialTime: 00:00
        timeZone: EASTERN
      transport:
        type: SFTP
        host: sftp
        port: 22
        filePath: ./upload
        credentialName: DEFAULT-SFTP

- name: nv-phd
  description: Nevada Public Health Department
  jurisdiction: STATE
  stateCode: NV
  receivers:
    - name: elr
      organizationName: nv-phd
      topic: covid-19
      jurisdictionalFilter:
        - orEquals(ordering_facility_state, NV, patient_state, NV)
      translation:
        type: HL7
        useBatchHeaders: true
      timing:
        operation: MERGE
        numberPerDay: 1440 # Every minute
        initialTime: 00:00
        timeZone: EASTERN
      transport:
        type: SFTP
        host: sftp
        port: 22
        filePath: ./upload
        credentialName: DEFAULT-SFTP

- name: ny-phd
  description: New York Public Health Department
  jurisdiction: STATE
  stateCode: NY
  receivers:
    - name: elr
      organizationName: ny-phd
      topic: covid-19
      jurisdictionalFilter:
        - orEquals(ordering_facility_state, NY, patient_state, NY)
      translation:
        type: HL7
        useBatchHeaders: true
      timing:
        operation: MERGE
        numberPerDay: 1440 # Every minute
        initialTime: 00:00
        timeZone: EASTERN
      transport:
        type: SFTP
        host: sftp
        port: 22
        filePath: ./upload
        credentialName: DEFAULT-SFTP

- name: mp-phd
  description: Northern Mariana Islands Public Health Department
  jurisdiction: STATE
  stateCode: MP
  receivers:
    - name: elr
      organizationName: mp-phd
      topic: covid-19
      jurisdictionalFilter:
        - orEquals(ordering_facility_state, MP, patient_state, MP)
      translation:
        type: HL7
        useBatchHeaders: true
      timing:
        operation: MERGE
        numberPerDay: 1440 # Every minute
        initialTime: 00:00
        timeZone: EASTERN
      transport:
        type: SFTP
        host: sftp
        port: 22
        filePath: ./upload
        credentialName: DEFAULT-SFTP

- name: ok-phd
  description: Oklahoma Public Health Department
  jurisdiction: STATE
  stateCode: OK
  receivers:
    - name: elr
      organizationName: ok-phd
      topic: covid-19
      jurisdictionalFilter:
        - orEquals(ordering_facility_state, OK, patient_state, OK)
      translation:
        type: HL7
        useBatchHeaders: true
      timing:
        operation: MERGE
        numberPerDay: 1440 # Every minute
        initialTime: 00:00
        timeZone: EASTERN
      transport:
        type: SFTP
        host: sftp
        port: 22
        filePath: ./upload
        credentialName: DEFAULT-SFTP

- name: or-phd
  description: Oregon Public Health Department
  jurisdiction: STATE
  stateCode: OR
  receivers:
    - name: elr
      organizationName: or-phd
      topic: covid-19
      jurisdictionalFilter:
        - orEquals(ordering_facility_state, OR, patient_state, OR)
      translation:
        type: HL7
        useBatchHeaders: true
      timing:
        operation: MERGE
        numberPerDay: 1440 # Every minute
        initialTime: 00:00
        timeZone: EASTERN
      transport:
        type: SFTP
        host: sftp
        port: 22
        filePath: ./upload
        credentialName: DEFAULT-SFTP

- name: pw-phd
  description: Palau Public Health Department
  jurisdiction: STATE
  stateCode: PW
  receivers:
    - name: elr
      organizationName: pw-phd
      topic: covid-19
      jurisdictionalFilter:
        - orEquals(ordering_facility_state, PW, patient_state, PW)
      translation:
        type: HL7
        useBatchHeaders: true
      timing:
        operation: MERGE
        numberPerDay: 1440 # Every minute
        initialTime: 00:00
        timeZone: EASTERN
      transport:
        type: SFTP
        host: sftp
        port: 22
        filePath: ./upload
        credentialName: DEFAULT-SFTP

- name: pr-phd
  description: Puerto Rico Public Health Department
  jurisdiction: STATE
  stateCode: PR
  receivers:
    - name: elr
      organizationName: pr-phd
      topic: covid-19
      jurisdictionalFilter:
        - orEquals(ordering_facility_state, PR, patient_state, PR)
      translation:
        type: HL7
        useBatchHeaders: true
      timing:
        operation: MERGE
        numberPerDay: 1440 # Every minute
        initialTime: 00:00
        timeZone: EASTERN
      transport:
        type: SFTP
        host: sftp
        port: 22
        filePath: ./upload
        credentialName: DEFAULT-SFTP

- name: ri-phd
  description: Rhode Island Public Health Department
  jurisdiction: STATE
  stateCode: RI
  receivers:
    - name: elr
      organizationName: ri-phd
      topic: covid-19
      jurisdictionalFilter:
        - orEquals(ordering_facility_state, RI, patient_state, RI)
      translation:
        type: HL7
        useBatchHeaders: true
      timing:
        operation: MERGE
        numberPerDay: 1440 # Every minute
        initialTime: 00:00
        timeZone: EASTERN
      transport:
        type: SFTP
        host: sftp
        port: 22
        filePath: ./upload
        credentialName: DEFAULT-SFTP

- name: sc-phd
  description: South Carolina Public Health Department
  jurisdiction: STATE
  stateCode: SC
  receivers:
    - name: elr
      organizationName: sc-phd
      topic: covid-19
      jurisdictionalFilter:
        - orEquals(ordering_facility_state, SC, patient_state, SC)
      translation:
        type: HL7
        useBatchHeaders: true
      timing:
        operation: MERGE
        numberPerDay: 1440 # Every minute
        initialTime: 00:00
        timeZone: EASTERN
      transport:
        type: SFTP
        host: sftp
        port: 22
        filePath: ./upload
        credentialName: DEFAULT-SFTP

- name: sd-phd
  description: South Dakota Public Health Department
  jurisdiction: STATE
  stateCode: SD
  receivers:
    - name: elr
      organizationName: sd-phd
      topic: covid-19
      jurisdictionalFilter:
        - orEquals(ordering_facility_state, SD, patient_state, SD)
      translation:
        type: HL7
        useBatchHeaders: true
      timing:
        operation: MERGE
        numberPerDay: 1440 # Every minute
        initialTime: 00:00
        timeZone: EASTERN
      transport:
        type: SFTP
        host: sftp
        port: 22
        filePath: ./upload
        credentialName: DEFAULT-SFTP

- name: ut-phd
  description: Utah Public Health Department
  jurisdiction: STATE
  stateCode: UT
  receivers:
    - name: elr
      organizationName: ut-phd
      topic: covid-19
      jurisdictionalFilter:
        - orEquals(ordering_facility_state, UT, patient_state, UT)
      translation:
        type: HL7
        useBatchHeaders: true
      timing:
        operation: MERGE
        numberPerDay: 1440 # Every minute
        initialTime: 00:00
        timeZone: EASTERN
      transport:
        type: SFTP
        host: sftp
        port: 22
        filePath: ./upload
        credentialName: DEFAULT-SFTP

- name: vi-phd
  description: Virgin Islands Public Health Department
  jurisdiction: STATE
  stateCode: VI
  receivers:
    - name: elr
      organizationName: vi-phd
      topic: covid-19
      jurisdictionalFilter:
        - orEquals(ordering_facility_state, VI, patient_state, VI)
      translation:
        type: HL7
        useBatchHeaders: true
      timing:
        operation: MERGE
        numberPerDay: 1440 # Every minute
        initialTime: 00:00
        timeZone: EASTERN
      transport:
        type: SFTP
        host: sftp
        port: 22
        filePath: ./upload
        credentialName: DEFAULT-SFTP

- name: va-phd
  description: Virginia Public Health Department
  jurisdiction: STATE
  stateCode: VA
  receivers:
    - name: elr
      organizationName: va-phd
      topic: covid-19
      jurisdictionalFilter:
        - orEquals(ordering_facility_state, VA, patient_state, VA)
      translation:
        type: HL7
        useBatchHeaders: true
      timing:
        operation: MERGE
        numberPerDay: 1440 # Every minute
        initialTime: 00:00
        timeZone: EASTERN
      transport:
        type: SFTP
        host: sftp
        port: 22
        filePath: ./upload
        credentialName: DEFAULT-SFTP

- name: wa-phd
  description: Washington Department of Health
  jurisdiction: STATE
  stateCode: WA
  receivers:
    - name: elr
      organizationName: wa-phd
      topic: covid-19
      jurisdictionalFilter:
        - matches(abnormal_flag, A)
        - orEquals(ordering_facility_state, WA, patient_state, WA)
      translation:
        type: HL7
        useBatchHeaders: true
        nameFormat: washington
        reportingFacilityName: 7uycso49
        reportingFacilityId: 1.3.6.1.4.1.38630.2.1.1.519
        reportingFacilityIdType: ISO
        receivingApplicationName: WADOHPHRED
        receivingApplicationOID: 2.16.840.1.113883.3.237.4.2
        receivingFacilityName: dn1fro00
        receivingFacilityOID: 1.3.6.1.4.1.38630.2.1.1.19
        suppressQstForAoe: true
        phoneNumberFormatting: ONLY_DIGITS_IN_COMPONENT_ONE
      timing:
        operation: MERGE
        numberPerDay: 720 # Every other minute staggered with negative results
        initialTime: 00:00
        timeZone: EASTERN
      transport:
        type: AS2
        #receiverUrl: "https://uat-onehealthport-as2.axwaycloud.com/exchange/ZZOHPUAT"
        #receiverId: ZZOHPUAT
        #senderId: 7uycso49
        receiverUrl: http://host.docker.internal:8000/pyas2/as2receive
        receiverId: p1as2
        senderId: CDCPRIMETEST
    - name: elr-neg
      organizationName: wa-phd
      topic: covid-19
      jurisdictionalFilter:
        - doesNotMatch(abnormal_flag, A)
        - orEquals(ordering_facility_state, WA, patient_state, WA)
      translation:
        type: HL7
        useBatchHeaders: true
        nameFormat: washington_negative
        reportingFacilityName: 7uycso49
        reportingFacilityId: 1.3.6.1.4.1.38630.2.1.1.519
        reportingFacilityIdType: ISO
        receivingApplicationName: WADOHPHRED
        receivingApplicationOID: 2.16.840.1.113883.3.237.4.2
        receivingFacilityName: dn1fro00
        receivingFacilityOID: 1.3.6.1.4.1.38630.2.1.1.19
        suppressQstForAoe: true
        phoneNumberFormatting: ONLY_DIGITS_IN_COMPONENT_ONE
      timing:
        operation: MERGE
        numberPerDay: 720 # Every other minute
        initialTime: 00:01
        timeZone: EASTERN
      transport:
        type: AS2
        #receiverUrl: "https://uat-onehealthport-as2.axwaycloud.com/exchange/ZZOHPUAT"
        #receiverId: ZZOHPUAT
        #senderId: 7uycso49
        receiverUrl: http://host.docker.internal:8000/pyas2/as2receive
        receiverId: p1as2
        senderId: CDCPRIMETEST

- name: wv-phd
  description: West Virginia Public Health Department
  jurisdiction: STATE
  stateCode: WV
  receivers:
    - name: elr
      organizationName: wv-phd
      topic: covid-19
      jurisdictionalFilter:
        - orEquals(ordering_facility_state, WV, patient_state, WV)
      translation:
        type: HL7
        useBatchHeaders: true
      timing:
        operation: MERGE
        numberPerDay: 1440 # Every minute
        initialTime: 00:00
        timeZone: EASTERN
      transport:
        type: SFTP
        host: sftp
        port: 22
        filePath: ./upload
        credentialName: DEFAULT-SFTP

- name: wy-phd
  description: Wyoming Public Health Department
  jurisdiction: STATE
  stateCode: WY
  receivers:
    - name: elr
      organizationName: wy-phd
      topic: covid-19
      jurisdictionalFilter:
        - orEquals(ordering_facility_state, WY, patient_state, WY)
      translation:
        type: HL7
        useBatchHeaders: true
      timing:
        operation: MERGE
        numberPerDay: 1440 # Every minute
        initialTime: 00:00
        timeZone: EASTERN
      transport:
        type: SFTP
        host: sftp
        port: 22
        filePath: ./upload
        credentialName: DEFAULT-SFTP
<|MERGE_RESOLUTION|>--- conflicted
+++ resolved
@@ -107,17 +107,6 @@
       schemaName: direct/careevolution-covid-19
       format: HL7
 
-<<<<<<< HEAD
-- name: reddyfmc-la
-  description: iPatientCare CSV lab report schema, Reddy Family Medical Center, LA
-  jurisdiction: FEDERAL
-  senders:
-    - name: default
-      organizationName: reddyfmc-la
-      topic: covid-19
-      schemaName: iPatientCare/reddyfmc-la-covid-19
-      format: CSV
-=======
 - name: primary
   description: Primary Diagnostics, Inc. (primary.health)
   jurisdiction: FEDERAL
@@ -137,7 +126,6 @@
       format: "CSV"
       topic: "covid-19"
       schemaName: "AZ/az-ihs-covid-19"
->>>>>>> 15c3a8b7
 
 - name: az-phd
   description: Arizona PHD
