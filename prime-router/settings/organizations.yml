---
<<<<<<< HEAD
#
# Organizations
#
- name: simple_report
  description: PRIME's POC testing app
  jurisdiction: FEDERAL
  senders:
    - name: default
      organizationName: simple_report
      topic: covid-19
      schemaName: primedatainput/pdi-covid-19
      format: CSV
    - name: hl7test
      organizationName: simple_report
      topic: covid-19
      schemaName: hl7/hl7-ingest-covid-19
      format: HL7

- name: safehealth
  description: SAFE - Safe Health Systems
  jurisdiction: FEDERAL
  senders:
    - name: default
      organizationName: safehealth
      topic: covid-19
      schemaName: waters/safehealth-covid-19
      format: CSV

- name: cue
  description: Cue
  jurisdiction: FEDERAL
  senders:
    - name: default
      organizationName: cue
      topic: covid-19
      schemaName: waters/cue-covid-19
      format: CSV

- name: ca-scc-phd
  description: Public Health Department - Santa Clara, California
  jurisdiction: COUNTY
  stateCode: CA
  countyName: Santa Clara
  receivers:
    - name: elr-download
      organizationName: ca-scc-phd
      topic: covid-19
      jurisdictionalFilter: [ "matches(ordering_facility_state, CA)", "matches(ordering_facility_county, Santa Clara)" ]
      deidentify: false
      translation:
        type: CUSTOM
        schemaName: ca/ca-scc-covid-19
=======
  #
  # Organizations
  #
  - name: simple_report
    description: PRIME's POC testing app
    jurisdiction: FEDERAL
    senders:
      - name: default
        organizationName: simple_report
        topic: covid-19
        schemaName: primedatainput/pdi-covid-19
        format: CSV
      - name: hl7test
        organizationName: simple_report
        topic: covid-19
        schemaName: hl7/hl7-ingest-covid-19
        format: HL7

  - name: safehealth
    description: SAFE - Safe Health Systems
    jurisdiction: FEDERAL
    senders:
      - name: default
        organizationName: safehealth
        topic: covid-19
        schemaName: direct/safehealth-covid-19
        format: CSV

  - name: cue
    description: Cue
    jurisdiction: FEDERAL
    senders:
      - name: default
        organizationName: cue
        topic: covid-19
        schemaName: direct/cue-covid-19
        format: CSV

  - name: inbios
    description: InBios International, Inc.
    jurisdiction: FEDERAL
    senders:
      - name: default
        organizationName: inbios
        topic: covid-19
        schemaName: direct/inbios-covid-19
        format: CSV

  - name: imagemover
    description: ImageMover
    jurisdiction: FEDERAL
    senders:
      - name: default
        organizationName: imagemover
        topic: covid-19
        schemaName: direct/imagemover-covid-19
        format: CSV

  - name: waters
    description: Test Sender from Waters
    jurisdiction: FEDERAL
    senders:
      - name: default
        organizationName: waters
        topic: covid-19
        schemaName: waters/waters-covid-19
>>>>>>> 591a9bb7
        format: CSV
      timing:
        operation: MERGE
        numberPerDay: 1440 # Every minute
        initialTime: 09:15 # A little after the 12am EASTERN reports from simple report
        timeZone: EASTERN

- name: "co-phd"
  description: "Colorado Department of Public Health and Environment"
  jurisdiction: "STATE"
  stateCode: "CO"
  receivers:
  - name: "elr"
    organizationName: "co-phd"
    topic: "covid-19"
    jurisdictionalFilter:
    - "orEquals(patient_state, CO, ordering_facility_state, CO)"
    translation:
      schemaName: "co/co-covid-19-redox"
      format: "REDOX"
      defaults:
        processing_mode_code: "P"
        redox_source_name: "Prime Data Hub (Staging)"
        redox_source_id: "d89d4057-930f-4c5b-bb39-8cddb326e928"
        redox_destination_id: "62d62d52-3771-4151-aff4-4a3d420a8b7a"
        redox_destination_name: "Colorado Dept of Public Health (CDPHE)"
      nameFormat: "STANDARD"
      type: "CUSTOM"
    deidentify: false
    timing:
      operation: "MERGE"
      numberPerDay: 1440
      initialTime: "00:00"
      timeZone: "EASTERN"
    transport:
      type: REDOX
      apiKey: some_key
      baseUrl: http://redox:1080

- name: fl-phd
  description: Florida Department of Health
  jurisdiction: STATE
  stateCode: FL
  receivers:
    - name: elr
      organizationName: fl-phd
      topic: covid-19
      jurisdictionalFilter:
        - matches(ordering_facility_state, FL)
      deidentify: false
      translation:
        type: HL7
        useBatchHeaders: true
        receivingApplicationName: FDOH-ELR
        receivingApplicationOID: 2.16.840.1.114222.4.3.3.8.1.3
        receivingFacilityName: FDOH
        receivingFacilityOID: 2.16.840.1.114222.1.3645

- name: nd-doh
  description: North Dakota Department of Health
  jurisdiction: STATE
  stateCode: ND
  receivers:
    - name: elr
      organizationName: nd-doh
      topic: covid-19
      jurisdictionalFilter:
        - matches(ordering_facility_state, ND)
      deidentify: false
      translation:
        type: HL7
        useBatchHeaders: true
        receivingApplicationName: Maven
        receivingApplicationOID: 2.16.840.1.114222.4.3.4.34.1.1
        receivingFacilityName: NDDOH
        receivingFacilityOID: 2.16.840.1.113883.3.89.109.100.1.3

- name: la-doh
  description: Louisiana Department of Health
  jurisdiction: STATE
  stateCode: LA
  receivers:
    - name: elr
      organizationName: la-doh
      topic: covid-19
      jurisdictionalFilter:
        - matches(ordering_facility_state, LA)
      translation:
        type: HL7
        useTestProcessingMode: false
        useBatchHeaders: true
        receivingApplicationName: LA-ELR
        receivingFacilityName: LADOH
        nameFormat: APHL

- name: oh-doh
  description: Ohio Department of Health
  jurisdiction: STATE
  stateCode: OH
  receivers:
    - name: elr
      organizationName: oh-doh
      topic: covid-19
      jurisdictionalFilter:
        - matches(ordering_facility_state, OH)
      translation:
        type: HL7
        useBatchHeaders: true
        receivingApplicationName: OHDOH
        receivingApplicationOID: 2.16.840.1.114222.4.1.3674
        receivingFacilityName: OHDOH
        receivingFacilityOID: 2.16.840.1.114222.4.1.3674
        reportingFacilityName: CDC PRIME
        reportingFacilityId: 36DSMP9999
        nameFormat: OHIO
        suppressHl7Fields: OBX-23-11
        # turn off UNK and ASKU for this field
        useBlankInsteadOfUnknown: patient_race

- name: nm-doh
  description: New Mexico Department of Health
  jurisdiction: STATE
  stateCode: NM
  receivers:
    - name: elr
      organizationName: nm-doh
      topic: covid-19
      jurisdictionalFilter:
        - matches(ordering_facility_state, NM)
      translation:
        type: HL7
        useBatchHeaders: true
        receivingOrganization: elr
        receivingApplicationName: NMDOH
        receivingApplicationOID: 2.16.840.1.113883.3.5364
        receivingFacilityName: NMDOH
        receivingFacilityOID: 2.16.840.1.113883.3.5364
        truncateHDNamespaceIds: true
        nameFormat: APHL_LIGHT
        # turn off UNK and ASKU for this field
        useBlankInsteadOfUnknown: patient_race
    - name: elr-csv
      organizationName: nm-doh
      topic: covid-19
      jurisdictionalFilter:
        - matches(ordering_facility_state, NM)
      translation:
        type: CUSTOM
        format: CSV
        schemaName: nm/nm-covid-19-csv

- name: mt-doh
  description: Montana Department of Health
  jurisdiction: STATE
  stateCode: MT
  receivers:
    - name: elr
      organizationName: mt-doh
      topic: covid-19
      jurisdictionalFilter:
        - orEquals(patient_state, MT, ordering_facility_state, MT)
      translation:
        type: HL7
        schemaName: mt/mt-covid-19
        useBatchHeaders: true
      transport:
        type: SFTP
        host: sftp
        port: 22
        filePath: ./upload
      timing:
        operation: MERGE
        numberPerDay: 1440 # Every minute
        initialTime: 00:00
        timeZone: MOUNTAIN
    - name: elr-csv
      organizationName: mt-doh
      topic: covid-19
      jurisdictionalFilter:
        - orEquals(patient_state, MT, ordering_facility_state, MT)
      translation:
        type: CUSTOM
        format: CSV
        schemaName: mt/mt-covid-19-csv
      transport:
        type: SFTP
        host: sftp
        port: 22
        filePath: ./upload
      timing:
        operation: MERGE
        numberPerDay: 1440 # Every minute
        initialTime: 00:00
        timeZone: MOUNTAIN

- name: nj-doh
  description: New Jersey Department of Health
  jurisdiction: STATE
  stateCode: NJ
  receivers:
    - name: elr
      organizationName: nj-doh
      topic: covid-19
      jurisdictionalFilter:
        - orEquals(ordering_facility_state, NJ, patient_state, NJ)
        - matches(processing_mode_code, P)
      translation:
        type: HL7
        useBatchHeaders: true
        receivingApplicationName: ELRS
        receivingApplicationOID: 2.16.840.1.113883.3.1299.5.1.6.1
        receivingFacilityName: NJDOH
        receivingFacilityOID: 2.16.840.1.113883.3.1299
        truncateHDNamespaceIds: true
    - name: elr-test
      organizationName: nj-doh
      topic: covid-19
      jurisdictionalFilter:
        - orEquals(ordering_facility_state, NJ, patient_state, NJ)
        - matches(processing_mode_code, T)
      translation:
        type: HL7
        useBatchHeaders: true
        receivingApplicationName: ELRS
        receivingApplicationOID: 2.16.840.1.113883.3.1299.5.1.6.1
        receivingFacilityName: NJDOH
        receivingFacilityOID: 2.16.840.1.113883.3.1299
        truncateHDNamespaceIds: true

- name: mn-doh
  description: Minnesota Department of Health
  jurisdiction: STATE
  stateCode: MN
  receivers:
    - name: elr
      organizationName: mn-doh
      topic: covid-19
      jurisdictionalFilter:
        - matches(ordering_facility_state, MN)
      translation:
        type: HL7
        useBatchHeaders: true
        receivingApplicationName: MEDSS-ELR
        receivingApplicationOID: 2.16.840.1.114222.4.3.3.6.2.1
        receivingFacilityName: MN DOH
        receivingFacilityOID: 2.16.840.1.114222.4.1.3661

- name: tx-doh
  description: Texas Department of Health
  jurisdiction: STATE
  stateCode: TX
  receivers:
    - name: elr
      organizationName: tx-doh
      topic: covid-19
      jurisdictionalFilter:
        - matches(ordering_facility_state, TX)
      translation:
        type: HL7
        useBatchHeaders: true
        receivingApplicationName: NEDSS
        receivingFacilityName: TX-ELR
        defaultAoeToUnknown: true

- name: gu-doh
  description: Guam Department of Health
  jurisdiction: STATE
  stateCode: GU
  receivers:
    - name: elr
      organizationName: gu-doh
      topic: covid-19
      jurisdictionalFilter:
        - matches(ordering_facility_state, GU)
      translation:
        type: HL7
        useBatchHeaders: true
        receivingApplicationName: GUDOH
        receivingFacilityName: GUDOH

- name: vt-doh
  description: Vermont Department of Health
  jurisdiction: STATE
  stateCode: VT
  receivers:
    - name: elr
      organizationName: vt-doh
      topic: covid-19
      jurisdictionalFilter:
        - matches(ordering_facility_state, VT)
      translation:
        type: HL7
        useBatchHeaders: true
        receivingApplicationName: NBS
        receivingApplicationOID: 2.16.840.1.114222.4.1.185.1
        receivingFacilityName: VDH
        receivingFacilityOID: 2.16.840.1.114222.4.1.185
        suppressHl7Fields: OBX-18

- name: wi-dph
  description: Wisconsin Department of Public Health
  jurisdiction: STATE
  stateCode: WI
  receivers:
    - name: elr
      organizationName: wi-dph
      topic: covid-19
      jurisdictionalFilter:
        - orEquals(ordering_facility_state, WI, patient_state, WI)
        - matches(processing_mode_code, P)
      translation:
        type: HL7
        useBatchHeaders: true
        receivingApplicationName: vCMR
        receivingApplicationOID: 2.16.840.1.113883.3.33.4.2.2
        receivingFacilityName: WEDSS
        receivingFacilityOID: 2.16.840.1.113883.3.33
      transport:
        type: SFTP
        host: sftp
        port: 22
        filePath: ./upload
      timing:
        operation: MERGE
        numberPerDay: 1440
        initialTime: 00:00
        timeZone: EASTERN
    - name: elr-test
      organizationName: wi-dph
      topic: covid-19
      jurisdictionalFilter:
        - orEquals(ordering_facility_state, WI, patient_state, WI)
        - matches(processing_mode_code, T)
      translation:
        type: HL7
        useBatchHeaders: true
        receivingApplicationName: vCMR
        receivingApplicationOID: 2.16.840.1.113883.3.33.4.2.2
        receivingFacilityName: WEDSS
        receivingFacilityOID: 2.16.840.1.113883.3.33
      transport:
        type: SFTP
        host: sftp
        port: 22
        filePath: ./upload
      timing:
        operation: MERGE
        numberPerDay: 1440
        initialTime: 00:00
        timeZone: EASTERN

- name: tn-doh
  description: Tennessee Department of Health
  jurisdiction: STATE
  stateCode: TN
  receivers:
    - name: elr
      organizationName: tn-doh
      topic: covid-19
      jurisdictionalFilter:
        - orEquals(ordering_facility_state, TN, patient_state, TN)
      translation:
        type: HL7
        useBatchHeaders: true
        receivingApplicationName: tdh-ELR
        receivingApplicationOID: 2.16.840.1.113883.3.773.1.1.3
        receivingFacilityName: TDH
        receivingFacilityOID: 2.16.840.1.113883.3.773
      transport:
        type: SFTP
        host: sftp
        port: 22
        filePath: ./upload
      timing:
        operation: MERGE
        numberPerDay: 1440
        initialTime: 00:00
        timeZone: EASTERN

- name: ms-doh
  description: Mississippi Department of Health
  jurisdiction: STATE
  stateCode: MS
  receivers:
    - name: elr
      organizationName: ms-doh
      topic: covid-19
      jurisdictionalFilter:
        - orEquals(ordering_facility_state, MS, patient_state, MS)
      translation:
        type: HL7
        useBatchHeaders: true
        receivingApplicationName: MSDH-ELR
        receivingFacilityName: MSDOH
      transport:
        type: SFTP
        host: sftp
        port: 22
        filePath: ./upload
      timing:
        operation: MERGE
        numberPerDay: 1440
        initialTime: 00:00
        timeZone: EASTERN

- name: nc-dph
  description: North Carolina Division of Public Health
  jurisdiction: STATE
  stateCode: NC
  receivers:
    - name: elr
      organizationName: nc-dph
      topic: covid-19
      jurisdictionalFilter:
        - orEquals(ordering_facility_state, NC, patient_state, NC)
      translation:
        type: HL7
        useBatchHeaders: true
        receivingApplicationName: NCDPH NCEDSS
        receivingApplicationOID: 2.16.840.1.113883.3.591.3.1
        receivingFacilityName: NCDPH EDS
        receivingFacilityOID: 2.16.840.1.113883.3.591.1.1
      transport:
        type: SFTP
        host: sftp
        port: 22
        filePath: ./upload
      timing:
        operation: MERGE
        numberPerDay: 1440
        initialTime: 00:00
        timeZone: EASTERN

- name: de-dph
  description: Delaware Division of Public Health
  jurisdiction: STATE
  stateCode: DE
  receivers:
    - name: elr
      organizationName: de-dph
      topic: covid-19
      jurisdictionalFilter:
        - orEquals(ordering_facility_state, DE, patient_state, DE)
      translation:
        type: HL7
        useBatchHeaders: true
      transport:
        type: SFTP
        host: sftp
        port: 22
        filePath: ./upload
      timing:
        operation: MERGE
        numberPerDay: 1440
        initialTime: 00:00
        timeZone: EASTERN

- name: ca-dph
  description: California Department of Public Health
  jurisdiction: STATE
  stateCode: CA
  receivers:
    - name: elr
      organizationName: ca-dph
      topic: covid-19
      jurisdictionalFilter:
        - orEquals(ordering_facility_state, CA, patient_state, CA)
      translation:
        type: HL7
        useBatchHeaders: true
      transport:
        type: SFTP
        host: sftp
        port: 22
        filePath: ./upload
      timing:
        operation: MERGE
        numberPerDay: 1440
        initialTime: 00:00
        timeZone: EASTERN

- name: ma-phd
  description: Massachusetts Public Health Department
  jurisdiction: STATE
  stateCode: MA
  receivers:
    - name: elr
      organizationName: ma-phd
      topic: covid-19
      jurisdictionalFilter:
        - orEquals(ordering_facility_state, MA, patient_state, MA)
      translation:
        type: HL7
        useBatchHeaders: true
        receivingApplicationName: MA-MDPH
        receivingApplicationOID: 2.16.840.1.113883.19.3.2
        receivingFacilityName: MA-MDPH
        receivingFacilityOID: 2.16.840.1.113883.19.3.2
        truncateHDNamespaceIds: true

- name: nh-dphs
  description: New Hampshire Division of Public Health Services
  jurisdiction: STATE
  stateCode: NH
  receivers:
    - name: elr
      organizationName: nh-dphs
      topic: covid-19
      jurisdictionalFilter:
        - orEquals(ordering_facility_state, NH, patient_state, NH)
      translation:
        type: HL7
        useBatchHeaders: true
        messageProfileId: PHLabReport-Batch^^2.16.840.1.113883.9.11^ISO
        receivingFacilityName: NH_DHHS
        receivingFacilityOID: 2.16.840.1.114222.4.1.3669

- name: al-phd
  description: Alabama Public Health Department
  jurisdiction: STATE
  stateCode: AL
  receivers:
    - name: elr
      organizationName: al-phd
      topic: covid-19
      jurisdictionalFilter:
        - orEquals(ordering_facility_state, AL, patient_state, AL)
      translation:
        type: HL7
        useBatchHeaders: true
        receivingApplicationName: ALNBS
        receivingApplicationOID: 2.16.840.1.114222.4.5.1
        receivingFacilityName: ALDOH
        receivingFacilityOID: 2.16.840.1.114222.4.1.3636

- name: mi-phd
  description: Michigan Public Health Department
  jurisdiction: STATE
  stateCode: MI
  receivers:
    - name: elr
      organizationName: mi-phd
      topic: covid-19
      jurisdictionalFilter:
        - orEquals(ordering_facility_state, MI, patient_state, MI)
      translation:
        type: HL7
        useBatchHeaders: true
        receivingApplicationName: MDSS
        receivingApplicationOID: 2.16.840.1.114222.4.3.2.2.3.161.1.6377
        receivingFacilityName: MDSS
        receivingFacilityOID: 2.16.840.1.114222.4.3.2.2.3.161.1.6377

- name: pa-phd
  description: Pennsylvania Department of Health
  jurisdiction: STATE
  stateCode: PA
  receivers:
    - name: elr-bucks-debug
      organizationName: pa-phd
      topic: covid-19
      jurisdictionalFilter: [ "matches(ordering_facility_state, PA)", "matches(ordering_facility_county, Bucks)" ]
      translation:
        type: CUSTOM
        schemaName: pa/pa-covid-19-redox
        defaults:
          processing_mode_code: T
          redox_destination_id: e0d33443-c134-4e5f-9c15-69f9ba6340bf
          redox_destination_name: "CDC Bucks County PDH Destination (s)"
          redox_source_id: d89d4057-930f-4c5b-bb39-8cddb326e928
          redox_source_name: "Prime Data Hub (Staging)"
        format: REDOX
      timing:
        operation: MERGE
        numberPerDay: 1440 # Every minute
        initialTime: 00:00
    - name: elr-chester-debug
      organizationName: pa-phd
      topic: covid-19
      jurisdictionalFilter: [ "matches(ordering_facility_state, PA)", "matches(ordering_facility_county, Chester, Delaware)" ]
      translation:
        type: CUSTOM
        schemaName: pa/pa-covid-19-redox
        defaults:
          processing_mode_code: T
          redox_destination_id: 86aa61ac-8864-417f-860e-d83ae46c951f
          redox_destination_name: "CDC Chester County PDH Destination (s)"
          redox_source_id: d89d4057-930f-4c5b-bb39-8cddb326e928
          redox_source_name: "Prime Data Hub (Staging)"
        format: REDOX
      timing:
        operation: MERGE
        numberPerDay: 1440 # Every minute
        initialTime: 00:00
    - name: elr-montgomery-debug
      organizationName: pa-phd
      topic: covid-19
      jurisdictionalFilter: [ "matches(ordering_facility_state, PA)", "matches(ordering_facility_county, Montgomery)" ]
      translation:
        type: CUSTOM
        schemaName: pa/pa-covid-19-redox
        defaults:
          processing_mode_code: T
          redox_destination_id: 21485dc8-8a6e-49d3-8b80-46531e015039
          redox_destination_name: "CDC Montgomery County PDH Destination (s)"
          redox_source_id: d89d4057-930f-4c5b-bb39-8cddb326e928
          redox_source_name: "Prime Data Hub (Staging)"
        format: REDOX
      timing:
        operation: MERGE
        numberPerDay: 1440 # Every minute
        initialTime: 00:00
    - name: elr-philadelphia-local
      organizationName: pa-phd
      topic: covid-19
      jurisdictionalFilter: [ "matches(ordering_facility_state, PA)", "matches(ordering_facility_county, Philadelphia)" ]
      deidentify: false
      translation:
        type: CUSTOM
        schemaName: pa/pa-covid-19-redox
        defaults:
          processing_mode_code: T
          redox_destination_id: 09261a90-bc55-4a88-953c-eff0240feab1
          redox_destination_name: "CDC Philadelphia PDH Destination (p)"
          redox_source_id: d89d4057-930f-4c5b-bb39-8cddb326e928
          redox_source_name: "Prime Data Hub (Staging)"
        format: REDOX
      timing:
        operation: MERGE
        numberPerDay: 1440 # Every minute
        initialTime: 00:00
    - name: elr-allegheny-debug
      organizationName: pa-phd
      topic: covid-19
      jurisdictionalFilter: [ "matches(ordering_facility_state, PA)", "matches(ordering_facility_county, Allegheny)" ]
      deidentify: false
      translation:
        type: CUSTOM
        schemaName: pa/pa-covid-19-redox
        defaults:
          processing_mode_code: T
          redox_destination_id: eb6c3769-75a4-4d10-9de0-8095cdc7f10f
          redox_destination_name: "CDC Allegheny County PDH Destination (s)"
          redox_source_id: d89d4057-930f-4c5b-bb39-8cddb326e928
          redox_source_name: "Prime Data Hub (Staging)"
        format: REDOX
      timing:
        operation: MERGE
        numberPerDay: 1440 # Every minute
        initialTime: 00:00

- name: md-doh
  description: Maryland
  jurisdiction: STATE
  stateCode: MD
  receivers:
    - name: elr
      organizationName: md-doh
      topic: covid-19
      jurisdictionalFilter:
        - orEquals(patient_state, MD, ordering_facility_state, MD)
      translation:
        type: HL7
        useBatchHeaders: true
      timing:
        operation: MERGE
        numberPerDay: 1440
        initialTime: 00:00
        timeZone: EASTERN

- name: md-phd
  description: Maryland Public Health Department
  jurisdiction: STATE
  stateCode: MD
  receivers:
    - name: elr
      organizationName: md-phd
      topic: covid-19
      jurisdictionalFilter:
        - orEquals(patient_state, MD, ordering_facility_state, MD)
      translation:
        type: HL7
        useBatchHeaders: true
      timing:
        operation: MERGE
        numberPerDay: 1440
        initialTime: 00:00
        timeZone: EASTERN

- name: "hhsprotect"
  description: "HHSProtect"
  jurisdiction: "FEDERAL"
  receivers:
  - name: "elr"
    organizationName: "hhsprotect"
    topic: "covid-19"
    jurisdictionalFilter: [ "matches(sender_id,.*SafeHealth.*,.*CueHlth.*,.*ImageMover.*)" ]
    qualityFilter: [ "allowAll()" ]
    translation:
      type: "CUSTOM"
      schemaName: "hhsprotect/hhsprotect-covid-19"
      format: "CSV"
    deidentify: true
    timing:
      operation: "MERGE"
      numberPerDay: 1440
      initialTime: "00:00"
      timeZone: "EASTERN"
    transport:
      type: BLOBSTORE
      storageName: PartnerStorage
      containerName: hhsprotect

# 'ignore' is a test organization, designed to be safely usable across all our environments.
# It has receivers, each named exactly the same as the format of data or the transport mechanism
# Each also has a fake "county", also named _exactly_ the same as the name of the receiver.
# This is to aid in readability.
- name: ignore
  description: FOR TESTING ONLY
  jurisdiction: FEDERAL
  senders:
    - name: ignore-strac      # Use this to test sending strac data
      organizationName: ignore
      topic: covid-19
      schemaName: strac/strac-covid-19
      format: CSV
    - name: ignore-simple-report      # Use this to test sending simple_report data
      organizationName: ignore
      topic: covid-19
      schemaName: primedatainput/pdi-covid-19
      format: CSV
    - name: ignore-waters      # Use this to test sending waters data
      organizationName: ignore
      topic: covid-19
      schemaName: waters/waters-covid-19
      format: CSV
    - name: ignore-empty      # Use this to test sending data from the 'empty' schema
      organizationName: ignore
      topic: covid-19
      schemaName: empty
      format: CSV
  receivers:
    - name: CSV
      organizationName: ignore
      topic: covid-19
      jurisdictionalFilter: [ "matches(ordering_facility_state, IG)", "matches(ordering_facility_county, CSV)" ]
      timing:
        operation: MERGE
        numberPerDay: 1440 # Every minute
        initialTime: 00:00
      translation:
        type: CUSTOM
        schemaName: fl/fl-covid-19
        format: CSV
      transport:
        type: SFTP
        host: sftp
        port: 22
        filePath: ./upload
    - name: HL7
      organizationName: ignore
      topic: covid-19
      jurisdictionalFilter: [ "matches(ordering_facility_state, IG)", "matches(ordering_facility_county, HL7)" ]
      timing:
        operation: MERGE
        numberPerDay: 1440 # Every minute
        initialTime: 00:00
      translation:
        type: CUSTOM
        schemaName: fl/fl-covid-19
        format: HL7
      transport:
        type: SFTP
        host: sftp
        port: 22
        filePath: ./upload
    - name: HL7_BATCH
      organizationName: ignore
      topic: covid-19
      jurisdictionalFilter: [ "matches(ordering_facility_state, IG)", "matches(ordering_facility_county, HL7_BATCH)" ]
      timing:
        operation: MERGE
        numberPerDay: 1440 # Every minute
        initialTime: 00:00
      translation:
        type: CUSTOM
        schemaName: az/az-covid-19-hl7
        format: HL7_BATCH
      transport:
        type: SFTP
        host: sftp
        port: 22
        filePath: ./upload
    - name: REDOX
      organizationName: ignore
      topic: covid-19
      jurisdictionalFilter: [ "matches(ordering_facility_state, IG)", "matches(ordering_facility_county, REDOX)" ]
      timing:
        operation: MERGE
        numberPerDay: 1440 # Every minute
        initialTime: 00:00
      translation:
        type: CUSTOM
        schemaName: pa/pa-covid-19-redox
        format: REDOX
        defaults:
          processing_mode_code: T
          redox_destination_id: 62d62d52-3771-4151-aff4-4a3d420a8b7a
          redox_destination_name: "Prime Local Redox Destination"
          redox_source_id: d89d4057-930f-4c5b-bb39-8cddb326e928
          redox_source_name: "Prime Hub (Local)"
      transport:
        type: REDOX
        apiKey: some_key
        baseUrl: http://redox:1080
<<<<<<< HEAD
    - name: HL7_NULL
      organizationName: ignore
      topic: covid-19
      jurisdictionalFilter: [ "matches(ordering_facility_state, IG)", "matches(ordering_facility_county, HL7_NULL)" ]
      timing:
        operation: MERGE
        numberPerDay: 1440 # Every minute
        initialTime: 00:00
=======

  - name: fl-phd
    description: Florida Department of Health
    jurisdiction: STATE
    stateCode: FL
    receivers:
      - name: elr
        organizationName: fl-phd
        topic: covid-19
        jurisdictionalFilter:
          - matches(ordering_facility_state, FL)
        deidentify: false
        translation:
          type: HL7
          useBatchHeaders: true
          receivingApplicationName: FDOH-ELR
          receivingApplicationOID: 2.16.840.1.114222.4.3.3.8.1.3
          receivingFacilityName: FDOH
          receivingFacilityOID: 2.16.840.1.114222.1.3645

  - name: nd-doh
    description: North Dakota Department of Health
    jurisdiction: STATE
    stateCode: ND
    receivers:
      - name: elr
        organizationName: nd-doh
        topic: covid-19
        jurisdictionalFilter:
          - matches(ordering_facility_state, ND)
        deidentify: false
        translation:
          type: HL7
          useBatchHeaders: true
          receivingApplicationName: Maven
          receivingApplicationOID: 2.16.840.1.114222.4.3.4.34.1.1
          receivingFacilityName: NDDOH
          receivingFacilityOID: 2.16.840.1.113883.3.89.109.100.1.3

  - name: la-doh
    description: Louisiana Department of Health
    jurisdiction: STATE
    stateCode: LA
    receivers:
      - name: elr
        organizationName: la-doh
        topic: covid-19
        jurisdictionalFilter:
          - matches(ordering_facility_state, LA)
        translation:
          type: HL7
          useTestProcessingMode: false
          useBatchHeaders: true
          receivingApplicationName: LA-ELR
          receivingFacilityName: LADOH
          nameFormat: APHL

  - name: oh-doh
    description: Ohio Department of Health
    jurisdiction: STATE
    stateCode: OH
    receivers:
      - name: elr
        organizationName: oh-doh
        topic: covid-19
        jurisdictionalFilter:
          - matches(ordering_facility_state, OH)
        translation:
          type: HL7
          useBatchHeaders: true
          receivingApplicationName: OHDOH
          receivingApplicationOID: 2.16.840.1.114222.4.1.3674
          receivingFacilityName: OHDOH
          receivingFacilityOID: 2.16.840.1.114222.4.1.3674
          reportingFacilityName: CDC PRIME
          reportingFacilityId: 36DSMP9999
          nameFormat: OHIO
          suppressHl7Fields: OBX-23-11
          # turn off UNK and ASKU for this field
          useBlankInsteadOfUnknown: patient_race

  - name: nm-doh
    description: New Mexico Department of Health
    jurisdiction: STATE
    stateCode: NM
    receivers:
      - name: elr
        organizationName: nm-doh
        topic: covid-19
        jurisdictionalFilter:
          - matches(ordering_facility_state, NM)
        translation:
          type: HL7
          useBatchHeaders: true
          receivingOrganization: elr
          receivingApplicationName: NMDOH
          receivingApplicationOID: 2.16.840.1.113883.3.5364
          receivingFacilityName: NMDOH
          receivingFacilityOID: 2.16.840.1.113883.3.5364
          truncateHDNamespaceIds: true
          nameFormat: APHL_LIGHT
          # turn off UNK and ASKU for this field
          useBlankInsteadOfUnknown: patient_race
      - name: elr-csv
        organizationName: nm-doh
        topic: covid-19
        jurisdictionalFilter:
          - matches(ordering_facility_state, NM)
        translation:
          type: CUSTOM
          format: CSV
          schemaName: nm/nm-covid-19-csv

  - name: mt-doh
    description: Montana Department of Health
    jurisdiction: STATE
    stateCode: MT
    receivers:
      - name: elr
        organizationName: mt-doh
        topic: covid-19
        jurisdictionalFilter:
          - orEquals(patient_state, MT, ordering_facility_state, MT)
        translation:
          type: HL7
          schemaName: mt/mt-covid-19
          useBatchHeaders: true
        transport:
          type: SFTP
          host: sftp
          port: 22
          filePath: ./upload
        timing:
          operation: MERGE
          numberPerDay: 1440 # Every minute
          initialTime: 00:00
          timeZone: MOUNTAIN
      - name: elr-csv
        organizationName: mt-doh
        topic: covid-19
        jurisdictionalFilter:
          - orEquals(patient_state, MT, ordering_facility_state, MT)
        translation:
          type: CUSTOM
          format: CSV
          schemaName: mt/mt-covid-19-csv
        transport:
          type: SFTP
          host: sftp
          port: 22
          filePath: ./upload
        timing:
          operation: MERGE
          numberPerDay: 1440 # Every minute
          initialTime: 00:00
          timeZone: MOUNTAIN

  - name: nj-doh
    description: New Jersey Department of Health
    jurisdiction: STATE
    stateCode: NJ
    receivers:
      - name: elr
        organizationName: nj-doh
        topic: covid-19
        jurisdictionalFilter:
          - orEquals(ordering_facility_state, NJ, patient_state, NJ)
          - matches(processing_mode_code, P)
        translation:
          type: HL7
          useBatchHeaders: true
          receivingApplicationName: ELRS
          receivingApplicationOID: 2.16.840.1.113883.3.1299.5.1.6.1
          receivingFacilityName: NJDOH
          receivingFacilityOID: 2.16.840.1.113883.3.1299
          truncateHDNamespaceIds: true
      - name: elr-test
        organizationName: nj-doh
        topic: covid-19
        jurisdictionalFilter:
          - orEquals(ordering_facility_state, NJ, patient_state, NJ)
          - matches(processing_mode_code, T)
        translation:
          type: HL7
          useBatchHeaders: true
          receivingApplicationName: ELRS
          receivingApplicationOID: 2.16.840.1.113883.3.1299.5.1.6.1
          receivingFacilityName: NJDOH
          receivingFacilityOID: 2.16.840.1.113883.3.1299
          truncateHDNamespaceIds: true

  - name: mn-doh
    description: Minnesota Department of Health
    jurisdiction: STATE
    stateCode: MN
    receivers:
      - name: elr
        organizationName: mn-doh
        topic: covid-19
        jurisdictionalFilter:
          - matches(ordering_facility_state, MN)
        translation:
          type: HL7
          useBatchHeaders: true
          receivingApplicationName: MEDSS-ELR
          receivingApplicationOID: 2.16.840.1.114222.4.3.3.6.2.1
          receivingFacilityName: MN DOH
          receivingFacilityOID: 2.16.840.1.114222.4.1.3661

  - name: tx-doh
    description: Texas Department of Health
    jurisdiction: STATE
    stateCode: TX
    receivers:
      - name: elr
        organizationName: tx-doh
        topic: covid-19
        jurisdictionalFilter:
          - matches(ordering_facility_state, TX)
        translation:
          type: HL7
          useBatchHeaders: true
          receivingApplicationName: NEDSS
          receivingFacilityName: TX-ELR
          defaultAoeToUnknown: true

  - name: gu-doh
    description: Guam Department of Health
    jurisdiction: STATE
    stateCode: GU
    receivers:
      - name: elr
        organizationName: gu-doh
        topic: covid-19
        jurisdictionalFilter:
          - matches(ordering_facility_state, GU)
        translation:
          type: HL7
          useBatchHeaders: true
          receivingApplicationName: GUDOH
          receivingFacilityName: GUDOH

  - name: vt-doh
    description: Vermont Department of Health
    jurisdiction: STATE
    stateCode: VT
    receivers:
      - name: elr
        organizationName: vt-doh
        topic: covid-19
        jurisdictionalFilter:
          - matches(ordering_facility_state, VT)
        translation:
          type: HL7
          useBatchHeaders: true
          receivingApplicationName: NBS
          receivingApplicationOID: 2.16.840.1.114222.4.1.185.1
          receivingFacilityName: VDH
          receivingFacilityOID: 2.16.840.1.114222.4.1.185
          suppressHl7Fields: OBX-18

  - name: wi-dph
    description: Wisconsin Department of Public Health
    jurisdiction: STATE
    stateCode: WI
    receivers:
      - name: elr
        organizationName: wi-dph
        topic: covid-19
        jurisdictionalFilter:
          - orEquals(ordering_facility_state, WI, patient_state, WI)
          - matches(processing_mode_code, P)
        translation:
          type: HL7
          useBatchHeaders: true
          receivingApplicationName: vCMR
          receivingApplicationOID: 2.16.840.1.113883.3.33.4.2.2
          receivingFacilityName: WEDSS
          receivingFacilityOID: 2.16.840.1.113883.3.33
        transport:
          type: SFTP
          host: sftp
          port: 22
          filePath: ./upload
        timing:
          operation: MERGE
          numberPerDay: 1440
          initialTime: 00:00
          timeZone: EASTERN
      - name: elr-test
        organizationName: wi-dph
        topic: covid-19
        jurisdictionalFilter:
          - orEquals(ordering_facility_state, WI, patient_state, WI)
          - matches(processing_mode_code, T)
        translation:
          type: HL7
          useBatchHeaders: true
          receivingApplicationName: vCMR
          receivingApplicationOID: 2.16.840.1.113883.3.33.4.2.2
          receivingFacilityName: WEDSS
          receivingFacilityOID: 2.16.840.1.113883.3.33
        transport:
          type: SFTP
          host: sftp
          port: 22
          filePath: ./upload
        timing:
          operation: MERGE
          numberPerDay: 1440
          initialTime: 00:00
          timeZone: EASTERN

  - name: tn-doh
    description: Tennessee Department of Health
    jurisdiction: STATE
    stateCode: TN
    receivers:
      - name: elr
        organizationName: tn-doh
        topic: covid-19
        jurisdictionalFilter:
          - orEquals(ordering_facility_state, TN, patient_state, TN)
        translation:
          type: HL7
          useBatchHeaders: true
          receivingApplicationName: tdh-ELR
          receivingApplicationOID: 2.16.840.1.113883.3.773.1.1.3
          receivingFacilityName: TDH
          receivingFacilityOID: 2.16.840.1.113883.3.773
        transport:
          type: SFTP
          host: sftp
          port: 22
          filePath: ./upload
        timing:
          operation: MERGE
          numberPerDay: 1440
          initialTime: 00:00
          timeZone: EASTERN

  - name: ms-doh
    description: Mississippi Department of Health
    jurisdiction: STATE
    stateCode: MS
    receivers:
      - name: elr
        organizationName: ms-doh
        topic: covid-19
        jurisdictionalFilter:
          - orEquals(ordering_facility_state, MS, patient_state, MS)
        translation:
          type: HL7
          useBatchHeaders: true
          receivingApplicationName: MSDH-ELR
          receivingFacilityName: MSDOH
        transport:
          type: SFTP
          host: sftp
          port: 22
          filePath: ./upload
        timing:
          operation: MERGE
          numberPerDay: 1440
          initialTime: 00:00
          timeZone: EASTERN

  - name: nc-dph
    description: North Carolina Division of Public Health
    jurisdiction: STATE
    stateCode: NC
    receivers:
      - name: elr
        organizationName: nc-dph
        topic: covid-19
        jurisdictionalFilter:
          - orEquals(ordering_facility_state, NC, patient_state, NC)
        translation:
          type: HL7
          useBatchHeaders: true
          receivingApplicationName: NCDPH NCEDSS
          receivingApplicationOID: 2.16.840.1.113883.3.591.3.1
          receivingFacilityName: NCDPH EDS
          receivingFacilityOID: 2.16.840.1.113883.3.591.1.1
        transport:
          type: SFTP
          host: sftp
          port: 22
          filePath: ./upload
        timing:
          operation: MERGE
          numberPerDay: 1440
          initialTime: 00:00
          timeZone: EASTERN

  - name: de-dph
    description: Delaware Division of Public Health
    jurisdiction: STATE
    stateCode: DE
    receivers:
      - name: elr
        organizationName: de-dph
        topic: covid-19
        jurisdictionalFilter:
          - orEquals(ordering_facility_state, DE, patient_state, DE)
        translation:
          type: HL7
          useBatchHeaders: true
        transport:
          type: SFTP
          host: sftp
          port: 22
          filePath: ./upload
        timing:
          operation: MERGE
          numberPerDay: 1440
          initialTime: 00:00
          timeZone: EASTERN

  - name: ca-dph
    description: California Department of Public Health
    jurisdiction: STATE
    stateCode: CA
    receivers:
      - name: elr
        organizationName: ca-dph
        topic: covid-19
        jurisdictionalFilter:
          - orEquals(ordering_facility_state, CA, patient_state, CA)
        translation:
          type: HL7
          useBatchHeaders: true
        transport:
          type: SFTP
          host: sftp
          port: 22
          filePath: ./upload
        timing:
          operation: MERGE
          numberPerDay: 1440
          initialTime: 00:00
          timeZone: EASTERN

  - name: ma-phd
    description: Massachusetts Public Health Department
    jurisdiction: STATE
    stateCode: MA
    receivers:
      - name: elr
        organizationName: ma-phd
        topic: covid-19
        jurisdictionalFilter:
          - orEquals(ordering_facility_state, MA, patient_state, MA)
        translation:
          type: HL7
          useBatchHeaders: true
          receivingApplicationName: MA-MDPH
          receivingApplicationOID: 2.16.840.1.113883.19.3.2
          receivingFacilityName: MA-MDPH
          receivingFacilityOID: 2.16.840.1.113883.19.3.2
          truncateHDNamespaceIds: true

  - name: nh-dphs
    description: New Hampshire Division of Public Health Services
    jurisdiction: STATE
    stateCode: NH
    receivers:
      - name: elr
        organizationName: nh-dphs
        topic: covid-19
        jurisdictionalFilter:
          - orEquals(ordering_facility_state, NH, patient_state, NH)
        translation:
          type: HL7
          useBatchHeaders: true
          messageProfileId: PHLabReport-Batch^^2.16.840.1.113883.9.11^ISO
          receivingFacilityName: NH_DHHS
          receivingFacilityOID: 2.16.840.1.114222.4.1.3669

  - name: al-phd
    description: Alabama Public Health Department
    jurisdiction: STATE
    stateCode: AL
    receivers:
      - name: elr
        organizationName: al-phd
        topic: covid-19
        jurisdictionalFilter:
          - orEquals(ordering_facility_state, AL, patient_state, AL)
        translation:
          type: HL7
          useBatchHeaders: true
          receivingApplicationName: ALNBS
          receivingApplicationOID: 2.16.840.1.114222.4.5.1
          receivingFacilityName: ALDOH
          receivingFacilityOID: 2.16.840.1.114222.4.1.3636

  - name: mi-phd
    description: Michigan Public Health Department
    jurisdiction: STATE
    stateCode: MI
    receivers:
      - name: elr
        organizationName: mi-phd
        topic: covid-19
        jurisdictionalFilter:
          - orEquals(ordering_facility_state, MI, patient_state, MI)
        translation:
          type: HL7
          useBatchHeaders: true
          receivingApplicationName: MDSS
          receivingApplicationOID: 2.16.840.1.114222.4.3.2.2.3.161.1.6377
          receivingFacilityName: MDSS
          receivingFacilityOID: 2.16.840.1.114222.4.3.2.2.3.161.1.6377

  - name: pa-phd
    description: Pennsylvania Department of Health
    jurisdiction: STATE
    stateCode: PA
    receivers:
      - name: elr-bucks-debug
        organizationName: pa-phd
        topic: covid-19
        jurisdictionalFilter: [ "matches(ordering_facility_state, PA)", "matches(ordering_facility_county, Bucks)" ]
        translation:
          type: CUSTOM
          schemaName: pa/pa-covid-19-redox
          defaults:
            processing_mode_code: T
            redox_destination_id: e0d33443-c134-4e5f-9c15-69f9ba6340bf
            redox_destination_name: "CDC Bucks County PDH Destination (s)"
            redox_source_id: d89d4057-930f-4c5b-bb39-8cddb326e928
            redox_source_name: "Prime Data Hub (Staging)"
          format: REDOX
        timing:
          operation: MERGE
          numberPerDay: 1440 # Every minute
          initialTime: 00:00
      - name: elr-chester-debug
        organizationName: pa-phd
        topic: covid-19
        jurisdictionalFilter: [ "matches(ordering_facility_state, PA)", "matches(ordering_facility_county, Chester, Delaware)" ]
        translation:
          type: CUSTOM
          schemaName: pa/pa-covid-19-redox
          defaults:
            processing_mode_code: T
            redox_destination_id: 86aa61ac-8864-417f-860e-d83ae46c951f
            redox_destination_name: "CDC Chester County PDH Destination (s)"
            redox_source_id: d89d4057-930f-4c5b-bb39-8cddb326e928
            redox_source_name: "Prime Data Hub (Staging)"
          format: REDOX
        timing:
          operation: MERGE
          numberPerDay: 1440 # Every minute
          initialTime: 00:00
      - name: elr-montgomery-debug
        organizationName: pa-phd
        topic: covid-19
        jurisdictionalFilter: [ "matches(ordering_facility_state, PA)", "matches(ordering_facility_county, Montgomery)" ]
        translation:
          type: CUSTOM
          schemaName: pa/pa-covid-19-redox
          defaults:
            processing_mode_code: T
            redox_destination_id: 21485dc8-8a6e-49d3-8b80-46531e015039
            redox_destination_name: "CDC Montgomery County PDH Destination (s)"
            redox_source_id: d89d4057-930f-4c5b-bb39-8cddb326e928
            redox_source_name: "Prime Data Hub (Staging)"
          format: REDOX
        timing:
          operation: MERGE
          numberPerDay: 1440 # Every minute
          initialTime: 00:00
      - name: elr-philadelphia-local
        organizationName: pa-phd
        topic: covid-19
        jurisdictionalFilter: [ "matches(ordering_facility_state, PA)", "matches(ordering_facility_county, Philadelphia)" ]
        deidentify: false
        translation:
          type: CUSTOM
          schemaName: pa/pa-covid-19-redox
          defaults:
            processing_mode_code: T
            redox_destination_id: 09261a90-bc55-4a88-953c-eff0240feab1
            redox_destination_name: "CDC Philadelphia PDH Destination (p)"
            redox_source_id: d89d4057-930f-4c5b-bb39-8cddb326e928
            redox_source_name: "Prime Data Hub (Staging)"
          format: REDOX
        timing:
          operation: MERGE
          numberPerDay: 1440 # Every minute
          initialTime: 00:00
      - name: elr-allegheny-debug
        organizationName: pa-phd
        topic: covid-19
        jurisdictionalFilter: [ "matches(ordering_facility_state, PA)", "matches(ordering_facility_county, Allegheny)" ]
        deidentify: false
        translation:
          type: CUSTOM
          schemaName: pa/pa-covid-19-redox
          defaults:
            processing_mode_code: T
            redox_destination_id: eb6c3769-75a4-4d10-9de0-8095cdc7f10f
            redox_destination_name: "CDC Allegheny County PDH Destination (s)"
            redox_source_id: d89d4057-930f-4c5b-bb39-8cddb326e928
            redox_source_name: "Prime Data Hub (Staging)"
          format: REDOX
        timing:
          operation: MERGE
          numberPerDay: 1440 # Every minute
          initialTime: 00:00

  - name: md-doh
    description: Maryland
    jurisdiction: STATE
    stateCode: MD
    receivers:
      - name: elr
        organizationName: md-doh
        topic: covid-19
        jurisdictionalFilter:
          - orEquals(patient_state, MD, ordering_facility_state, MD)
        translation:
          type: HL7
          useBatchHeaders: true
        timing:
          operation: MERGE
          numberPerDay: 1440
          initialTime: 00:00
          timeZone: EASTERN

  - name: md-phd
    description: Maryland Public Health Department
    jurisdiction: STATE
    stateCode: MD
    receivers:
      - name: elr
        organizationName: md-phd
        topic: covid-19
        jurisdictionalFilter:
          - orEquals(patient_state, MD, ordering_facility_state, MD)
        translation:
          type: HL7
          useBatchHeaders: true
        timing:
          operation: MERGE
          numberPerDay: 1440
          initialTime: 00:00
          timeZone: EASTERN

  - name: "hhsprotect"
    description: "HHSProtect"
    jurisdiction: "FEDERAL"
    receivers:
    - name: "elr"
      organizationName: "hhsprotect"
      topic: "covid-19"
      jurisdictionalFilter: [ "matches(sender_id,.*SafeHealth.*,.*CueHlth.*,.*ImageMover.*,Strac,InBios)" ]
      qualityFilter: [ "allowAll()" ]
>>>>>>> 591a9bb7
      translation:
        type: CUSTOM
        schemaName: tx/tx-covid-19
        format: HL7
      transport:
        type: "NULL"
    - name: BLOBSTORE
      organizationName: ignore
      topic: covid-19
      jurisdictionalFilter: [ "matches(ordering_facility_state, IG)", "matches(ordering_facility_county, BLOBSTORE)" ]
      timing:
        operation: MERGE
        numberPerDay: 1440 # Every minute
        initialTime: 00:00
      translation:
        type: CUSTOM
        schemaName: hhsprotect/hhsprotect-covid-19
        format: CSV
      transport:
        type: BLOBSTORE
        storageName: PartnerStorage
        containerName: hhsprotect
    - name: SFTP_FAIL    # If you put "FAIL" in the receiver name, then the happy-path tests in TestReportStream will ignore them.
      organizationName: ignore
      topic: covid-19
      jurisdictionalFilter: [ "matches(ordering_facility_state, IG)", "matches(ordering_facility_county, SFTP_FAIL)" ]
      timing:
        operation: MERGE
        numberPerDay: 1440 # Every minute
        initialTime: 00:00
      translation:
        type: CUSTOM
        schemaName: az/az-covid-19-hl7
        format: CSV
      transport:
        type: SFTP
        host: sftp_FAIL_BAD
        port: 2222
        filePath: ./upload_FAIL
    - name: QUALITY_PASS
      organizationName: ignore
      topic: covid-19
      jurisdictionalFilter: [ "matches(ordering_facility_state, IG)", "matches(ordering_facility_county, QUALITY_PASS)" ]
      qualityFilter: [ "hasValidDataFor(message_id,ordering_facility_county,ordering_facility_state)", "hasAtLeastOneOf(message_id,blankField)" ]
      translation:
        type: CUSTOM
        schemaName: empty
        format: CSV
    - name: QUALITY_ALL
      organizationName: ignore
      topic: covid-19
      jurisdictionalFilter: [ "matches(ordering_facility_state, IG)", "matches(ordering_facility_county, QUALITY_ALL)" ]
      qualityFilter: [ "allowAll()" ]
      translation:
        type: CUSTOM
        schemaName: empty
        format: CSV
    - name: QUALITY_FAIL
      organizationName: ignore
      topic: covid-19
      jurisdictionalFilter: [ "matches(ordering_facility_state, IG)", "matches(ordering_facility_county, QUALITY_FAIL)" ]
      qualityFilter: [ "hasValidDataFor(blankField)", "hasAtLeastOneOf(message_id,blankField)" ]
      translation:
        type: CUSTOM
        schemaName: empty
        format: CSV
<<<<<<< HEAD
=======
    receivers:
      - name: CSV
        organizationName: ignore
        topic: covid-19
        jurisdictionalFilter: [ "matches(ordering_facility_state, IG)", "matches(ordering_facility_county, CSV)" ]
        timing:
          operation: MERGE
          numberPerDay: 1440 # Every minute
          initialTime: 00:00
        translation:
          type: CUSTOM
          schemaName: az/pima-az-covid-19
          format: CSV
        transport:
          type: SFTP
          host: sftp
          port: 22
          filePath: ./upload
      - name: HL7
        organizationName: ignore
        topic: covid-19
        jurisdictionalFilter: [ "matches(ordering_facility_state, IG)", "matches(ordering_facility_county, HL7)" ]
        timing:
          operation: MERGE
          numberPerDay: 1440 # Every minute
          initialTime: 00:00
        translation:
          type: CUSTOM
          schemaName: fl/fl-covid-19
          format: HL7
        transport:
          type: SFTP
          host: sftp
          port: 22
          filePath: ./upload
      - name: HL7_BATCH
        organizationName: ignore
        topic: covid-19
        jurisdictionalFilter: [ "matches(ordering_facility_state, IG)", "matches(ordering_facility_county, HL7_BATCH)" ]
        timing:
          operation: MERGE
          numberPerDay: 1440 # Every minute
          initialTime: 00:00
        translation:
          type: CUSTOM
          schemaName: az/az-covid-19-hl7
          format: HL7_BATCH
        transport:
          type: SFTP
          host: sftp
          port: 22
          filePath: ./upload
      - name: REDOX
        organizationName: ignore
        topic: covid-19
        jurisdictionalFilter: [ "matches(ordering_facility_state, IG)", "matches(ordering_facility_county, REDOX)" ]
        timing:
          operation: MERGE
          numberPerDay: 1440 # Every minute
          initialTime: 00:00
        translation:
          type: CUSTOM
          schemaName: pa/pa-covid-19-redox
          format: REDOX
          defaults:
            processing_mode_code: T
            redox_destination_id: 62d62d52-3771-4151-aff4-4a3d420a8b7a
            redox_destination_name: "Prime Local Redox Destination"
            redox_source_id: d89d4057-930f-4c5b-bb39-8cddb326e928
            redox_source_name: "Prime Hub (Local)"
        transport:
          type: REDOX
          apiKey: some_key
          baseUrl: http://redox:1080
      - name: AS2
        organizationName: ignore
        topic: covid-19
        jurisdictionalFilter: [ "matches(ordering_facility_state, IG)", "matches(ordering_facility_county, AS2)" ]
        timing:
          operation: MERGE
          numberPerDay: 1440 # Every minute
          initialTime: 00:00
        translation:
          type: HL7
          useBatchHeaders: true
        transport:
          type: NULL
      - name: HL7_NULL
        organizationName: ignore
        topic: covid-19
        jurisdictionalFilter: [ "matches(ordering_facility_state, IG)", "matches(ordering_facility_county, HL7_NULL)" ]
        timing:
          operation: MERGE
          numberPerDay: 1440 # Every minute
          initialTime: 00:00
        translation:
          type: CUSTOM
          schemaName: tx/tx-covid-19
          format: HL7
        transport:
          type: "NULL"
      - name: BLOBSTORE
        organizationName: ignore
        topic: covid-19
        jurisdictionalFilter: [ "matches(ordering_facility_state, IG)", "matches(ordering_facility_county, BLOBSTORE)" ]
        timing:
          operation: MERGE
          numberPerDay: 1440 # Every minute
          initialTime: 00:00
        translation:
          type: CUSTOM
          schemaName: hhsprotect/hhsprotect-covid-19
          format: CSV
        transport:
          type: BLOBSTORE
          storageName: PartnerStorage
          containerName: hhsprotect
      - name: SFTP_FAIL    # If you put "FAIL" in the receiver name, then the happy-path tests in TestReportStream will ignore them.
        organizationName: ignore
        topic: covid-19
        jurisdictionalFilter: [ "matches(ordering_facility_state, IG)", "matches(ordering_facility_county, SFTP_FAIL)" ]
        timing:
          operation: MERGE
          numberPerDay: 1440 # Every minute
          initialTime: 00:00
        translation:
          type: CUSTOM
          schemaName: az/az-covid-19-hl7
          format: CSV
        transport:
          type: SFTP
          host: sftp_FAIL_BAD
          port: 2222
          filePath: ./upload_FAIL
      - name: QUALITY_PASS
        organizationName: ignore
        topic: covid-19
        jurisdictionalFilter: [ "matches(ordering_facility_state, IG)", "matches(ordering_facility_county, QUALITY_PASS, removed)" ]
        qualityFilter: 
          - hasValidDataFor(message_id,ordering_facility_county,ordering_facility_state)
          - hasAtLeastOneOf(message_id,blankField)
          - matches(ordering_facility_county, QUALITY_PASS)
        translation:
          type: CUSTOM
          schemaName: empty
          format: CSV
      - name: QUALITY_REVERSED
        organizationName: ignore
        topic: covid-19
        jurisdictionalFilter: [ "matches(ordering_facility_state, IG)", "matches(ordering_facility_county, QUALITY_REVERSED, kept)" ]
        qualityFilter: 
          - hasValidDataFor(message_id,ordering_facility_county,ordering_facility_state)
          - hasAtLeastOneOf(message_id,blankField)
          - matches(ordering_facility_county, QUALITY_REVERSED)
        # Get 'not(qualityFilter)'
        reverseTheQualityFilter: true
        translation:
          type: CUSTOM
          schemaName: empty
          format: CSV
      - name: QUALITY_ALL
        organizationName: ignore
        topic: covid-19
        jurisdictionalFilter: [ "matches(ordering_facility_state, IG)", "matches(ordering_facility_county,QUALITY_ALL)" ]
        qualityFilter: [ "allowAll()" ]
        translation:
          type: CUSTOM
          schemaName: empty
          format: CSV
      - name: QUALITY_FAIL
        organizationName: ignore
        topic: covid-19
        jurisdictionalFilter: [ "matches(ordering_facility_state, IG)", "matches(ordering_facility_county,QUALITY_FAIL)" ]
        qualityFilter: [ "hasValidDataFor(blankField)", "hasAtLeastOneOf(message_id,blankField)" ]
        translation:
          type: CUSTOM
          schemaName: empty
          format: CSV
>>>>>>> 591a9bb7


# all the rest

<<<<<<< HEAD
- name: ak-phd
  description: Alaska Public Health Department
  jurisdiction: STATE
  stateCode: AK
  receivers:
    - name: elr
      organizationName: ak-phd
      topic: covid-19
      jurisdictionalFilter:
        - orEquals(ordering_facility_state, AK, patient_state, AK)
      translation:
        type: HL7
        useBatchHeaders: true

- name: as-phd
  description: American Samoa Public Health Department
  jurisdiction: STATE
  stateCode: AS
  receivers:
    - name: elr
      organizationName: as-phd
      topic: covid-19
      jurisdictionalFilter:
        - orEquals(ordering_facility_state, AS, patient_state, AS)
      translation:
        type: HL7
        useBatchHeaders: true

- name: ar-phd
  description: Arkansas Public Health Department
  jurisdiction: STATE
  stateCode: AR
  receivers:
    - name: elr
      organizationName: ar-phd
      topic: covid-19
      jurisdictionalFilter:
        - orEquals(ordering_facility_state, AR, patient_state, AR)
      translation:
        type: HL7
        useBatchHeaders: true

- name: ct-phd
  description: Connecticut Public Health Department
  jurisdiction: STATE
  stateCode: CT
  receivers:
    - name: elr
      organizationName: ct-phd
      topic: covid-19
      jurisdictionalFilter:
        - orEquals(ordering_facility_state, CT, patient_state, CT)
      translation:
        type: HL7
        useBatchHeaders: true

- name: dc-phd
  description: District of Columbia Public Health Department
  jurisdiction: STATE
  stateCode: DC
  receivers:
    - name: elr
      organizationName: dc-phd
      topic: covid-19
      jurisdictionalFilter:
        - orEquals(ordering_facility_state, DC, patient_state, DC)
      translation:
        type: HL7
        useBatchHeaders: true

- name: fm-phd
  description: Federated States of Micronesia Public Health Department
  jurisdiction: STATE
  stateCode: FM
  receivers:
    - name: elr
      organizationName: fm-phd
      topic: covid-19
      jurisdictionalFilter:
        - orEquals(ordering_facility_state, FM, patient_state, FM)
      translation:
        type: HL7
        useBatchHeaders: true

- name: ga-phd
  description: Georgia Public Health Department
  jurisdiction: STATE
  stateCode: GA
  receivers:
    - name: elr
      organizationName: ga-phd
      topic: covid-19
      jurisdictionalFilter:
        - orEquals(ordering_facility_state, GA, patient_state, GA)
      translation:
        type: HL7
        useBatchHeaders: true

- name: hi-phd
  description: Hawaii Public Health Department
  jurisdiction: STATE
  stateCode: HI
  receivers:
    - name: elr
      organizationName: hi-phd
      topic: covid-19
      jurisdictionalFilter:
        - orEquals(ordering_facility_state, HI, patient_state, HI)
      translation:
        type: HL7
        useBatchHeaders: true

- name: id-phd
  description: Idaho Public Health Department
  jurisdiction: STATE
  stateCode: ID
  receivers:
    - name: elr
      organizationName: id-phd
      topic: covid-19
      jurisdictionalFilter:
        - orEquals(ordering_facility_state, ID, patient_state, ID)
      translation:
        type: HL7
        useBatchHeaders: true

- name: il-phd
  description: Illinois Public Health Department
  jurisdiction: STATE
  stateCode: IL
  receivers:
    - name: elr
      organizationName: il-phd
      topic: covid-19
      jurisdictionalFilter:
        - orEquals(ordering_facility_state, IL, patient_state, IL)
      translation:
        type: HL7
        useBatchHeaders: true

- name: in-phd
  description: Indiana Public Health Department
  jurisdiction: STATE
  stateCode: IN
  receivers:
    - name: elr
      organizationName: in-phd
      topic: covid-19
      jurisdictionalFilter:
        - orEquals(ordering_facility_state, IN, patient_state, IN)
      translation:
        type: HL7
        useBatchHeaders: true

- name: ia-phd
  description: Iowa Public Health Department
  jurisdiction: STATE
  stateCode: IA
  receivers:
    - name: elr
      organizationName: ia-phd
      topic: covid-19
      jurisdictionalFilter:
        - orEquals(ordering_facility_state, IA, patient_state, IA)
      translation:
        type: HL7
        useBatchHeaders: true

- name: ks-phd
  description: Kansas Public Health Department
  jurisdiction: STATE
  stateCode: KS
  receivers:
    - name: elr
      organizationName: ks-phd
      topic: covid-19
      jurisdictionalFilter:
        - orEquals(ordering_facility_state, KS, patient_state, KS)
      translation:
        type: HL7
        useBatchHeaders: true

- name: ky-phd
  description: Kentucky Public Health Department
  jurisdiction: STATE
  stateCode: KY
  receivers:
    - name: elr
      organizationName: ky-phd
      topic: covid-19
      jurisdictionalFilter:
        - orEquals(ordering_facility_state, KY, patient_state, KY)
      translation:
        type: HL7
        useBatchHeaders: true

- name: me-phd
  description: Maine Public Health Department
  jurisdiction: STATE
  stateCode: ME
  receivers:
    - name: elr
      organizationName: me-phd
      topic: covid-19
      jurisdictionalFilter:
        - orEquals(ordering_facility_state, ME, patient_state, ME)
      translation:
        type: HL7
        useBatchHeaders: true

- name: mh-phd
  description: Marshall Islands Public Health Department
  jurisdiction: STATE
  stateCode: MH
  receivers:
    - name: elr
      organizationName: mh-phd
      topic: covid-19
      jurisdictionalFilter:
        - orEquals(ordering_facility_state, MH, patient_state, MH)
      translation:
        type: HL7
        useBatchHeaders: true

- name: mo-phd
  description: Missouri Public Health Department
  jurisdiction: STATE
  stateCode: MO
  receivers:
    - name: elr
      organizationName: mo-phd
      topic: covid-19
      jurisdictionalFilter:
        - orEquals(ordering_facility_state, MO, patient_state, MO)
      translation:
        type: HL7
        useBatchHeaders: true

- name: ne-phd
  description: Nebraska Public Health Department
  jurisdiction: STATE
  stateCode: NE
  receivers:
    - name: elr
      organizationName: ne-phd
      topic: covid-19
      jurisdictionalFilter:
        - orEquals(ordering_facility_state, NE, patient_state, NE)
      translation:
        type: HL7
        useBatchHeaders: true

- name: nv-phd
  description: Nevada Public Health Department
  jurisdiction: STATE
  stateCode: NV
  receivers:
    - name: elr
      organizationName: nv-phd
      topic: covid-19
      jurisdictionalFilter:
        - orEquals(ordering_facility_state, NV, patient_state, NV)
      translation:
        type: HL7
        useBatchHeaders: true

- name: ny-phd
  description: New York Public Health Department
  jurisdiction: STATE
  stateCode: NY
  receivers:
    - name: elr
      organizationName: ny-phd
      topic: covid-19
      jurisdictionalFilter:
        - orEquals(ordering_facility_state, NY, patient_state, NY)
      translation:
        type: HL7
        useBatchHeaders: true

- name: mp-phd
  description: Northern Mariana Islands Public Health Department
  jurisdiction: STATE
  stateCode: MP
  receivers:
    - name: elr
      organizationName: mp-phd
      topic: covid-19
      jurisdictionalFilter:
        - orEquals(ordering_facility_state, MP, patient_state, MP)
      translation:
        type: HL7
        useBatchHeaders: true

- name: ok-phd
  description: Oklahoma Public Health Department
  jurisdiction: STATE
  stateCode: OK
  receivers:
    - name: elr
      organizationName: ok-phd
      topic: covid-19
      jurisdictionalFilter:
        - orEquals(ordering_facility_state, OK, patient_state, OK)
      translation:
        type: HL7
        useBatchHeaders: true

- name: or-phd
  description: Oregon Public Health Department
  jurisdiction: STATE
  stateCode: OR
  receivers:
    - name: elr
      organizationName: or-phd
      topic: covid-19
      jurisdictionalFilter:
        - orEquals(ordering_facility_state, OR, patient_state, OR)
      translation:
        type: HL7
        useBatchHeaders: true

- name: pw-phd
  description: Palau Public Health Department
  jurisdiction: STATE
  stateCode: PW
  receivers:
    - name: elr
      organizationName: pw-phd
      topic: covid-19
      jurisdictionalFilter:
        - orEquals(ordering_facility_state, PW, patient_state, PW)
      translation:
        type: HL7
        useBatchHeaders: true

- name: pr-phd
  description: Puerto Rico Public Health Department
  jurisdiction: STATE
  stateCode: PR
  receivers:
    - name: elr
      organizationName: pr-phd
      topic: covid-19
      jurisdictionalFilter:
        - orEquals(ordering_facility_state, PR, patient_state, PR)
      translation:
        type: HL7
        useBatchHeaders: true

- name: ri-phd
  description: Rhode Island Public Health Department
  jurisdiction: STATE
  stateCode: RI
  receivers:
    - name: elr
      organizationName: ri-phd
      topic: covid-19
      jurisdictionalFilter:
        - orEquals(ordering_facility_state, RI, patient_state, RI)
      translation:
        type: HL7
        useBatchHeaders: true

- name: sc-phd
  description: South Carolina Public Health Department
  jurisdiction: STATE
  stateCode: SC
  receivers:
    - name: elr
      organizationName: sc-phd
      topic: covid-19
      jurisdictionalFilter:
        - orEquals(ordering_facility_state, SC, patient_state, SC)
      translation:
        type: HL7
        useBatchHeaders: true

- name: sd-phd
  description: South Dakota Public Health Department
  jurisdiction: STATE
  stateCode: SD
  receivers:
    - name: elr
      organizationName: sd-phd
      topic: covid-19
      jurisdictionalFilter:
        - orEquals(ordering_facility_state, SD, patient_state, SD)
      translation:
        type: HL7
        useBatchHeaders: true

- name: ut-phd
  description: Utah Public Health Department
  jurisdiction: STATE
  stateCode: UT
  receivers:
    - name: elr
      organizationName: ut-phd
      topic: covid-19
      jurisdictionalFilter:
        - orEquals(ordering_facility_state, UT, patient_state, UT)
      translation:
        type: HL7
        useBatchHeaders: true

- name: vi-phd
  description: Virgin Islands Public Health Department
  jurisdiction: STATE
  stateCode: VI
  receivers:
    - name: elr
      organizationName: vi-phd
      topic: covid-19
      jurisdictionalFilter:
        - orEquals(ordering_facility_state, VI, patient_state, VI)
      translation:
        type: HL7
        useBatchHeaders: true

- name: va-phd
  description: Virginia Public Health Department
  jurisdiction: STATE
  stateCode: VA
  receivers:
    - name: elr
      organizationName: va-phd
      topic: covid-19
      jurisdictionalFilter:
        - orEquals(ordering_facility_state, VA, patient_state, VA)
      translation:
        type: HL7
        useBatchHeaders: true

- name: wa-phd
  description: Washington Public Health Department
  jurisdiction: STATE
  stateCode: WA
  receivers:
    - name: elr
      organizationName: wa-phd
      topic: covid-19
      jurisdictionalFilter:
        - orEquals(ordering_facility_state, WA, patient_state, WA)
      translation:
        type: HL7
        useBatchHeaders: true

- name: wv-phd
  description: West Virginia Public Health Department
  jurisdiction: STATE
  stateCode: WV
  receivers:
    - name: elr
      organizationName: wv-phd
      topic: covid-19
      jurisdictionalFilter:
        - orEquals(ordering_facility_state, WV, patient_state, WV)
      translation:
        type: HL7
        useBatchHeaders: true

- name: wy-phd
  description: Wyoming Public Health Department
  jurisdiction: STATE
  stateCode: WY
  receivers:
    - name: elr
      organizationName: wy-phd
      topic: covid-19
      jurisdictionalFilter:
        - orEquals(ordering_facility_state, WY, patient_state, WY)
      translation:
        type: HL7
        useBatchHeaders: true
=======
  - name: ak-phd
    description: Alaska Public Health Department
    jurisdiction: STATE
    stateCode: AK
    receivers:
      - name: elr
        organizationName: ak-phd
        topic: covid-19
        jurisdictionalFilter:
          - orEquals(ordering_facility_state, AK, patient_state, AK)
        translation:
          type: HL7
          useBatchHeaders: true

  - name: as-phd
    description: American Samoa Public Health Department
    jurisdiction: STATE
    stateCode: AS
    receivers:
      - name: elr
        organizationName: as-phd
        topic: covid-19
        jurisdictionalFilter:
          - orEquals(ordering_facility_state, AS, patient_state, AS)
        translation:
          type: HL7
          useBatchHeaders: true

  - name: ar-phd
    description: Arkansas Public Health Department
    jurisdiction: STATE
    stateCode: AR
    receivers:
      - name: elr
        organizationName: ar-phd
        topic: covid-19
        jurisdictionalFilter:
          - orEquals(ordering_facility_state, AR, patient_state, AR)
        translation:
          type: HL7
          useBatchHeaders: true

  - name: ct-phd
    description: Connecticut Public Health Department
    jurisdiction: STATE
    stateCode: CT
    receivers:
      - name: elr
        organizationName: ct-phd
        topic: covid-19
        jurisdictionalFilter:
          - orEquals(ordering_facility_state, CT, patient_state, CT)
        translation:
          type: HL7
          useBatchHeaders: true

  - name: dc-phd
    description: District of Columbia Public Health Department
    jurisdiction: STATE
    stateCode: DC
    receivers:
      - name: elr
        organizationName: dc-phd
        topic: covid-19
        jurisdictionalFilter:
          - orEquals(ordering_facility_state, DC, patient_state, DC)
        translation:
          type: HL7
          useBatchHeaders: true

  - name: fm-phd
    description: Federated States of Micronesia Public Health Department
    jurisdiction: STATE
    stateCode: FM
    receivers:
      - name: elr
        organizationName: fm-phd
        topic: covid-19
        jurisdictionalFilter:
          - orEquals(ordering_facility_state, FM, patient_state, FM)
        translation:
          type: HL7
          useBatchHeaders: true

  - name: ga-phd
    description: Georgia Public Health Department
    jurisdiction: STATE
    stateCode: GA
    receivers:
      - name: elr
        organizationName: ga-phd
        topic: covid-19
        jurisdictionalFilter:
          - orEquals(ordering_facility_state, GA, patient_state, GA)
        translation:
          type: HL7
          useBatchHeaders: true

  - name: hi-phd
    description: Hawaii Public Health Department
    jurisdiction: STATE
    stateCode: HI
    receivers:
      - name: elr
        organizationName: hi-phd
        topic: covid-19
        jurisdictionalFilter:
          - orEquals(ordering_facility_state, HI, patient_state, HI)
        translation:
          type: HL7
          useBatchHeaders: true

  - name: id-phd
    description: Idaho Public Health Department
    jurisdiction: STATE
    stateCode: ID
    receivers:
      - name: elr
        organizationName: id-phd
        topic: covid-19
        jurisdictionalFilter:
          - orEquals(ordering_facility_state, ID, patient_state, ID)
        translation:
          type: HL7
          useBatchHeaders: true

  - name: il-phd
    description: Illinois Public Health Department
    jurisdiction: STATE
    stateCode: IL
    receivers:
      - name: elr
        organizationName: il-phd
        topic: covid-19
        jurisdictionalFilter:
          - orEquals(ordering_facility_state, IL, patient_state, IL)
        translation:
          type: HL7
          useBatchHeaders: true

  - name: in-phd
    description: Indiana Public Health Department
    jurisdiction: STATE
    stateCode: IN
    receivers:
      - name: elr
        organizationName: in-phd
        topic: covid-19
        jurisdictionalFilter:
          - orEquals(ordering_facility_state, IN, patient_state, IN)
        translation:
          type: HL7
          useBatchHeaders: true

  - name: ia-phd
    description: Iowa Public Health Department
    jurisdiction: STATE
    stateCode: IA
    receivers:
      - name: elr
        organizationName: ia-phd
        topic: covid-19
        jurisdictionalFilter:
          - orEquals(ordering_facility_state, IA, patient_state, IA)
        translation:
          type: HL7
          useBatchHeaders: true

  - name: ks-phd
    description: Kansas Public Health Department
    jurisdiction: STATE
    stateCode: KS
    receivers:
      - name: elr
        organizationName: ks-phd
        topic: covid-19
        jurisdictionalFilter:
          - orEquals(ordering_facility_state, KS, patient_state, KS)
        translation:
          type: HL7
          useBatchHeaders: true

  - name: ky-phd
    description: Kentucky Public Health Department
    jurisdiction: STATE
    stateCode: KY
    receivers:
      - name: elr
        organizationName: ky-phd
        topic: covid-19
        jurisdictionalFilter:
          - orEquals(ordering_facility_state, KY, patient_state, KY)
        translation:
          type: HL7
          useBatchHeaders: true

  - name: me-phd
    description: Maine Public Health Department
    jurisdiction: STATE
    stateCode: ME
    receivers:
      - name: elr
        organizationName: me-phd
        topic: covid-19
        jurisdictionalFilter:
          - orEquals(ordering_facility_state, ME, patient_state, ME)
        translation:
          type: HL7
          useBatchHeaders: true

  - name: mh-phd
    description: Marshall Islands Public Health Department
    jurisdiction: STATE
    stateCode: MH
    receivers:
      - name: elr
        organizationName: mh-phd
        topic: covid-19
        jurisdictionalFilter:
          - orEquals(ordering_facility_state, MH, patient_state, MH)
        translation:
          type: HL7
          useBatchHeaders: true

  - name: mo-phd
    description: Missouri Public Health Department
    jurisdiction: STATE
    stateCode: MO
    receivers:
      - name: elr
        organizationName: mo-phd
        topic: covid-19
        jurisdictionalFilter:
          - orEquals(ordering_facility_state, MO, patient_state, MO)
        translation:
          type: HL7
          useBatchHeaders: true

  - name: ne-phd
    description: Nebraska Public Health Department
    jurisdiction: STATE
    stateCode: NE
    receivers:
      - name: elr
        organizationName: ne-phd
        topic: covid-19
        jurisdictionalFilter:
          - orEquals(ordering_facility_state, NE, patient_state, NE)
        translation:
          type: HL7
          useBatchHeaders: true

  - name: nv-phd
    description: Nevada Public Health Department
    jurisdiction: STATE
    stateCode: NV
    receivers:
      - name: elr
        organizationName: nv-phd
        topic: covid-19
        jurisdictionalFilter:
          - orEquals(ordering_facility_state, NV, patient_state, NV)
        translation:
          type: HL7
          useBatchHeaders: true

  - name: ny-phd
    description: New York Public Health Department
    jurisdiction: STATE
    stateCode: NY
    receivers:
      - name: elr
        organizationName: ny-phd
        topic: covid-19
        jurisdictionalFilter:
          - orEquals(ordering_facility_state, NY, patient_state, NY)
        translation:
          type: HL7
          useBatchHeaders: true

  - name: mp-phd
    description: Northern Mariana Islands Public Health Department
    jurisdiction: STATE
    stateCode: MP
    receivers:
      - name: elr
        organizationName: mp-phd
        topic: covid-19
        jurisdictionalFilter:
          - orEquals(ordering_facility_state, MP, patient_state, MP)
        translation:
          type: HL7
          useBatchHeaders: true

  - name: ok-phd
    description: Oklahoma Public Health Department
    jurisdiction: STATE
    stateCode: OK
    receivers:
      - name: elr
        organizationName: ok-phd
        topic: covid-19
        jurisdictionalFilter:
          - orEquals(ordering_facility_state, OK, patient_state, OK)
        translation:
          type: HL7
          useBatchHeaders: true

  - name: or-phd
    description: Oregon Public Health Department
    jurisdiction: STATE
    stateCode: OR
    receivers:
      - name: elr
        organizationName: or-phd
        topic: covid-19
        jurisdictionalFilter:
          - orEquals(ordering_facility_state, OR, patient_state, OR)
        translation:
          type: HL7
          useBatchHeaders: true

  - name: pw-phd
    description: Palau Public Health Department
    jurisdiction: STATE
    stateCode: PW
    receivers:
      - name: elr
        organizationName: pw-phd
        topic: covid-19
        jurisdictionalFilter:
          - orEquals(ordering_facility_state, PW, patient_state, PW)
        translation:
          type: HL7
          useBatchHeaders: true

  - name: pr-phd
    description: Puerto Rico Public Health Department
    jurisdiction: STATE
    stateCode: PR
    receivers:
      - name: elr
        organizationName: pr-phd
        topic: covid-19
        jurisdictionalFilter:
          - orEquals(ordering_facility_state, PR, patient_state, PR)
        translation:
          type: HL7
          useBatchHeaders: true

  - name: ri-phd
    description: Rhode Island Public Health Department
    jurisdiction: STATE
    stateCode: RI
    receivers:
      - name: elr
        organizationName: ri-phd
        topic: covid-19
        jurisdictionalFilter:
          - orEquals(ordering_facility_state, RI, patient_state, RI)
        translation:
          type: HL7
          useBatchHeaders: true

  - name: sc-phd
    description: South Carolina Public Health Department
    jurisdiction: STATE
    stateCode: SC
    receivers:
      - name: elr
        organizationName: sc-phd
        topic: covid-19
        jurisdictionalFilter:
          - orEquals(ordering_facility_state, SC, patient_state, SC)
        translation:
          type: HL7
          useBatchHeaders: true

  - name: sd-phd
    description: South Dakota Public Health Department
    jurisdiction: STATE
    stateCode: SD
    receivers:
      - name: elr
        organizationName: sd-phd
        topic: covid-19
        jurisdictionalFilter:
          - orEquals(ordering_facility_state, SD, patient_state, SD)
        translation:
          type: HL7
          useBatchHeaders: true

  - name: ut-phd
    description: Utah Public Health Department
    jurisdiction: STATE
    stateCode: UT
    receivers:
      - name: elr
        organizationName: ut-phd
        topic: covid-19
        jurisdictionalFilter:
          - orEquals(ordering_facility_state, UT, patient_state, UT)
        translation:
          type: HL7
          useBatchHeaders: true

  - name: vi-phd
    description: Virgin Islands Public Health Department
    jurisdiction: STATE
    stateCode: VI
    receivers:
      - name: elr
        organizationName: vi-phd
        topic: covid-19
        jurisdictionalFilter:
          - orEquals(ordering_facility_state, VI, patient_state, VI)
        translation:
          type: HL7
          useBatchHeaders: true

  - name: va-phd
    description: Virginia Public Health Department
    jurisdiction: STATE
    stateCode: VA
    receivers:
      - name: elr
        organizationName: va-phd
        topic: covid-19
        jurisdictionalFilter:
          - orEquals(ordering_facility_state, VA, patient_state, VA)
        translation:
          type: HL7
          useBatchHeaders: true

  - name: wa-phd
    description: Washington Department of Health
    jurisdiction: STATE
    stateCode: WA
    receivers:
      - name: elr
        organizationName: wa-phd
        topic: covid-19
        jurisdictionalFilter:
          - matches(abnormal_flag, A)
          - orEquals(ordering_facility_state, WA, patient_state, WA)
        translation:
          type: HL7
          useBatchHeaders: true
          nameFormat: washington
          reportingFacilityName: 7uycso49
          reportingFacilityId: 1.3.6.1.4.1.38630.2.1.1.519
          reportingFacilityIdType: ISO
          receivingApplicationName: WADOHPHRED
          receivingApplicationOID: 2.16.840.1.113883.3.237.4.2
          receivingFacilityName: dn1fro00
          receivingFacilityOID: 1.3.6.1.4.1.38630.2.1.1.19
      - name: elr_neg
        organizationName: wa-phd
        topic: covid-19
        jurisdictionalFilter:
          - matches(abnormal_flag, N)
          - orEquals(ordering_facility_state, WA, patient_state, WA)
        translation:
          type: HL7
          useBatchHeaders: true
          nameFormat: washington_negative
          reportingFacilityName: 7uycso49
          reportingFacilityId: 1.3.6.1.4.1.38630.2.1.1.519
          reportingFacilityIdType: ISO
          receivingApplicationName: WADOHPHRED
          receivingApplicationOID: 2.16.840.1.113883.3.237.4.2
          receivingFacilityName: dn1fro00
          receivingFacilityOID: 1.3.6.1.4.1.38630.2.1.1.19

  - name: wv-phd
    description: West Virginia Public Health Department
    jurisdiction: STATE
    stateCode: WV
    receivers:
      - name: elr
        organizationName: wv-phd
        topic: covid-19
        jurisdictionalFilter:
          - orEquals(ordering_facility_state, WV, patient_state, WV)
        translation:
          type: HL7
          useBatchHeaders: true

  - name: wy-phd
    description: Wyoming Public Health Department
    jurisdiction: STATE
    stateCode: WY
    receivers:
      - name: elr
        organizationName: wy-phd
        topic: covid-19
        jurisdictionalFilter:
          - orEquals(ordering_facility_state, WY, patient_state, WY)
        translation:
          type: HL7
          useBatchHeaders: true
>>>>>>> 591a9bb7

<|MERGE_RESOLUTION|>--- conflicted
+++ resolved
@@ -1,5 +1,4 @@
 ---
-<<<<<<< HEAD
 #
 # Organizations
 #
@@ -25,7 +24,7 @@
     - name: default
       organizationName: safehealth
       topic: covid-19
-      schemaName: waters/safehealth-covid-19
+      schemaName: direct/safehealth-covid-19
       format: CSV
 
 - name: cue
@@ -35,6 +34,70 @@
     - name: default
       organizationName: cue
       topic: covid-19
+      schemaName: direct/cue-covid-19
+      format: CSV
+
+- name: inbios
+  description: InBios International, Inc.
+  jurisdiction: FEDERAL
+  senders:
+    - name: default
+      organizationName: inbios
+      topic: covid-19
+      schemaName: direct/inbios-covid-19
+      format: CSV
+
+- name: imagemover
+  description: ImageMover
+  jurisdiction: FEDERAL
+  senders:
+    - name: default
+      organizationName: imagemover
+      topic: covid-19
+      schemaName: direct/imagemover-covid-19
+      format: CSV
+
+- name: waters
+  description: Test Sender from Waters
+  jurisdiction: FEDERAL
+  senders:
+    - name: default
+      organizationName: waters
+      topic: covid-19
+      schemaName: waters/waters-covid-19
+
+- name: simple_report
+  description: PRIME's POC testing app
+  jurisdiction: FEDERAL
+  senders:
+    - name: default
+      organizationName: simple_report
+      topic: covid-19
+      schemaName: primedatainput/pdi-covid-19
+      format: CSV
+    - name: hl7test
+      organizationName: simple_report
+      topic: covid-19
+      schemaName: hl7/hl7-ingest-covid-19
+      format: HL7
+
+- name: safehealth
+  description: SAFE - Safe Health Systems
+  jurisdiction: FEDERAL
+  senders:
+    - name: default
+      organizationName: safehealth
+      topic: covid-19
+      schemaName: waters/safehealth-covid-19
+      format: CSV
+
+- name: cue
+  description: Cue
+  jurisdiction: FEDERAL
+  senders:
+    - name: default
+      organizationName: cue
+      topic: covid-19
       schemaName: waters/cue-covid-19
       format: CSV
 
@@ -52,74 +115,6 @@
       translation:
         type: CUSTOM
         schemaName: ca/ca-scc-covid-19
-=======
-  #
-  # Organizations
-  #
-  - name: simple_report
-    description: PRIME's POC testing app
-    jurisdiction: FEDERAL
-    senders:
-      - name: default
-        organizationName: simple_report
-        topic: covid-19
-        schemaName: primedatainput/pdi-covid-19
-        format: CSV
-      - name: hl7test
-        organizationName: simple_report
-        topic: covid-19
-        schemaName: hl7/hl7-ingest-covid-19
-        format: HL7
-
-  - name: safehealth
-    description: SAFE - Safe Health Systems
-    jurisdiction: FEDERAL
-    senders:
-      - name: default
-        organizationName: safehealth
-        topic: covid-19
-        schemaName: direct/safehealth-covid-19
-        format: CSV
-
-  - name: cue
-    description: Cue
-    jurisdiction: FEDERAL
-    senders:
-      - name: default
-        organizationName: cue
-        topic: covid-19
-        schemaName: direct/cue-covid-19
-        format: CSV
-
-  - name: inbios
-    description: InBios International, Inc.
-    jurisdiction: FEDERAL
-    senders:
-      - name: default
-        organizationName: inbios
-        topic: covid-19
-        schemaName: direct/inbios-covid-19
-        format: CSV
-
-  - name: imagemover
-    description: ImageMover
-    jurisdiction: FEDERAL
-    senders:
-      - name: default
-        organizationName: imagemover
-        topic: covid-19
-        schemaName: direct/imagemover-covid-19
-        format: CSV
-
-  - name: waters
-    description: Test Sender from Waters
-    jurisdiction: FEDERAL
-    senders:
-      - name: default
-        organizationName: waters
-        topic: covid-19
-        schemaName: waters/waters-covid-19
->>>>>>> 591a9bb7
         format: CSV
       timing:
         operation: MERGE
@@ -935,16 +930,6 @@
         type: REDOX
         apiKey: some_key
         baseUrl: http://redox:1080
-<<<<<<< HEAD
-    - name: HL7_NULL
-      organizationName: ignore
-      topic: covid-19
-      jurisdictionalFilter: [ "matches(ordering_facility_state, IG)", "matches(ordering_facility_county, HL7_NULL)" ]
-      timing:
-        operation: MERGE
-        numberPerDay: 1440 # Every minute
-        initialTime: 00:00
-=======
 
   - name: fl-phd
     description: Florida Department of Health
@@ -1599,81 +1584,6 @@
   - name: "hhsprotect"
     description: "HHSProtect"
     jurisdiction: "FEDERAL"
-    receivers:
-    - name: "elr"
-      organizationName: "hhsprotect"
-      topic: "covid-19"
-      jurisdictionalFilter: [ "matches(sender_id,.*SafeHealth.*,.*CueHlth.*,.*ImageMover.*,Strac,InBios)" ]
-      qualityFilter: [ "allowAll()" ]
->>>>>>> 591a9bb7
-      translation:
-        type: CUSTOM
-        schemaName: tx/tx-covid-19
-        format: HL7
-      transport:
-        type: "NULL"
-    - name: BLOBSTORE
-      organizationName: ignore
-      topic: covid-19
-      jurisdictionalFilter: [ "matches(ordering_facility_state, IG)", "matches(ordering_facility_county, BLOBSTORE)" ]
-      timing:
-        operation: MERGE
-        numberPerDay: 1440 # Every minute
-        initialTime: 00:00
-      translation:
-        type: CUSTOM
-        schemaName: hhsprotect/hhsprotect-covid-19
-        format: CSV
-      transport:
-        type: BLOBSTORE
-        storageName: PartnerStorage
-        containerName: hhsprotect
-    - name: SFTP_FAIL    # If you put "FAIL" in the receiver name, then the happy-path tests in TestReportStream will ignore them.
-      organizationName: ignore
-      topic: covid-19
-      jurisdictionalFilter: [ "matches(ordering_facility_state, IG)", "matches(ordering_facility_county, SFTP_FAIL)" ]
-      timing:
-        operation: MERGE
-        numberPerDay: 1440 # Every minute
-        initialTime: 00:00
-      translation:
-        type: CUSTOM
-        schemaName: az/az-covid-19-hl7
-        format: CSV
-      transport:
-        type: SFTP
-        host: sftp_FAIL_BAD
-        port: 2222
-        filePath: ./upload_FAIL
-    - name: QUALITY_PASS
-      organizationName: ignore
-      topic: covid-19
-      jurisdictionalFilter: [ "matches(ordering_facility_state, IG)", "matches(ordering_facility_county, QUALITY_PASS)" ]
-      qualityFilter: [ "hasValidDataFor(message_id,ordering_facility_county,ordering_facility_state)", "hasAtLeastOneOf(message_id,blankField)" ]
-      translation:
-        type: CUSTOM
-        schemaName: empty
-        format: CSV
-    - name: QUALITY_ALL
-      organizationName: ignore
-      topic: covid-19
-      jurisdictionalFilter: [ "matches(ordering_facility_state, IG)", "matches(ordering_facility_county, QUALITY_ALL)" ]
-      qualityFilter: [ "allowAll()" ]
-      translation:
-        type: CUSTOM
-        schemaName: empty
-        format: CSV
-    - name: QUALITY_FAIL
-      organizationName: ignore
-      topic: covid-19
-      jurisdictionalFilter: [ "matches(ordering_facility_state, IG)", "matches(ordering_facility_county, QUALITY_FAIL)" ]
-      qualityFilter: [ "hasValidDataFor(blankField)", "hasAtLeastOneOf(message_id,blankField)" ]
-      translation:
-        type: CUSTOM
-        schemaName: empty
-        format: CSV
-<<<<<<< HEAD
-=======
     receivers:
       - name: CSV
         organizationName: ignore
@@ -1852,488 +1762,9 @@
           type: CUSTOM
           schemaName: empty
           format: CSV
->>>>>>> 591a9bb7
 
 
 # all the rest
-
-<<<<<<< HEAD
-- name: ak-phd
-  description: Alaska Public Health Department
-  jurisdiction: STATE
-  stateCode: AK
-  receivers:
-    - name: elr
-      organizationName: ak-phd
-      topic: covid-19
-      jurisdictionalFilter:
-        - orEquals(ordering_facility_state, AK, patient_state, AK)
-      translation:
-        type: HL7
-        useBatchHeaders: true
-
-- name: as-phd
-  description: American Samoa Public Health Department
-  jurisdiction: STATE
-  stateCode: AS
-  receivers:
-    - name: elr
-      organizationName: as-phd
-      topic: covid-19
-      jurisdictionalFilter:
-        - orEquals(ordering_facility_state, AS, patient_state, AS)
-      translation:
-        type: HL7
-        useBatchHeaders: true
-
-- name: ar-phd
-  description: Arkansas Public Health Department
-  jurisdiction: STATE
-  stateCode: AR
-  receivers:
-    - name: elr
-      organizationName: ar-phd
-      topic: covid-19
-      jurisdictionalFilter:
-        - orEquals(ordering_facility_state, AR, patient_state, AR)
-      translation:
-        type: HL7
-        useBatchHeaders: true
-
-- name: ct-phd
-  description: Connecticut Public Health Department
-  jurisdiction: STATE
-  stateCode: CT
-  receivers:
-    - name: elr
-      organizationName: ct-phd
-      topic: covid-19
-      jurisdictionalFilter:
-        - orEquals(ordering_facility_state, CT, patient_state, CT)
-      translation:
-        type: HL7
-        useBatchHeaders: true
-
-- name: dc-phd
-  description: District of Columbia Public Health Department
-  jurisdiction: STATE
-  stateCode: DC
-  receivers:
-    - name: elr
-      organizationName: dc-phd
-      topic: covid-19
-      jurisdictionalFilter:
-        - orEquals(ordering_facility_state, DC, patient_state, DC)
-      translation:
-        type: HL7
-        useBatchHeaders: true
-
-- name: fm-phd
-  description: Federated States of Micronesia Public Health Department
-  jurisdiction: STATE
-  stateCode: FM
-  receivers:
-    - name: elr
-      organizationName: fm-phd
-      topic: covid-19
-      jurisdictionalFilter:
-        - orEquals(ordering_facility_state, FM, patient_state, FM)
-      translation:
-        type: HL7
-        useBatchHeaders: true
-
-- name: ga-phd
-  description: Georgia Public Health Department
-  jurisdiction: STATE
-  stateCode: GA
-  receivers:
-    - name: elr
-      organizationName: ga-phd
-      topic: covid-19
-      jurisdictionalFilter:
-        - orEquals(ordering_facility_state, GA, patient_state, GA)
-      translation:
-        type: HL7
-        useBatchHeaders: true
-
-- name: hi-phd
-  description: Hawaii Public Health Department
-  jurisdiction: STATE
-  stateCode: HI
-  receivers:
-    - name: elr
-      organizationName: hi-phd
-      topic: covid-19
-      jurisdictionalFilter:
-        - orEquals(ordering_facility_state, HI, patient_state, HI)
-      translation:
-        type: HL7
-        useBatchHeaders: true
-
-- name: id-phd
-  description: Idaho Public Health Department
-  jurisdiction: STATE
-  stateCode: ID
-  receivers:
-    - name: elr
-      organizationName: id-phd
-      topic: covid-19
-      jurisdictionalFilter:
-        - orEquals(ordering_facility_state, ID, patient_state, ID)
-      translation:
-        type: HL7
-        useBatchHeaders: true
-
-- name: il-phd
-  description: Illinois Public Health Department
-  jurisdiction: STATE
-  stateCode: IL
-  receivers:
-    - name: elr
-      organizationName: il-phd
-      topic: covid-19
-      jurisdictionalFilter:
-        - orEquals(ordering_facility_state, IL, patient_state, IL)
-      translation:
-        type: HL7
-        useBatchHeaders: true
-
-- name: in-phd
-  description: Indiana Public Health Department
-  jurisdiction: STATE
-  stateCode: IN
-  receivers:
-    - name: elr
-      organizationName: in-phd
-      topic: covid-19
-      jurisdictionalFilter:
-        - orEquals(ordering_facility_state, IN, patient_state, IN)
-      translation:
-        type: HL7
-        useBatchHeaders: true
-
-- name: ia-phd
-  description: Iowa Public Health Department
-  jurisdiction: STATE
-  stateCode: IA
-  receivers:
-    - name: elr
-      organizationName: ia-phd
-      topic: covid-19
-      jurisdictionalFilter:
-        - orEquals(ordering_facility_state, IA, patient_state, IA)
-      translation:
-        type: HL7
-        useBatchHeaders: true
-
-- name: ks-phd
-  description: Kansas Public Health Department
-  jurisdiction: STATE
-  stateCode: KS
-  receivers:
-    - name: elr
-      organizationName: ks-phd
-      topic: covid-19
-      jurisdictionalFilter:
-        - orEquals(ordering_facility_state, KS, patient_state, KS)
-      translation:
-        type: HL7
-        useBatchHeaders: true
-
-- name: ky-phd
-  description: Kentucky Public Health Department
-  jurisdiction: STATE
-  stateCode: KY
-  receivers:
-    - name: elr
-      organizationName: ky-phd
-      topic: covid-19
-      jurisdictionalFilter:
-        - orEquals(ordering_facility_state, KY, patient_state, KY)
-      translation:
-        type: HL7
-        useBatchHeaders: true
-
-- name: me-phd
-  description: Maine Public Health Department
-  jurisdiction: STATE
-  stateCode: ME
-  receivers:
-    - name: elr
-      organizationName: me-phd
-      topic: covid-19
-      jurisdictionalFilter:
-        - orEquals(ordering_facility_state, ME, patient_state, ME)
-      translation:
-        type: HL7
-        useBatchHeaders: true
-
-- name: mh-phd
-  description: Marshall Islands Public Health Department
-  jurisdiction: STATE
-  stateCode: MH
-  receivers:
-    - name: elr
-      organizationName: mh-phd
-      topic: covid-19
-      jurisdictionalFilter:
-        - orEquals(ordering_facility_state, MH, patient_state, MH)
-      translation:
-        type: HL7
-        useBatchHeaders: true
-
-- name: mo-phd
-  description: Missouri Public Health Department
-  jurisdiction: STATE
-  stateCode: MO
-  receivers:
-    - name: elr
-      organizationName: mo-phd
-      topic: covid-19
-      jurisdictionalFilter:
-        - orEquals(ordering_facility_state, MO, patient_state, MO)
-      translation:
-        type: HL7
-        useBatchHeaders: true
-
-- name: ne-phd
-  description: Nebraska Public Health Department
-  jurisdiction: STATE
-  stateCode: NE
-  receivers:
-    - name: elr
-      organizationName: ne-phd
-      topic: covid-19
-      jurisdictionalFilter:
-        - orEquals(ordering_facility_state, NE, patient_state, NE)
-      translation:
-        type: HL7
-        useBatchHeaders: true
-
-- name: nv-phd
-  description: Nevada Public Health Department
-  jurisdiction: STATE
-  stateCode: NV
-  receivers:
-    - name: elr
-      organizationName: nv-phd
-      topic: covid-19
-      jurisdictionalFilter:
-        - orEquals(ordering_facility_state, NV, patient_state, NV)
-      translation:
-        type: HL7
-        useBatchHeaders: true
-
-- name: ny-phd
-  description: New York Public Health Department
-  jurisdiction: STATE
-  stateCode: NY
-  receivers:
-    - name: elr
-      organizationName: ny-phd
-      topic: covid-19
-      jurisdictionalFilter:
-        - orEquals(ordering_facility_state, NY, patient_state, NY)
-      translation:
-        type: HL7
-        useBatchHeaders: true
-
-- name: mp-phd
-  description: Northern Mariana Islands Public Health Department
-  jurisdiction: STATE
-  stateCode: MP
-  receivers:
-    - name: elr
-      organizationName: mp-phd
-      topic: covid-19
-      jurisdictionalFilter:
-        - orEquals(ordering_facility_state, MP, patient_state, MP)
-      translation:
-        type: HL7
-        useBatchHeaders: true
-
-- name: ok-phd
-  description: Oklahoma Public Health Department
-  jurisdiction: STATE
-  stateCode: OK
-  receivers:
-    - name: elr
-      organizationName: ok-phd
-      topic: covid-19
-      jurisdictionalFilter:
-        - orEquals(ordering_facility_state, OK, patient_state, OK)
-      translation:
-        type: HL7
-        useBatchHeaders: true
-
-- name: or-phd
-  description: Oregon Public Health Department
-  jurisdiction: STATE
-  stateCode: OR
-  receivers:
-    - name: elr
-      organizationName: or-phd
-      topic: covid-19
-      jurisdictionalFilter:
-        - orEquals(ordering_facility_state, OR, patient_state, OR)
-      translation:
-        type: HL7
-        useBatchHeaders: true
-
-- name: pw-phd
-  description: Palau Public Health Department
-  jurisdiction: STATE
-  stateCode: PW
-  receivers:
-    - name: elr
-      organizationName: pw-phd
-      topic: covid-19
-      jurisdictionalFilter:
-        - orEquals(ordering_facility_state, PW, patient_state, PW)
-      translation:
-        type: HL7
-        useBatchHeaders: true
-
-- name: pr-phd
-  description: Puerto Rico Public Health Department
-  jurisdiction: STATE
-  stateCode: PR
-  receivers:
-    - name: elr
-      organizationName: pr-phd
-      topic: covid-19
-      jurisdictionalFilter:
-        - orEquals(ordering_facility_state, PR, patient_state, PR)
-      translation:
-        type: HL7
-        useBatchHeaders: true
-
-- name: ri-phd
-  description: Rhode Island Public Health Department
-  jurisdiction: STATE
-  stateCode: RI
-  receivers:
-    - name: elr
-      organizationName: ri-phd
-      topic: covid-19
-      jurisdictionalFilter:
-        - orEquals(ordering_facility_state, RI, patient_state, RI)
-      translation:
-        type: HL7
-        useBatchHeaders: true
-
-- name: sc-phd
-  description: South Carolina Public Health Department
-  jurisdiction: STATE
-  stateCode: SC
-  receivers:
-    - name: elr
-      organizationName: sc-phd
-      topic: covid-19
-      jurisdictionalFilter:
-        - orEquals(ordering_facility_state, SC, patient_state, SC)
-      translation:
-        type: HL7
-        useBatchHeaders: true
-
-- name: sd-phd
-  description: South Dakota Public Health Department
-  jurisdiction: STATE
-  stateCode: SD
-  receivers:
-    - name: elr
-      organizationName: sd-phd
-      topic: covid-19
-      jurisdictionalFilter:
-        - orEquals(ordering_facility_state, SD, patient_state, SD)
-      translation:
-        type: HL7
-        useBatchHeaders: true
-
-- name: ut-phd
-  description: Utah Public Health Department
-  jurisdiction: STATE
-  stateCode: UT
-  receivers:
-    - name: elr
-      organizationName: ut-phd
-      topic: covid-19
-      jurisdictionalFilter:
-        - orEquals(ordering_facility_state, UT, patient_state, UT)
-      translation:
-        type: HL7
-        useBatchHeaders: true
-
-- name: vi-phd
-  description: Virgin Islands Public Health Department
-  jurisdiction: STATE
-  stateCode: VI
-  receivers:
-    - name: elr
-      organizationName: vi-phd
-      topic: covid-19
-      jurisdictionalFilter:
-        - orEquals(ordering_facility_state, VI, patient_state, VI)
-      translation:
-        type: HL7
-        useBatchHeaders: true
-
-- name: va-phd
-  description: Virginia Public Health Department
-  jurisdiction: STATE
-  stateCode: VA
-  receivers:
-    - name: elr
-      organizationName: va-phd
-      topic: covid-19
-      jurisdictionalFilter:
-        - orEquals(ordering_facility_state, VA, patient_state, VA)
-      translation:
-        type: HL7
-        useBatchHeaders: true
-
-- name: wa-phd
-  description: Washington Public Health Department
-  jurisdiction: STATE
-  stateCode: WA
-  receivers:
-    - name: elr
-      organizationName: wa-phd
-      topic: covid-19
-      jurisdictionalFilter:
-        - orEquals(ordering_facility_state, WA, patient_state, WA)
-      translation:
-        type: HL7
-        useBatchHeaders: true
-
-- name: wv-phd
-  description: West Virginia Public Health Department
-  jurisdiction: STATE
-  stateCode: WV
-  receivers:
-    - name: elr
-      organizationName: wv-phd
-      topic: covid-19
-      jurisdictionalFilter:
-        - orEquals(ordering_facility_state, WV, patient_state, WV)
-      translation:
-        type: HL7
-        useBatchHeaders: true
-
-- name: wy-phd
-  description: Wyoming Public Health Department
-  jurisdiction: STATE
-  stateCode: WY
-  receivers:
-    - name: elr
-      organizationName: wy-phd
-      topic: covid-19
-      jurisdictionalFilter:
-        - orEquals(ordering_facility_state, WY, patient_state, WY)
-      translation:
-        type: HL7
-        useBatchHeaders: true
-=======
   - name: ak-phd
     description: Alaska Public Health Department
     jurisdiction: STATE
@@ -2835,5 +2266,4 @@
         translation:
           type: HL7
           useBatchHeaders: true
->>>>>>> 591a9bb7
-
+
