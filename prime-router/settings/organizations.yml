--- conflicted
+++ resolved
@@ -67,7 +67,6 @@
       schemaName: direct/imagemover-covid-19
       format: CSV
 
-<<<<<<< HEAD
 - name: anavasidx
   description: AnavasiDx
   jurisdiction: FEDERAL
@@ -78,18 +77,6 @@
       schemaName: direct/anavasidx-covid-19
       format: CSV
 
-- name: waters
-  description: Test Sender from Waters
-  jurisdiction: FEDERAL
-  senders:
-    - name: default
-      organizationName: waters
-      topic: covid-19
-      schemaName: waters/waters-covid-19
-      format: CSV
-
-=======
->>>>>>> 097e7c8f
 - name: strac
   description: STRAC POC testing app
   jurisdiction: FEDERAL
