---
#
# Local means a configuration that works on a Docker Compose cluster
#
- name: simple_report
  description: PRIME's POC testing app
  jurisdiction: FEDERAL
  senders:
    - name: default
      organizationName: simple_report
      topic: covid-19
      schemaName: primedatainput/pdi-covid-19
      format: CSV
    - name: hl7test
      organizationName: simple_report
      topic: covid-19
      schemaName: hl7/hl7-ingest-covid-19
      format: HL7

- name: waters
  description: Test Sender from Waters
  jurisdiction: FEDERAL
  senders:
    - name: default
      organizationName: waters
      topic: covid-19
      schemaName: waters/waters-covid-19
      format: CSV

- name: safehealth
  description: SAFE - Safe Health Systems
  jurisdiction: FEDERAL
  senders:
    - name: default
      organizationName: safehealth
      topic: covid-19
      schemaName: direct/safehealth-covid-19
      format: CSV

- name: cue
  description: Cue
  jurisdiction: FEDERAL
  senders:
    - name: default
      organizationName: cue
      topic: covid-19
      schemaName: direct/cue-covid-19
      format: CSV

- name: inbios
  description: InBios International, Inc.
  jurisdiction: FEDERAL
  senders:
    - name: default
      organizationName: inbios
      topic: covid-19
      schemaName: direct/inbios-covid-19
      format: CSV

- name: imagemover
  description: ImageMover
  jurisdiction: FEDERAL
  senders:
    - name: default
      organizationName: imagemover
      topic: covid-19
      schemaName: direct/imagemover-covid-19
      format: CSV

- name: strac
  description: STRAC POC testing app
  jurisdiction: FEDERAL
  senders:
    - name: default
      organizationName: strac
      topic: covid-19
      schemaName: strac/strac-covid-19
      format: CSV

- name: tpca
  description: TPCA Receiver organization via A6
  jurisdiction: FEDERAL
  senders:
    - name: default
      organizationName: tpca
      topic: covid-19
      schemaName: tpca/tpca-covid-19
      format: CSV

- name: careevolution
  description: Care Evolution
  jurisdiction: FEDERAL
  senders:
    - name: default
      organizationName: careevolution
      topic: covid-19
      schemaName: direct/careevolution-covid-19
      format: HL7

- name: az-phd
  description: Arizona PHD
  jurisdiction: STATE
  stateCode: AZ
  receivers:
    - name: elr-prod
      organizationName: az-phd
      topic: covid-19
      jurisdictionalFilter:
        - matches(ordering_facility_state,AZ)
      translation:
        type: CUSTOM
        schemaName: az/az-covid-19
        format: CSV
      timing:
        operation: MERGE
        numberPerDay: 1440 # Every minute
        initialTime: 00:00
        timeZone: ARIZONA
      transport:
        type: SFTP
        host: sftp
        port: 22
        filePath: ./upload
        credentialName: DEFAULT-SFTP

- name: pima-az-phd
  description: Pima County, Arizona PHD
  jurisdiction: COUNTY
  stateCode: AZ
  countyName: Pima
  receivers:
    - name: elr
      organizationName: pima-az-phd
      topic: covid-19
      jurisdictionalFilter:
        - filterByCounty(AZ, Pima)
      translation:
        type: CUSTOM
        schemaName: az/pima-az-covid-19
        format: CSV
      timing:
        operation: MERGE
        numberPerDay: 1440 # Every minute.  NOTE:  In production, they want deliveries once a day at 8am MST.
        initialTime: 00:00
        timeZone: ARIZONA

- name: ca-scc-phd
  description: Public Health Department - Santa Clara, California
  jurisdiction: COUNTY
  stateCode: CA
  countyName: Santa Clara
  receivers:
    - name: elr-download
      organizationName: ca-scc-phd
      topic: covid-19
      jurisdictionalFilter: [ "matches(ordering_facility_state, CA)", "matches(ordering_facility_county, Santa Clara)" ]
      deidentify: false
      translation:
        type: CUSTOM
        schemaName: ca/ca-scc-covid-19
        format: CSV
      timing:
        operation: MERGE
        numberPerDay: 1440 # Every minute
        initialTime: 09:15 # A little after the 12am EASTERN reports from simple report
        timeZone: EASTERN

- name: "co-phd"
  description: "Colorado Department of Public Health and Environment"
  jurisdiction: "STATE"
  stateCode: "CO"
  receivers:
    - name: "elr"
      organizationName: "co-phd"
      topic: "covid-19"
      jurisdictionalFilter:
        - "orEquals(patient_state, CO, ordering_facility_state, CO)"
      translation:
        schemaName: "co/co-covid-19-redox"
        format: "REDOX"
        defaults:
          processing_mode_code: "P"
          redox_source_name: "Prime Data Hub (Staging)"
          redox_source_id: "d89d4057-930f-4c5b-bb39-8cddb326e928"
          redox_destination_id: "62d62d52-3771-4151-aff4-4a3d420a8b7a"
          redox_destination_name: "Colorado Dept of Public Health (CDPHE)"
        nameFormat: "standard"
        type: "CUSTOM"
      deidentify: false
      timing:
        operation: "MERGE"
        numberPerDay: 1440
        initialTime: "00:00"
        timeZone: "EASTERN"
      transport:
        type: REDOX
        apiKey: some_key
        baseUrl: http://redox:1080

- name: tx-phd
  description: Texas Department of State Health Services
  jurisdiction: STATE
  stateCode: TX
  receivers:
    - name: elr-test
      organizationName: tx-phd
      topic: covid-19
      jurisdictionalFilter:
        - "matches(ordering_facility_state, TX)"
        - "matches(processing_mode_code, T)"
      translation:
        type: HL7
        useBatchHeaders: false
        receivingApplicationName: NEDSS
        receivingFacilityName: TX-ELR
      transport:
        type: SFTP
        host: sftp
        port: 22
        filePath: ./upload
        credentialName: DEFAULT-SFTP
    - name: elr-debug
      organizationName: tx-phd
      topic: covid-19
      jurisdictionalFilter:
        - "matches(ordering_facility_state, TX)"
        - "matches(processing_mode_code, D)"
      translation:
        type: HL7
        useBatchHeaders: false
        receivingApplicationName: NEDSS
        receivingFacilityName: TX-ELR
      transport:
        type: SFTP
        host: sftp
        port: 22
        filePath: ./upload
        credentialName: DEFAULT-SFTP

- name: fl-phd
  description: Florida Department of Health
  jurisdiction: STATE
  stateCode: FL
  receivers:
    - name: elr
      organizationName: fl-phd
      topic: covid-19
      jurisdictionalFilter:
        - matches(ordering_facility_state, FL)
      deidentify: false
      translation:
        type: HL7
        useBatchHeaders: true
        receivingApplicationName: FDOH-ELR
        receivingApplicationOID: 2.16.840.1.114222.4.3.3.8.1.3
        receivingFacilityName: FDOH
        receivingFacilityOID: 2.16.840.1.114222.1.3645
      timing:
        operation: MERGE
        numberPerDay: 1440 # Every minute
        initialTime: 00:00
        timeZone: EASTERN
      transport:
        type: SFTP
        host: sftp
        port: 22
        filePath: ./upload
        credentialName: DEFAULT-SFTP

- name: gu-doh
  description: Guam Department of Health
  jurisdiction: STATE
  stateCode: GU
  receivers:
    - name: elr
      organizationName: gu-doh
      topic: covid-19
      jurisdictionalFilter:
        - matches(ordering_facility_state, GU)
      deidentify: false
      translation:
        type: HL7
        useBatchHeaders: true
        receivingApplicationName: GUDOH
        receivingFacilityName: GUDOH
      timing:
        operation: MERGE
        numberPerDay: 1440
        initialTime: 00:00
        timeZone: CHAMORRO
      transport:
        type: SFTP
        host: sftp
        port: 22
        filePath: ./upload
        credentialName: DEFAULT-SFTP

- name: vt-doh
  description: Vermont Department of Health
  jurisdiction: STATE
  stateCode: VT
  receivers:
    - name: elr
      organizationName: vt-doh
      topic: covid-19
      jurisdictionalFilter:
        - matches(ordering_facility_state, VT)
      deidentify: false
      translation:
        type: HL7
        useBatchHeaders: true
        receivingApplicationName: NBS
        receivingApplicationOID: 2.16.840.1.114222.4.1.185.1
        receivingFacilityName: VDH
        receivingFacilityOID: 2.16.840.1.114222.4.1.185

- name: nd-doh
  description: North Dakota Department of Health
  jurisdiction: STATE
  stateCode: ND
  receivers:
    - name: elr
      organizationName: nd-doh
      topic: covid-19
      jurisdictionalFilter:
        - matches(ordering_facility_state, ND)
      deidentify: false
      translation:
        type: HL7
        useBatchHeaders: true
        receivingApplicationName: Maven
        receivingApplicationOID: 2.16.840.1.114222.4.3.4.34.1.1
        receivingFacilityName: NDDOH
        receivingFacilityOID: 2.16.840.1.113883.3.89.109.100.1.3
      timing:
        operation: MERGE
        numberPerDay: 1440 # Every minute
        initialTime: 00:00
        timeZone: CENTRAL
      transport:
        type: SFTP
        host: sftp
        port: 22
        filePath: ./upload
        credentialName: DEFAULT-SFTP

- name: la-doh
  description: Louisiana Department of Health
  jurisdiction: STATE
  stateCode: LA
  receivers:
    - name: elr
      organizationName: la-doh
      topic: covid-19
      jurisdictionalFilter:
        - matches(ordering_facility_state, LA)
      translation:
        type: HL7
        useBatchHeaders: true
        receivingOrganization: laoph
        receivingApplicationName: LA-ELR
        receivingFacilityName: LADOH
        nameFormat: aphl
        useTestProcessingMode: false
      timing:
        operation: MERGE
        numberPerDay: 1440 # Every minute
        initialTime: 00:00
        timeZone: CENTRAL
      transport:
        type: SFTP
        host: sftp
        port: 22
        filePath: ./upload
        credentialName: DEFAULT-SFTP

- name: oh-doh
  description: Ohio Department of Health
  jurisdiction: STATE
  stateCode: OH
  receivers:
    - name: elr
      organizationName: oh-doh
      topic: covid-19
      jurisdictionalFilter:
        - matches(ordering_facility_state, OH)
      translation:
        type: HL7
        useBatchHeaders: true
        suppressQstForAoe: true
        receivingApplicationName: OHDOH
        receivingApplicationOID: 2.16.840.1.114222.4.1.3674
        receivingFacilityName: OHDOH
        receivingFacilityOID: 2.16.840.1.114222.4.1.3674
        reportingFacilityName: CDC PRIME
        reportingFacilityId: 36DSMP9999
        nameFormat: ohio
        suppressHl7Fields: OBX-23-11
        # turn off UNK and ASKU for this field
        useBlankInsteadOfUnknown: patient_race
      timing:
        operation: MERGE
        numberPerDay: 1440 # Every minute
        initialTime: 00:00
        timeZone: EASTERN
      transport:
        type: SFTP
        host: sftp
        port: 22
        filePath: ./upload
        credentialName: DEFAULT-SFTP

- name: nm-doh
  description: New Mexico Department of Health
  jurisdiction: STATE
  stateCode: NM
  receivers:
    - name: elr
      organizationName: nm-doh
      topic: covid-19
      jurisdictionalFilter:
        - matches(ordering_facility_state, NM)
      translation:
        type: HL7
        useBatchHeaders: true
        receivingOrganization: elr
        receivingApplicationName: NMDOH
        receivingApplicationOID: 2.16.840.1.113883.3.5364
        receivingFacilityName: NMDOH
        receivingFacilityOID: 2.16.840.1.113883.3.5364
        truncateHDNamespaceIds: true
        nameFormat: aphl_light
        # turn off UNK and ASKU for this field
        useBlankInsteadOfUnknown: patient_race
        suppressHl7Fields: OBX-17-1
      timing:
        operation: MERGE
        numberPerDay: 1440 # Every minute
        initialTime: 00:00
        timeZone: MOUNTAIN
      transport:
        type: SFTP
        host: sftp
        port: 22
        filePath: ./upload
        credentialName: DEFAULT-SFTP
    - name: elr-csv
      organizationName: nm-doh
      topic: covid-19
      jurisdictionalFilter:
        - matches(ordering_facility_state, NM)
      translation:
        type: CUSTOM
        format: CSV
        schemaName: nm/nm-covid-19-csv
      timing:
        operation: MERGE
        numberPerDay: 1440
        initialTime: 00:00
        timeZone: MOUNTAIN
      transport:
        type: SFTP
        host: sftp
        port: 22
        filePath: ./upload
        credentialName: DEFAULT-SFTP

- name: mt-doh
  description: Montana Department of Health
  jurisdiction: STATE
  stateCode: MT
  receivers:
    - name: elr
      organizationName: mt-doh
      topic: covid-19
      jurisdictionalFilter:
        - orEquals(patient_state, MT, ordering_facility_state, MT)
      translation:
        type: HL7
        useBatchHeaders: true
      transport:
        type: SFTP
        host: sftp
        port: 22
        filePath: ./upload
        credentialName: DEFAULT-SFTP
      timing:
        operation: MERGE
        numberPerDay: 1440 # Every minute
        initialTime: 00:00
        timeZone: MOUNTAIN
    - name: elr-csv
      organizationName: mt-doh
      topic: covid-19
      jurisdictionalFilter:
        - orEquals(patient_state, MT, ordering_facility_state, MT)
      translation:
        type: CUSTOM
        format: CSV
        schemaName: mt/mt-covid-19-csv
      transport:
        type: SFTP
        host: sftp
        port: 22
        filePath: ./upload
        credentialName: DEFAULT-SFTP
      timing:
        operation: MERGE
        numberPerDay: 1440
        initialTime: 00:00
        timeZone: MOUNTAIN

- name: tx-doh
  description: Texas Department of Health
  jurisdiction: STATE
  stateCode: TX
  receivers:
    - name: elr
      organizationName: tx-doh
      topic: covid-19
      jurisdictionalFilter:
        - orEquals(ordering_facility_state, TX, patient_state, TX)
      translation:
        type: HL7
        useBatchHeaders: true
        receivingApplicationName: NEDSS
        receivingFacilityName: TX-ELR
        defaultAoeToUnknown: true
      transport:
        type: SFTP
        host: sftp
        port: 22
        filePath: ./
        credentialName: DEFAULT-SFTP
      timing:
        operation: MERGE
        numberPerDay: 1440 # Every minute
        initialTime: 00:00
        timeZone: CENTRAL

- name: gu-doh
  description: Guam Department of Health
  jurisdiction: STATE
  stateCode: GU
  receivers:
    - name: elr
      organizationName: gu-doh
      topic: covid-19
      jurisdictionalFilter:
        - matches(ordering_facility_state, GU)
      translation:
        type: HL7
        useBatchHeaders: true
        receivingApplicationName: GUDOH
        receivingFacilityName: GUDOH
      transport:
        type: SFTP
        host: sftp
        port: 22
        filePath: ./upload
        credentialName: DEFAULT-SFTP
      timing:
        operation: MERGE
        numberPerDay: 1440 # Every minute
        initialTime: 00:00
        timeZone: CHAMORRO

- name: vt-doh
  description: Vermont Department of Health
  jurisdiction: STATE
  stateCode: VT
  receivers:
    - name: elr
      organizationName: vt-doh
      topic: covid-19
      jurisdictionalFilter:
        - orEquals(ordering_facility_state, VT, patient_state, VT)
      translation:
        type: HL7
        useBatchHeaders: true
        receivingApplicationName: NBS
        receivingApplicationOID: 2.16.840.1.114222.4.1.185.1
        receivingFacilityName: VDH
        receivingFacilityOID: 2.16.840.1.114222.4.1.185
        truncateHDNamespaceIds: true
        usePid14ForPatientEmail: true
        suppressHl7Fields: OBX-18
      transport:
        type: SFTP
        host: sftp
        port: 22
        filePath: ./upload
        credentialName: DEFAULT-SFTP
      timing:
        operation: MERGE
        numberPerDay: 1440 # Every minute
        initialTime: 00:00
        timeZone: EASTERN

- name: nj-doh
  description: New Jersey Department of Health
  jurisdiction: STATE
  stateCode: NJ
  receivers:
    - name: elr
      organizationName: nj-doh
      topic: covid-19
      jurisdictionalFilter:
        - orEquals(ordering_facility_state, NJ, patient_state, NJ)
        - matches(processing_mode_code, P)
      translation:
        type: HL7
        useBatchHeaders: true
        receivingApplicationName: ELRS
        receivingApplicationOID: 2.16.840.1.113883.3.1299.5.1.6.1
        receivingFacilityName: NJDOH
        receivingFacilityOID: 2.16.840.1.113883.3.1299
        truncateHDNamespaceIds: true
      transport:
        type: SFTP
        host: sftp
        port: 22
        filePath: ./upload
        credentialName: DEFAULT-SFTP
      timing:
        operation: MERGE
        numberPerDay: 1440
        initialTime: 00:00
        timeZone: EASTERN
    - name: elr-test
      organizationName: nj-doh
      topic: covid-19
      jurisdictionalFilter:
        - orEquals(ordering_facility_state, NJ, patient_state, NJ)
        - matches(processing_mode_code, T)
      translation:
        type: HL7
        useBatchHeaders: true
        receivingApplicationName: ELRS
        receivingApplicationOID: 2.16.840.1.113883.3.1299.5.1.6.1
        receivingFacilityName: NJDOH
        receivingFacilityOID: 2.16.840.1.113883.3.1299
        truncateHDNamespaceIds: true
      transport:
        type: SFTP
        host: sftp
        port: 22
        filePath: ./upload
        credentialName: DEFAULT-SFTP
      timing:
        operation: MERGE
        numberPerDay: 1440
        initialTime: 00:00
        timeZone: EASTERN

- name: mn-doh
  description: Minnesota Department of Health
  jurisdiction: STATE
  stateCode: MN
  receivers:
    - name: elr
      organizationName: mn-doh
      topic: covid-19
      jurisdictionalFilter:
        - orEquals(ordering_facility_state, MN, patient_state, MN)
      translation:
        type: HL7
        useBatchHeaders: true
        receivingApplicationName: MEDSS-ELR
        receivingApplicationOID: 2.16.840.1.114222.4.3.3.6.2.1
        receivingFacilityName: MN DOH
        receivingFacilityOID: 2.16.840.1.114222.4.1.3661
      transport:
        type: SFTP
        host: sftp
        port: 22
        filePath: ./upload
        credentialName: DEFAULT-SFTP
      timing:
        operation: MERGE
        numberPerDay: 1440
        initialTime: 00:00
        timeZone: EASTERN

- name: wi-dph
  description: Wisconsin Department of Public Health
  jurisdiction: STATE
  stateCode: WI
  receivers:
    - name: elr
      organizationName: wi-dph
      topic: covid-19
      jurisdictionalFilter:
        - orEquals(ordering_facility_state, WI, patient_state, WI)
        - matches(processing_mode_code, P)
      translation:
        type: HL7
        useBatchHeaders: true
        receivingApplicationName: vCMR
        receivingApplicationOID: 2.16.840.1.113883.3.33.4.2.2
        receivingFacilityName: WEDSS
        receivingFacilityOID: 2.16.840.1.113883.3.33
      transport:
        type: SFTP
        host: sftp
        port: 22
        filePath: ./upload
        credentialName: DEFAULT-SFTP
      timing:
        operation: MERGE
        numberPerDay: 1440
        initialTime: 00:00
        timeZone: EASTERN
    - name: elr-test
      organizationName: wi-dph
      topic: covid-19
      jurisdictionalFilter:
        - orEquals(ordering_facility_state, WI, patient_state, WI)
        - matches(processing_mode_code, T)
      translation:
        type: HL7
        useBatchHeaders: true
        receivingApplicationName: vCMR
        receivingApplicationOID: 2.16.840.1.113883.3.33.4.2.2
        receivingFacilityName: WEDSS
        receivingFacilityOID: 2.16.840.1.113883.3.33
      transport:
        type: SFTP
        host: sftp
        port: 22
        filePath: ./upload
        credentialName: DEFAULT-SFTP
      timing:
        operation: MERGE
        numberPerDay: 1440
        initialTime: 00:00
        timeZone: EASTERN

- name: tn-doh
  description: Tennessee Department of Health
  jurisdiction: STATE
  stateCode: TN
  receivers:
    - name: elr
      organizationName: tn-doh
      topic: covid-19
      jurisdictionalFilter:
        - orEquals(ordering_facility_state, TN, patient_state, TN)
      translation:
        type: HL7
        useBatchHeaders: true
        receivingApplicationName: tdh-ELR
        receivingApplicationOID: 2.16.840.1.113883.3.773.1.1.3
        receivingFacilityName: TDH
        receivingFacilityOID: 2.16.840.1.113883.3.773
      transport:
        type: SFTP
        host: sftp
        port: 22
        filePath: ./upload
        credentialName: DEFAULT-SFTP
      timing:
        operation: MERGE
        numberPerDay: 1440
        initialTime: 00:00
        timeZone: EASTERN

- name: ms-doh
  description: Mississippi Department of Health
  jurisdiction: STATE
  stateCode: MS
  receivers:
    - name: elr
      organizationName: ms-doh
      topic: covid-19
      jurisdictionalFilter:
        - orEquals(ordering_facility_state, MS, patient_state, MS)
      translation:
        type: HL7
        useBatchHeaders: true
        receivingApplicationName: MSDH-ELR
        receivingFacilityName: MSDOH
      transport:
        type: SFTP
        host: sftp
        port: 22
        filePath: ./upload
        credentialName: DEFAULT-SFTP
      timing:
        operation: MERGE
        numberPerDay: 1440
        initialTime: 00:00
        timeZone: EASTERN

- name: nc-dph
  description: North Carolina Division of Public Health
  jurisdiction: STATE
  stateCode: NC
  receivers:
    - name: elr
      organizationName: nc-dph
      topic: covid-19
      jurisdictionalFilter:
        - orEquals(ordering_facility_state, NC, patient_state, NC)
      translation:
        type: HL7
        useBatchHeaders: true
        receivingApplicationName: NCDPH NCEDSS
        receivingApplicationOID: 2.16.840.1.113883.3.591.3.1
        receivingFacilityName: NCDPH EDS
        receivingFacilityOID: 2.16.840.1.113883.3.591.1.1
      transport:
        type: SFTP
        host: sftp
        port: 22
        filePath: ./upload
        credentialName: DEFAULT-SFTP
      timing:
        operation: MERGE
        numberPerDay: 1440
        initialTime: 00:00
        timeZone: EASTERN

- name: de-dph
  description: Delaware Division of Public Health
  jurisdiction: STATE
  stateCode: DE
  receivers:
    - name: elr
      organizationName: de-dph
      topic: covid-19
      jurisdictionalFilter:
        - orEquals(ordering_facility_state, DE, patient_state, DE)
      translation:
        type: HL7
        useBatchHeaders: true
      transport:
        type: SFTP
        host: sftp
        port: 22
        filePath: ./upload
        credentialName: DEFAULT-SFTP
      timing:
        operation: MERGE
        numberPerDay: 1440
        initialTime: 00:00
        timeZone: EASTERN

- name: ca-dph
  description: California Department of Public Health
  jurisdiction: STATE
  stateCode: CA
  receivers:
    - name: elr
      organizationName: ca-dph
      topic: covid-19
      jurisdictionalFilter:
        - orEquals(ordering_facility_state, CA, patient_state, CA)
      translation:
        type: HL7
        useBatchHeaders: true
        truncateHDNamespaceIds: true
        receivingApplicationName: CDPH CA REDIE
        receivingApplicationOID: 2.16.840.1.114222.4.3.3 .10.1.1
        receivingFacilityName: CDPH CA REDIE
        receivingFacilityOID: 2.16.840.1.114222.4.3.3 .10.1.1
        messageProfileId: PHLabReport-Batch^^2.16.840.1.113883.9.10^ISO
      transport:
        type: SFTP
        host: sftp
        port: 22
        filePath: ./upload
        credentialName: DEFAULT-SFTP
      timing:
        operation: MERGE
        numberPerDay: 1440
        initialTime: 00:00
        timeZone: EASTERN

- name: ma-phd
  description: Massachusetts Public Health Department
  jurisdiction: STATE
  stateCode: MA
  receivers:
    - name: elr
      organizationName: ma-phd
      topic: covid-19
      jurisdictionalFilter:
        - orEquals(ordering_facility_state, MA, patient_state, MA)
      translation:
        type: HL7
        useBatchHeaders: true
        receivingApplicationName: MA-MDPH
        receivingApplicationOID: 2.16.840.1.113883.19.3.2
        receivingFacilityName: MA-MDPH
        receivingFacilityOID: 2.16.840.1.113883.19.3.2
        truncateHDNamespaceIds: true
        nameFormat: massachusetts
      transport:
        type: SFTP
        host: sftp
        port: 22
        filePath: ./upload
        credentialName: DEFAULT-SFTP
      timing:
        operation: MERGE
        numberPerDay: 1440
        initialTime: 00:00
        timeZone: EASTERN

- name: nh-dphs
  description: New Hampshire Division of Public Health Services
  jurisdiction: STATE
  stateCode: NH
  receivers:
    - name: elr
      organizationName: nh-dphs
      topic: covid-19
      jurisdictionalFilter:
        - orEquals(ordering_facility_state, NH, patient_state, NH)
      translation:
        type: HL7
        useBatchHeaders: true
        messageProfileId: PHLabReport-Batch^^2.16.840.1.113883.9.11^ISO
        receivingFacilityName: NH_DHHS
        receivingFacilityOID: 2.16.840.1.114222.4.1.3669
      transport:
        type: SFTP
        host: sftp
        port: 22
        filePath: ./upload
        credentialName: DEFAULT-SFTP
      timing:
        operation: MERGE
        numberPerDay: 1440
        initialTime: 00:00
        timeZone: EASTERN

- name: al-phd
  description: Alabama Public Health Department
  jurisdiction: STATE
  stateCode: AL
  receivers:
    - name: elr
      organizationName: al-phd
      topic: covid-19
      jurisdictionalFilter:
        - orEquals(ordering_facility_state, AL, patient_state, AL)
      translation:
        type: HL7
        useBatchHeaders: true
        receivingApplicationName: ALNBS
        receivingApplicationOID: 2.16.840.1.114222.4.5.1
        receivingFacilityName: ALDOH
        receivingFacilityOID: 2.16.840.1.114222.4.1.3636
      transport:
        type: SFTP
        host: sftp
        port: 22
        filePath: ./upload
        credentialName: DEFAULT-SFTP
      timing:
        operation: MERGE
        numberPerDay: 1440
        initialTime: 00:00
        timeZone: EASTERN

- name: mi-phd
  description: Michigan Public Health Department
  jurisdiction: STATE
  stateCode: MI
  receivers:
    - name: elr
      organizationName: mi-phd
      topic: covid-19
      jurisdictionalFilter:
        - orEquals(ordering_facility_state, MI, patient_state, MI)
      translation:
        type: HL7
        useBatchHeaders: true
        receivingApplicationName: MDSS
        receivingApplicationOID: 2.16.840.1.114222.4.3.2.2.3.161.1.6377
        receivingFacilityName: MDSS
        receivingFacilityOID: 2.16.840.1.114222.4.3.2.2.3.161.1.6377
      transport:
        type: SFTP
        host: sftp
        port: 22
        filePath: ./upload
        credentialName: DEFAULT-SFTP
      timing:
        operation: MERGE
        numberPerDay: 1440
        initialTime: 00:00
        timeZone: EASTERN

- name: pa-phd
  description: Pennsylvania Department of Health
  jurisdiction: STATE
  stateCode: PA
  receivers:
    - name: elr-bucks-local
      organizationName: pa-phd
      topic: covid-19
      jurisdictionalFilter: [ "matches(ordering_facility_state, PA)", "matches(ordering_facility_county, Bucks)" ]
      translation:
        type: CUSTOM
        schemaName: pa/pa-covid-19-redox
        defaults:
          processing_mode_code: T
          redox_destination_id: e0d33443-c134-4e5f-9c15-69f9ba6340bf
          redox_destination_name: "CDC Bucks County PDH Destination (s)"
          redox_source_id: d89d4057-930f-4c5b-bb39-8cddb326e928
          redox_source_name: "Prime Data Hub (Staging)"
        format: REDOX
      timing:
        operation: MERGE
        numberPerDay: 1440 # Every minute
        initialTime: 00:00
    - name: elr-chester-local
      topic: covid-19
      organizationName: pa-phd
      jurisdictionalFilter: [ "matches(ordering_facility_state, PA)", "matches(ordering_facility_county, Chester, Delaware)" ]
      translation:
        type: CUSTOM
        schemaName: pa/pa-covid-19-redox
        defaults:
          processing_mode_code: T
          redox_destination_id: 86aa61ac-8864-417f-860e-d83ae46c951f
          redox_destination_name: "CDC Chester County PDH Destination (s)"
          redox_source_id: d89d4057-930f-4c5b-bb39-8cddb326e928
          redox_source_name: "Prime Data Hub (Staging)"
        format: REDOX
      timing:
        operation: MERGE
        numberPerDay: 1440 # Every minute
        initialTime: 00:00
    - name: elr-montgomery-local
      organizationName: pa-phd
      topic: covid-19
      jurisdictionalFilter: [ "matches(ordering_facility_state, PA)", "matches(ordering_facility_county, Montgomery)" ]
      translation:
        type: CUSTOM
        schemaName: pa/pa-covid-19-redox
        defaults:
          processing_mode_code: T
          redox_destination_id: 21485dc8-8a6e-49d3-8b80-46531e015039
          redox_destination_name: "CDC Montgomery County PDH Destination (s)"
          redox_source_id: d89d4057-930f-4c5b-bb39-8cddb326e928
          redox_source_name: "Prime Data Hub (Staging)"
        format: REDOX
      timing:
        operation: MERGE
        numberPerDay: 1440 # Every minute
        initialTime: 00:00
    - name: elr-philadelphia-local
      organizationName: pa-phd
      topic: covid-19
      jurisdictionalFilter: [ "matches(ordering_facility_state, PA)", "matches(ordering_facility_county, Philadelphia)" ]
      deidentify: false
      translation:
        type: CUSTOM
        schemaName: pa/pa-covid-19-redox
        defaults:
          processing_mode_code: T
          redox_destination_id: 09261a90-bc55-4a88-953c-eff0240feab1
          redox_destination_name: "CDC Philadelphia PDH Destination (p)"
          redox_source_id: d89d4057-930f-4c5b-bb39-8cddb326e928
          redox_source_name: "Prime Data Hub (Staging)"
        format: REDOX
      timing:
        operation: MERGE
        numberPerDay: 1440 # Every minute
        initialTime: 00:00
    - name: elr-allegheny-local
      organizationName: pa-phd
      topic: covid-19
      jurisdictionalFilter: [ "matches(ordering_facility_state, PA)", "matches(ordering_facility_county, Allegheny)" ]
      deidentify: false
      translation:
        type: CUSTOM
        schemaName: pa/pa-covid-19-redox
        defaults:
          processing_mode_code: T
          redox_destination_id: eb6c3769-75a4-4d10-9de0-8095cdc7f10f
          redox_destination_name: "CDC Allegheny County PDH Destination (s)"
          redox_source_id: d89d4057-930f-4c5b-bb39-8cddb326e928
          redox_source_name: "Prime Data Hub (Staging)"
        format: REDOX
      timing:
        operation: MERGE
        numberPerDay: 1440 # Every minute
        initialTime: 00:00

- name: pa-chester-phd
  description: Health Department - Chester County, Pennsylvania
  jurisdiction: COUNTY
  stateCode: CO
  countyName: Chester
  receivers:
    - name: elr-chester-download-local
      organizationName: pa-chester-phd
      topic: covid-19
      jurisdictionalFilter: [ "matches(ordering_facility_state, PA)", "matches(ordering_facility_county, Chester, Delaware)" ]
      deidentify: false
      translation:
        type: CUSTOM
        schemaName: strac/strac-covid-19
        defaults:
          processing_mode_code: T
        format: CSV

- name: pa-montgomery-phd
  description: Office of Public Health - Montgomery County, Pennsylvania
  jurisdiction: COUNTY
  stateCode: CO
  countyName: Montgomery
  receivers:
    - name: elr-montgomery-download-local
      organizationName: pa-montgomery-phd
      topic: covid-19
      jurisdictionalFilter: [ "matches(ordering_facility_state, PA)", "matches(ordering_facility_county, Montgomery)" ]
      deidentify: false
      translation:
        type: CUSTOM
        schemaName: strac/strac-covid-19
        defaults:
          processing_mode_code: T
        format: CSV

- name: pa-philadelphia-phd
  description: Philadelphia Department of Public Health
  jurisdiction: COUNTY
  stateCode: CO
  countyName: Philadelphia
  receivers:
    - name: elr-philadelphia-download
      organizationName: pa-philadelphia-phd
      topic: covid-19
      jurisdictionalFilter: [ "matches(ordering_facility_state, PA)", "matches(ordering_facility_county, Philadelphia)" ]
      deidentify: false
      translation:
        type: CUSTOM
        schemaName: strac/strac-covid-19
        defaults:
          processing_mode_code: T
        format: CSV

- name: md-doh
  description: Maryland
  jurisdiction: STATE
  stateCode: MD
  receivers:
    - name: elr
      organizationName: md-doh
      topic: covid-19
      jurisdictionalFilter:
        - orEquals(patient_state, MD, ordering_facility_state, MD)
      translation:
        type: HL7
        schemaName: covid-19
        useBatchHeaders: true
      timing:
        operation: MERGE
        numberPerDay: 1440
        initialTime: 00:00
        timeZone: EASTERN

- name: md-phd
  description: Maryland Public Health Department
  jurisdiction: STATE
  stateCode: MD
  receivers:
    - name: elr
      organizationName: md-phd
      topic: covid-19
      jurisdictionalFilter:
        - orEquals(patient_state, MD, ordering_facility_state, MD)
      translation:
        type: HL7
        useBatchHeaders: true
      timing:
        operation: MERGE
        numberPerDay: 1440
        initialTime: 00:00
        timeZone: EASTERN
      transport:
        type: SFTP
        host: sftp
        port: 22
        filePath: ./upload
        credentialName: DEFAULT-SFTP

- name: "hhsprotect"
  description: "HHSProtect"
  jurisdiction: "FEDERAL"
  receivers:
    - name: "elr"
      organizationName: "hhsprotect"
      topic: "covid-19"
      jurisdictionalFilter: [ "matches(sender_id,.*SafeHealth.*,.*CueHlth.*,.*ImageMover.*,Strac,InBios)" ]
      qualityFilter: [ "allowAll()" ]
      translation:
        type: "CUSTOM"
        schemaName: "hhsprotect/hhsprotect-covid-19"
        format: "CSV"
      deidentify: true
      timing:
        operation: "MERGE"
        numberPerDay: 1440
        initialTime: "00:00"
        timeZone: "EASTERN"
      transport:
        type: BLOBSTORE
        storageName: PartnerStorage
        containerName: hhsprotect

# 'ignore' is a test organization, designed to be safely usable across all our environments.
# It has four receivers, each named _exactly_ the same as the format of data.
# Each also has a fake "county", also named _exactly_ the same as the format of the data.
# This is to aid in readability.
- name: ignore
  description: FOR TESTING ONLY
  jurisdiction: FEDERAL
  senders:
    - name: ignore-strac      # Use this to test sending strac data
      organizationName: ignore
      topic: covid-19
      schemaName: strac/strac-covid-19
      format: CSV
    - name: ignore-simple-report      # Use this to test sending simple_report data
      organizationName: ignore
      topic: covid-19
      schemaName: primedatainput/pdi-covid-19
      format: CSV
    - name: ignore-waters      # Use this to test sending waters data
      organizationName: ignore
      topic: covid-19
      schemaName: waters/waters-covid-19
      format: CSV
    - name: ignore-empty      # Use this to test sending data from the 'empty' schema
      organizationName: ignore
      topic: covid-19
      schemaName: empty
      format: CSV
    - name: ignore-hl7      # Use this to test sending data from the HL7 schema
      organizationName: ignore
      topic: covid-19
      schemaName: hl7/hl7-ingest-covid-19
      format: HL7
  receivers:
    - name: CSV
      organizationName: ignore
      topic: covid-19
      jurisdictionalFilter: [ "matches(ordering_facility_state, IG)", "matches(ordering_facility_county, CSV)" ]
      timing:
        operation: MERGE
        numberPerDay: 1440 # Every minute
        initialTime: 00:00
      translation:
        type: CUSTOM
        schemaName: az/pima-az-covid-19
        format: CSV
      transport:
        type: SFTP
        host: sftp
        port: 22
        filePath: ./upload
        credentialName: DEFAULT-SFTP
    - name: HL7
      organizationName: ignore
      topic: covid-19
      jurisdictionalFilter: [ "matches(ordering_facility_state, IG)", "matches(ordering_facility_county, HL7)" ]
      timing:
        operation: MERGE
        numberPerDay: 1440 # Every minute
        initialTime: 00:00
      translation:
        type: CUSTOM
        schemaName: fl/fl-covid-19
        format: HL7
      transport:
        type: SFTP
        host: sftp
        port: 22
        filePath: ./upload
        credentialName: DEFAULT-SFTP
    - name: HL7_BATCH
      organizationName: ignore
      topic: covid-19
      jurisdictionalFilter: [ "matches(ordering_facility_state, IG)", "matches(ordering_facility_county, HL7_BATCH)" ]
      timing:
        operation: MERGE
        numberPerDay: 1440 # Every minute
        initialTime: 00:00
      translation:
        type: CUSTOM
        schemaName: az/az-covid-19-hl7
        format: HL7_BATCH
      transport:
        type: SFTP
        host: sftp
        port: 22
        filePath: ./upload
        credentialName: DEFAULT-SFTP
    - name: REDOX
      organizationName: ignore
      topic: covid-19
      jurisdictionalFilter: [ "matches(ordering_facility_state, IG)", "matches(ordering_facility_county, REDOX)" ]
      timing:
        operation: MERGE
        numberPerDay: 1440 # Every minute
        initialTime: 00:00
      translation:
        type: CUSTOM
        schemaName: pa/pa-covid-19-redox
        format: REDOX
        defaults:
          processing_mode_code: T
          redox_destination_id: 62d62d52-3771-4151-aff4-4a3d420a8b7a
          redox_destination_name: "Prime Local Redox Destination"
          redox_source_id: d89d4057-930f-4c5b-bb39-8cddb326e928
          redox_source_name: "Prime Hub (Local)"
      transport:
        type: REDOX
        apiKey: some_key
        baseUrl: http://redox:1080
    - name: AS2
      organizationName: ignore
      topic: covid-19
      jurisdictionalFilter: [ "matches(ordering_facility_state, IG)", "matches(ordering_facility_county, AS2)" ]
      timing:
        operation: MERGE
        numberPerDay: 1440 # Every minute
        initialTime: 00:00
      translation:
        type: HL7
        useBatchHeaders: true
    - name: HL7_NULL
      organizationName: ignore
      topic: covid-19
      jurisdictionalFilter: [ "matches(ordering_facility_state, IG)", "matches(ordering_facility_county, HL7_NULL)" ]
      timing:
        operation: MERGE
        numberPerDay: 1440 # Every minute
        initialTime: 00:00
      translation:
        type: CUSTOM
        schemaName: tx/tx-covid-19
        format: HL7
    - name: BLOBSTORE
      organizationName: ignore
      topic: covid-19
      jurisdictionalFilter: [ "matches(ordering_facility_state, IG)", "matches(ordering_facility_county, BLOBSTORE)" ]
      timing:
        operation: MERGE
        numberPerDay: 1440 # Every minute
        initialTime: 00:00
      translation:
        type: CUSTOM
        schemaName: hhsprotect/hhsprotect-covid-19
        format: CSV
      transport:
        type: BLOBSTORE
        storageName: PartnerStorage
        containerName: hhsprotect
    - name: SFTP_FAIL    # If you put "FAIL" in the receiver name, then the happy-path tests in TestReportStream will ignore them.
      organizationName: ignore
      topic: covid-19
      jurisdictionalFilter: [ "matches(ordering_facility_state, IG)", "matches(ordering_facility_county, SFTP_FAIL)" ]
      timing:
        operation: MERGE
        numberPerDay: 1440 # Every minute
        initialTime: 00:00
      translation:
        type: CUSTOM
        schemaName: az/az-covid-19-hl7
        format: CSV
      transport:
        type: SFTP
        host: sftp_FAIL_BAD
        port: 2222
        filePath: ./upload_FAIL
    - name: QUALITY_PASS
      organizationName: ignore
      topic: covid-19
      jurisdictionalFilter: [ "matches(ordering_facility_state, IG)", "matches(ordering_facility_county, QUALITY_PASS, removed)" ]
      qualityFilter:
        - hasValidDataFor(message_id,ordering_facility_county,ordering_facility_state)
        - hasAtLeastOneOf(message_id,blankField)
        - matches(ordering_facility_county, QUALITY_PASS)
      translation:
        type: CUSTOM
        schemaName: empty
        format: CSV
    - name: QUALITY_REVERSED
      organizationName: ignore
      topic: covid-19
      jurisdictionalFilter: [ "matches(ordering_facility_state, IG)", "matches(ordering_facility_county, QUALITY_REVERSED, kept)" ]
      qualityFilter:
        - hasValidDataFor(message_id,ordering_facility_county,ordering_facility_state)
        - hasAtLeastOneOf(message_id,blankField)
        - matches(ordering_facility_county, QUALITY_REVERSED)
      # Get 'not(qualityFilter)'
      reverseTheQualityFilter: true
      translation:
        type: CUSTOM
        schemaName: empty
        format: CSV
    - name: QUALITY_ALL
      organizationName: ignore
      topic: covid-19
      jurisdictionalFilter: [ "matches(ordering_facility_state, IG)", "matches(ordering_facility_county, QUALITY_ALL)" ]
      qualityFilter: [ "allowAll()" ]
      translation:
        type: CUSTOM
        schemaName: empty
        format: CSV
    - name: QUALITY_FAIL
      organizationName: ignore
      topic: covid-19
      jurisdictionalFilter: [ "matches(ordering_facility_state, IG)", "matches(ordering_facility_county, QUALITY_FAIL)" ]
      qualityFilter: [ "hasValidDataFor(blankField)", "hasAtLeastOneOf(message_id,blankField)" ]
      translation:
        type: CUSTOM
        schemaName: empty
        format: CSV


# all the rest
- name: ak-phd
  description: Alaska Public Health Department
  jurisdiction: STATE
  stateCode: AK
  receivers:
    - name: elr
      organizationName: ak-phd
      topic: covid-19
      jurisdictionalFilter:
        - orEquals(ordering_facility_state, AK, patient_state, AK)
      translation:
        type: HL7
        useBatchHeaders: true
      timing:
        operation: MERGE
        numberPerDay: 1440 # Every minute
        initialTime: 00:00
        timeZone: EASTERN
      transport:
        type: SFTP
        host: sftp
        port: 22
        filePath: ./upload
        credentialName: DEFAULT-SFTP

- name: as-phd
  description: American Samoa Public Health Department
  jurisdiction: STATE
  stateCode: AS
  receivers:
    - name: elr
      organizationName: as-phd
      topic: covid-19
      jurisdictionalFilter:
        - orEquals(ordering_facility_state, AS, patient_state, AS)
      translation:
        type: HL7
        useBatchHeaders: true
      timing:
        operation: MERGE
        numberPerDay: 1440 # Every minute
        initialTime: 00:00
        timeZone: EASTERN
      transport:
        type: SFTP
        host: sftp
        port: 22
        filePath: ./upload
        credentialName: DEFAULT-SFTP

- name: ar-phd
  description: Arkansas Public Health Department
  jurisdiction: STATE
  stateCode: AR
  receivers:
    - name: elr
      organizationName: ar-phd
      topic: covid-19
      jurisdictionalFilter:
        - orEquals(ordering_facility_state, AR, patient_state, AR)
      translation:
        type: HL7
        useBatchHeaders: true
      timing:
        operation: MERGE
        numberPerDay: 1440 # Every minute
        initialTime: 00:00
        timeZone: EASTERN
      transport:
        type: SFTP
        host: sftp
        port: 22
        filePath: ./upload
        credentialName: DEFAULT-SFTP

- name: ct-phd
  description: Connecticut Public Health Department
  jurisdiction: STATE
  stateCode: CT
  receivers:
    - name: elr
      organizationName: ct-phd
      topic: covid-19
      jurisdictionalFilter:
        - orEquals(ordering_facility_state, CT, patient_state, CT)
      translation:
        type: HL7
        useBatchHeaders: true
      timing:
        operation: MERGE
        numberPerDay: 1440 # Every minute
        initialTime: 00:00
        timeZone: EASTERN
      transport:
        type: SFTP
        host: sftp
        port: 22
        filePath: ./upload
        credentialName: DEFAULT-SFTP

- name: dc-phd
  description: District of Columbia Public Health Department
  jurisdiction: STATE
  stateCode: DC
  receivers:
    - name: elr
      organizationName: dc-phd
      topic: covid-19
      jurisdictionalFilter:
        - orEquals(ordering_facility_state, DC, patient_state, DC)
      translation:
        type: HL7
        useBatchHeaders: true
      timing:
        operation: MERGE
        numberPerDay: 1440 # Every minute
        initialTime: 00:00
        timeZone: EASTERN
      transport:
        type: SFTP
        host: sftp
        port: 22
        filePath: ./upload
        credentialName: DEFAULT-SFTP

- name: fm-phd
  description: Federated States of Micronesia Public Health Department
  jurisdiction: STATE
  stateCode: FM
  receivers:
    - name: elr
      organizationName: fm-phd
      topic: covid-19
      jurisdictionalFilter:
        - orEquals(ordering_facility_state, FM, patient_state, FM)
      translation:
        type: HL7
        useBatchHeaders: true
      timing:
        operation: MERGE
        numberPerDay: 1440 # Every minute
        initialTime: 00:00
        timeZone: EASTERN
      transport:
        type: SFTP
        host: sftp
        port: 22
        filePath: ./upload
        credentialName: DEFAULT-SFTP

- name: ga-phd
  description: Georgia Public Health Department
  jurisdiction: STATE
  stateCode: GA
  receivers:
    - name: elr
      organizationName: ga-phd
      topic: covid-19
      jurisdictionalFilter:
        - orEquals(ordering_facility_state, GA, patient_state, GA)
      translation:
        type: HL7
        useBatchHeaders: true
      timing:
        operation: MERGE
        numberPerDay: 1440 # Every minute
        initialTime: 00:00
        timeZone: EASTERN
      transport:
        type: SFTP
        host: sftp
        port: 22
        filePath: ./upload
        credentialName: DEFAULT-SFTP

- name: hi-phd
  description: Hawaii Public Health Department
  jurisdiction: STATE
  stateCode: HI
  receivers:
    - name: elr
      organizationName: hi-phd
      topic: covid-19
      jurisdictionalFilter:
        - orEquals(ordering_facility_state, HI, patient_state, HI)
      translation:
        type: HL7
        useBatchHeaders: true
      timing:
        operation: MERGE
        numberPerDay: 1440 # Every minute
        initialTime: 00:00
        timeZone: EASTERN
      transport:
        type: SFTP
        host: sftp
        port: 22
        filePath: ./upload
        credentialName: DEFAULT-SFTP

- name: id-phd
  description: Idaho Public Health Department
  jurisdiction: STATE
  stateCode: ID
  receivers:
    - name: elr
      organizationName: id-phd
      topic: covid-19
      jurisdictionalFilter:
        - orEquals(ordering_facility_state, ID, patient_state, ID)
      translation:
        type: HL7
        useBatchHeaders: true
      timing:
        operation: MERGE
        numberPerDay: 1440 # Every minute
        initialTime: 00:00
        timeZone: EASTERN
      transport:
        type: SFTP
        host: sftp
        port: 22
        filePath: ./upload
        credentialName: DEFAULT-SFTP

- name: il-phd
  description: Illinois Public Health Department
  jurisdiction: STATE
  stateCode: IL
  receivers:
    - name: elr
      organizationName: il-phd
      topic: covid-19
      jurisdictionalFilter:
        - orEquals(ordering_facility_state, IL, patient_state, IL)
      translation:
        type: HL7
        useBatchHeaders: true
      timing:
        operation: MERGE
        numberPerDay: 1440 # Every minute
        initialTime: 00:00
        timeZone: EASTERN
      transport:
        type: SFTP
        host: sftp
        port: 22
        filePath: ./upload
        credentialName: DEFAULT-SFTP

- name: in-phd
  description: Indiana Public Health Department
  jurisdiction: STATE
  stateCode: IN
  receivers:
    - name: elr
      organizationName: in-phd
      topic: covid-19
      jurisdictionalFilter:
        - orEquals(ordering_facility_state, IN, patient_state, IN)
      translation:
        type: HL7
        useBatchHeaders: true
      timing:
        operation: MERGE
        numberPerDay: 1440 # Every minute
        initialTime: 00:00
        timeZone: EASTERN
      transport:
        type: SFTP
        host: sftp
        port: 22
        filePath: ./upload
        credentialName: DEFAULT-SFTP

- name: ia-phd
  description: Iowa Public Health Department
  jurisdiction: STATE
  stateCode: IA
  receivers:
    - name: elr
      organizationName: ia-phd
      topic: covid-19
      jurisdictionalFilter:
        - orEquals(ordering_facility_state, IA, patient_state, IA)
      translation:
        type: HL7
        useBatchHeaders: true
      timing:
        operation: MERGE
        numberPerDay: 1440 # Every minute
        initialTime: 00:00
        timeZone: EASTERN
      transport:
        type: SFTP
        host: sftp
        port: 22
        filePath: ./upload
        credentialName: DEFAULT-SFTP

- name: ks-phd
  description: Kansas Public Health Department
  jurisdiction: STATE
  stateCode: KS
  receivers:
    - name: elr
      organizationName: ks-phd
      topic: covid-19
      jurisdictionalFilter:
        - orEquals(ordering_facility_state, KS, patient_state, KS)
      translation:
        type: HL7
        useBatchHeaders: true
      timing:
        operation: MERGE
        numberPerDay: 1440 # Every minute
        initialTime: 00:00
        timeZone: EASTERN
      transport:
        type: SFTP
        host: sftp
        port: 22
        filePath: ./upload
        credentialName: DEFAULT-SFTP

- name: ky-phd
  description: Kentucky Public Health Department
  jurisdiction: STATE
  stateCode: KY
  receivers:
    - name: elr
      organizationName: ky-phd
      topic: covid-19
      jurisdictionalFilter:
        - orEquals(ordering_facility_state, KY, patient_state, KY)
      translation:
        type: HL7
        useBatchHeaders: true
      timing:
        operation: MERGE
        numberPerDay: 1440 # Every minute
        initialTime: 00:00
        timeZone: EASTERN
      transport:
        type: SFTP
        host: sftp
        port: 22
        filePath: ./upload
        credentialName: DEFAULT-SFTP

- name: me-phd
  description: Maine Public Health Department
  jurisdiction: STATE
  stateCode: ME
  receivers:
    - name: elr
      organizationName: me-phd
      topic: covid-19
      jurisdictionalFilter:
        - orEquals(ordering_facility_state, ME, patient_state, ME)
      translation:
        type: HL7
        useBatchHeaders: true
      timing:
        operation: MERGE
        numberPerDay: 1440 # Every minute
        initialTime: 00:00
        timeZone: EASTERN
      transport:
        type: SFTP
        host: sftp
        port: 22
        filePath: ./upload
        credentialName: DEFAULT-SFTP

- name: mh-phd
  description: Marshall Islands Public Health Department
  jurisdiction: STATE
  stateCode: MH
  receivers:
    - name: elr
      organizationName: mh-phd
      topic: covid-19
      jurisdictionalFilter:
        - orEquals(ordering_facility_state, MH, patient_state, MH)
      translation:
        type: HL7
        useBatchHeaders: true
      timing:
        operation: MERGE
        numberPerDay: 1440 # Every minute
        initialTime: 00:00
        timeZone: EASTERN
      transport:
        type: SFTP
        host: sftp
        port: 22
        filePath: ./upload
        credentialName: DEFAULT-SFTP

- name: mo-phd
  description: Missouri Public Health Department
  jurisdiction: STATE
  stateCode: MO
  receivers:
    - name: elr
      organizationName: mo-phd
      topic: covid-19
      jurisdictionalFilter:
        - orEquals(ordering_facility_state, MO, patient_state, MO)
      translation:
        type: HL7
        useBatchHeaders: true
      timing:
        operation: MERGE
        numberPerDay: 1440 # Every minute
        initialTime: 00:00
        timeZone: EASTERN
      transport:
        type: SFTP
        host: sftp
        port: 22
        filePath: ./upload
        credentialName: DEFAULT-SFTP

- name: ne-phd
  description: Nebraska Public Health Department
  jurisdiction: STATE
  stateCode: NE
  receivers:
    - name: elr
      organizationName: ne-phd
      topic: covid-19
      jurisdictionalFilter:
        - orEquals(ordering_facility_state, NE, patient_state, NE)
      translation:
        type: HL7
        useBatchHeaders: true
      timing:
        operation: MERGE
        numberPerDay: 1440 # Every minute
        initialTime: 00:00
        timeZone: EASTERN
      transport:
        type: SFTP
        host: sftp
        port: 22
        filePath: ./upload
        credentialName: DEFAULT-SFTP

- name: nv-phd
  description: Nevada Public Health Department
  jurisdiction: STATE
  stateCode: NV
  receivers:
    - name: elr
      organizationName: nv-phd
      topic: covid-19
      jurisdictionalFilter:
        - orEquals(ordering_facility_state, NV, patient_state, NV)
      translation:
        type: HL7
        useBatchHeaders: true
      timing:
        operation: MERGE
        numberPerDay: 1440 # Every minute
        initialTime: 00:00
        timeZone: EASTERN
      transport:
        type: SFTP
        host: sftp
        port: 22
        filePath: ./upload
        credentialName: DEFAULT-SFTP

- name: ny-phd
  description: New York Public Health Department
  jurisdiction: STATE
  stateCode: NY
  receivers:
    - name: elr
      organizationName: ny-phd
      topic: covid-19
      jurisdictionalFilter:
        - orEquals(ordering_facility_state, NY, patient_state, NY)
      translation:
        type: HL7
        useBatchHeaders: true
      timing:
        operation: MERGE
        numberPerDay: 1440 # Every minute
        initialTime: 00:00
        timeZone: EASTERN
      transport:
        type: SFTP
        host: sftp
        port: 22
        filePath: ./upload
        credentialName: DEFAULT-SFTP

- name: mp-phd
  description: Northern Mariana Islands Public Health Department
  jurisdiction: STATE
  stateCode: MP
  receivers:
    - name: elr
      organizationName: mp-phd
      topic: covid-19
      jurisdictionalFilter:
        - orEquals(ordering_facility_state, MP, patient_state, MP)
      translation:
        type: HL7
        useBatchHeaders: true
      timing:
        operation: MERGE
        numberPerDay: 1440 # Every minute
        initialTime: 00:00
        timeZone: EASTERN
      transport:
        type: SFTP
        host: sftp
        port: 22
        filePath: ./upload
        credentialName: DEFAULT-SFTP

- name: ok-phd
  description: Oklahoma Public Health Department
  jurisdiction: STATE
  stateCode: OK
  receivers:
    - name: elr
      organizationName: ok-phd
      topic: covid-19
      jurisdictionalFilter:
        - orEquals(ordering_facility_state, OK, patient_state, OK)
      translation:
        type: HL7
        useBatchHeaders: true
      timing:
        operation: MERGE
        numberPerDay: 1440 # Every minute
        initialTime: 00:00
        timeZone: EASTERN
      transport:
        type: SFTP
        host: sftp
        port: 22
        filePath: ./upload
        credentialName: DEFAULT-SFTP

- name: or-phd
  description: Oregon Public Health Department
  jurisdiction: STATE
  stateCode: OR
  receivers:
    - name: elr
      organizationName: or-phd
      topic: covid-19
      jurisdictionalFilter:
        - orEquals(ordering_facility_state, OR, patient_state, OR)
      translation:
        type: HL7
        useBatchHeaders: true
      timing:
        operation: MERGE
        numberPerDay: 1440 # Every minute
        initialTime: 00:00
        timeZone: EASTERN
      transport:
        type: SFTP
        host: sftp
        port: 22
        filePath: ./upload
        credentialName: DEFAULT-SFTP

- name: pw-phd
  description: Palau Public Health Department
  jurisdiction: STATE
  stateCode: PW
  receivers:
    - name: elr
      organizationName: pw-phd
      topic: covid-19
      jurisdictionalFilter:
        - orEquals(ordering_facility_state, PW, patient_state, PW)
      translation:
        type: HL7
        useBatchHeaders: true
      timing:
        operation: MERGE
        numberPerDay: 1440 # Every minute
        initialTime: 00:00
        timeZone: EASTERN
      transport:
        type: SFTP
        host: sftp
        port: 22
        filePath: ./upload
        credentialName: DEFAULT-SFTP

- name: pr-phd
  description: Puerto Rico Public Health Department
  jurisdiction: STATE
  stateCode: PR
  receivers:
    - name: elr
      organizationName: pr-phd
      topic: covid-19
      jurisdictionalFilter:
        - orEquals(ordering_facility_state, PR, patient_state, PR)
      translation:
        type: HL7
        useBatchHeaders: true
      timing:
        operation: MERGE
        numberPerDay: 1440 # Every minute
        initialTime: 00:00
        timeZone: EASTERN
      transport:
        type: SFTP
        host: sftp
        port: 22
        filePath: ./upload
        credentialName: DEFAULT-SFTP

- name: ri-phd
  description: Rhode Island Public Health Department
  jurisdiction: STATE
  stateCode: RI
  receivers:
    - name: elr
      organizationName: ri-phd
      topic: covid-19
      jurisdictionalFilter:
        - orEquals(ordering_facility_state, RI, patient_state, RI)
      translation:
        type: HL7
        useBatchHeaders: true
      timing:
        operation: MERGE
        numberPerDay: 1440 # Every minute
        initialTime: 00:00
        timeZone: EASTERN
      transport:
        type: SFTP
        host: sftp
        port: 22
        filePath: ./upload
        credentialName: DEFAULT-SFTP

- name: sc-phd
  description: South Carolina Public Health Department
  jurisdiction: STATE
  stateCode: SC
  receivers:
    - name: elr
      organizationName: sc-phd
      topic: covid-19
      jurisdictionalFilter:
        - orEquals(ordering_facility_state, SC, patient_state, SC)
      translation:
        type: HL7
        useBatchHeaders: true
      timing:
        operation: MERGE
        numberPerDay: 1440 # Every minute
        initialTime: 00:00
        timeZone: EASTERN
      transport:
        type: SFTP
        host: sftp
        port: 22
        filePath: ./upload
        credentialName: DEFAULT-SFTP

- name: sd-phd
  description: South Dakota Public Health Department
  jurisdiction: STATE
  stateCode: SD
  receivers:
    - name: elr
      organizationName: sd-phd
      topic: covid-19
      jurisdictionalFilter:
        - orEquals(ordering_facility_state, SD, patient_state, SD)
      translation:
        type: HL7
        useBatchHeaders: true
      timing:
        operation: MERGE
        numberPerDay: 1440 # Every minute
        initialTime: 00:00
        timeZone: EASTERN
      transport:
        type: SFTP
        host: sftp
        port: 22
        filePath: ./upload
        credentialName: DEFAULT-SFTP

- name: ut-phd
  description: Utah Public Health Department
  jurisdiction: STATE
  stateCode: UT
  receivers:
    - name: elr
      organizationName: ut-phd
      topic: covid-19
      jurisdictionalFilter:
        - orEquals(ordering_facility_state, UT, patient_state, UT)
      translation:
        type: HL7
        useBatchHeaders: true
      timing:
        operation: MERGE
        numberPerDay: 1440 # Every minute
        initialTime: 00:00
        timeZone: EASTERN
      transport:
        type: SFTP
        host: sftp
        port: 22
        filePath: ./upload
        credentialName: DEFAULT-SFTP

- name: vi-phd
  description: Virgin Islands Public Health Department
  jurisdiction: STATE
  stateCode: VI
  receivers:
    - name: elr
      organizationName: vi-phd
      topic: covid-19
      jurisdictionalFilter:
        - orEquals(ordering_facility_state, VI, patient_state, VI)
      translation:
        type: HL7
        useBatchHeaders: true
      timing:
        operation: MERGE
        numberPerDay: 1440 # Every minute
        initialTime: 00:00
        timeZone: EASTERN
      transport:
        type: SFTP
        host: sftp
        port: 22
        filePath: ./upload
        credentialName: DEFAULT-SFTP

- name: va-phd
  description: Virginia Public Health Department
  jurisdiction: STATE
  stateCode: VA
  receivers:
    - name: elr
      organizationName: va-phd
      topic: covid-19
      jurisdictionalFilter:
        - orEquals(ordering_facility_state, VA, patient_state, VA)
      translation:
        type: HL7
        useBatchHeaders: true
      timing:
        operation: MERGE
        numberPerDay: 1440 # Every minute
        initialTime: 00:00
        timeZone: EASTERN
      transport:
        type: SFTP
        host: sftp
        port: 22
        filePath: ./upload
        credentialName: DEFAULT-SFTP

- name: wa-phd
  description: Washington Department of Health
  jurisdiction: STATE
  stateCode: WA
  receivers:
    - name: elr
      organizationName: wa-phd
      topic: covid-19
      jurisdictionalFilter:
        - matches(abnormal_flag, A)
        - orEquals(ordering_facility_state, WA, patient_state, WA)
      translation:
        type: HL7
        useBatchHeaders: true
        nameFormat: washington
        reportingFacilityName: 7uycso49
        reportingFacilityId: 1.3.6.1.4.1.38630.2.1.1.519
        reportingFacilityIdType: ISO
        receivingApplicationName: WADOHPHRED
        receivingApplicationOID: 2.16.840.1.113883.3.237.4.2
        receivingFacilityName: dn1fro00
        receivingFacilityOID: 1.3.6.1.4.1.38630.2.1.1.19
<<<<<<< HEAD
        suppressQstForAoe: true
        phoneNumberFormatting: ONLY_DIGITS_IN_COMPONENT_ONE
    - name: elr_neg
=======
      timing:
        operation: MERGE
        numberPerDay: 720 # Every other minute staggered with negative results
        initialTime: 00:00
        timeZone: EASTERN
      transport:
        type: AS2
        #receiverUrl: "https://uat-onehealthport-as2.axwaycloud.com/exchange/ZZOHPUAT"
        #receiverId: ZZOHPUAT
        #senderId: 7uycso49
        receiverUrl: http://host.docker.internal:8000/pyas2/as2receive
        receiverId: p1as2
        senderId: CDCPRIMETEST
    - name: elr-neg
>>>>>>> 18820488
      organizationName: wa-phd
      topic: covid-19
      jurisdictionalFilter:
        - doesNotMatch(abnormal_flag, A)
        - orEquals(ordering_facility_state, WA, patient_state, WA)
      translation:
        type: HL7
        useBatchHeaders: true
        nameFormat: washington_negative
        reportingFacilityName: 7uycso49
        reportingFacilityId: 1.3.6.1.4.1.38630.2.1.1.519
        reportingFacilityIdType: ISO
        receivingApplicationName: WADOHPHRED
        receivingApplicationOID: 2.16.840.1.113883.3.237.4.2
        receivingFacilityName: dn1fro00
        receivingFacilityOID: 1.3.6.1.4.1.38630.2.1.1.19
<<<<<<< HEAD
        suppressQstForAoe: true
        phoneNumberFormatting: ONLY_DIGITS_IN_COMPONENT_ONE
=======
      timing:
        operation: MERGE
        numberPerDay: 720 # Every other minute
        initialTime: 00:01
        timeZone: EASTERN
      transport:
        type: AS2
        #receiverUrl: "https://uat-onehealthport-as2.axwaycloud.com/exchange/ZZOHPUAT"
        #receiverId: ZZOHPUAT
        #senderId: 7uycso49
        receiverUrl: http://host.docker.internal:8000/pyas2/as2receive
        receiverId: p1as2
        senderId: CDCPRIMETEST
>>>>>>> 18820488

- name: wv-phd
  description: West Virginia Public Health Department
  jurisdiction: STATE
  stateCode: WV
  receivers:
    - name: elr
      organizationName: wv-phd
      topic: covid-19
      jurisdictionalFilter:
        - orEquals(ordering_facility_state, WV, patient_state, WV)
      translation:
        type: HL7
        useBatchHeaders: true
      timing:
        operation: MERGE
        numberPerDay: 1440 # Every minute
        initialTime: 00:00
        timeZone: EASTERN
      transport:
        type: SFTP
        host: sftp
        port: 22
        filePath: ./upload
        credentialName: DEFAULT-SFTP

- name: wy-phd
  description: Wyoming Public Health Department
  jurisdiction: STATE
  stateCode: WY
  receivers:
    - name: elr
      organizationName: wy-phd
      topic: covid-19
      jurisdictionalFilter:
        - orEquals(ordering_facility_state, WY, patient_state, WY)
      translation:
        type: HL7
        useBatchHeaders: true
      timing:
        operation: MERGE
        numberPerDay: 1440 # Every minute
        initialTime: 00:00
        timeZone: EASTERN
      transport:
        type: SFTP
        host: sftp
        port: 22
        filePath: ./upload
        credentialName: DEFAULT-SFTP
<|MERGE_RESOLUTION|>--- conflicted
+++ resolved
@@ -2225,11 +2225,8 @@
         receivingApplicationOID: 2.16.840.1.113883.3.237.4.2
         receivingFacilityName: dn1fro00
         receivingFacilityOID: 1.3.6.1.4.1.38630.2.1.1.19
-<<<<<<< HEAD
         suppressQstForAoe: true
         phoneNumberFormatting: ONLY_DIGITS_IN_COMPONENT_ONE
-    - name: elr_neg
-=======
       timing:
         operation: MERGE
         numberPerDay: 720 # Every other minute staggered with negative results
@@ -2244,7 +2241,6 @@
         receiverId: p1as2
         senderId: CDCPRIMETEST
     - name: elr-neg
->>>>>>> 18820488
       organizationName: wa-phd
       topic: covid-19
       jurisdictionalFilter:
@@ -2261,10 +2257,8 @@
         receivingApplicationOID: 2.16.840.1.113883.3.237.4.2
         receivingFacilityName: dn1fro00
         receivingFacilityOID: 1.3.6.1.4.1.38630.2.1.1.19
-<<<<<<< HEAD
         suppressQstForAoe: true
         phoneNumberFormatting: ONLY_DIGITS_IN_COMPONENT_ONE
-=======
       timing:
         operation: MERGE
         numberPerDay: 720 # Every other minute
@@ -2278,7 +2272,6 @@
         receiverUrl: http://host.docker.internal:8000/pyas2/as2receive
         receiverId: p1as2
         senderId: CDCPRIMETEST
->>>>>>> 18820488
 
 - name: wv-phd
   description: West Virginia Public Health Department
