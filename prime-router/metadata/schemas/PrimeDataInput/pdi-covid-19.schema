---
name: pdi-covid-19
description: PRIME POC COVID-19 flat file
topic: covid-19
trackingElement: testing_lab_specimen_id
basedOn: covid-19
elements:
  - name: patient_last_name
    csvFields: [{name: Patient_last_name}]

  - name: patient_first_name
    csvFields: [{name: Patient_first_name}]

  - name: patient_middle_name
    csvFields: [{name: Patient_middle_name}]

  - name: patient_suffix
    csvFields: [{name: Patient_suffix}]

  # Patient ID is generated internally by SimpleReport
  - name: patient_id
<<<<<<< HEAD
    type: TEXT
    csvFields: [{name: Patient_ID}]

  # In SimpleReport, lookup_id is the ID the user entered into the app.
  # Soon to be Deprecated
  - name: patient_lookup_id 
    csvFields: [{name: Patient_lookup_ID}]

=======
    csvFields: [{name: Patient_ID}]

>>>>>>> 3e16d498
  - name: test_performed_code
    csvFields: [{name: Ordered_test_code}]

  - name: specimen_source_site_code
    csvFields: [{name: Specimen_source_site_code, format: $code}]

  - name: specimen_type
    csvFields: [{name: Specimen_type_code}]

  # The type of device used for the test.  eg, BinaxNOW COVID-19 Ag Card
  - name: equipment_model_name
    csvFields: [{name: Device_ID}]

  # Identifier for the specific piece of equipment used.
  - name: equipment_instance_id
    csvFields: [{name: Instrument_ID}]

<<<<<<< HEAD
  - name: testing_lab_specimen_id
    csvFields: [{name: Testing_lab_specimen_ID}]
=======
  - name: placer_order_id
    csvFields: [{name: Result_ID}]
>>>>>>> 3e16d498

# Removed until SimpleReport sends this column
#  - name: test_result_status
#    csvFields: [{name: Test_result_status}]

  - name: test_result
    csvFields: [{name: Test_result_code}]

  - name: illness_onset_date
    csvFields: [{name: Illness_onset_date}]

  - name: specimen_collection_date_time
    csvFields: [{name: Specimen_collection_date_time}]

  - name: order_test_date
    csvFields: [{name: Order_test_date}]

  - name: test_result_date
    csvFields: [{name: Test_date, format: yyyyMMdd}]

  - name: date_result_released
    csvFields: [{name: Date_result_released, format: yyyyMMdd}]

  - name: patient_race
    csvFields: [{name: Patient_race}]

  - name: patient_dob
    csvFields: [{name: Patient_DOB}]

  - name: patient_gender
    csvFields: [{name: Patient_gender}]

  - name: patient_ethnicity
    csvFields: [{name: Patient_ethnicity}]

  - name: patient_street
    csvFields: [{name: Patient_street}]

  - name: patient_street2
    csvFields: [{name: Patient_street_2}]

  - name: patient_city
    csvFields: [{name: Patient_city}]

  - name: patient_state
    csvFields: [{name: Patient_state}]

  - name: patient_zip_code
    csvFields: [{name: Patient_zip_code}]

  - name: patient_phone_number
    csvFields: [{name: Patient_phone_number}]

  - name: patient_county
    csvFields: [{name: Patient_county}]

  - name: patient_email
    csvFields: [{name: Patient_email}]

    # Eg, Staff, Resident, Visitor, Student
  - name: patient_role
    csvFields: [{name: Patient_role}]
    type: TEXT

  - name: employed_in_healthcare
    csvFields: [{name: Employed_in_healthcare}]

  - name: resident_congregate_setting
    csvFields: [{name: Resident_congregate_setting}]

  - name: first_test
    csvFields: [{name: First_test}]

  - name: symptomatic_for_disease
    csvFields: [{name: Symptomatic_for_disease}]

  - name: testing_lab_name
    csvFields: [{name: Testing_lab_name}]

  - name: testing_lab_clia
    csvFields: [{name: Testing_lab_CLIA}]

  - name: testing_lab_street
    csvFields: [{name: Testing_lab_street}]

  - name: testing_lab_street2
    csvFields: [{name: Testing_lab_street_2}]

  - name: testing_lab_city
    csvFields: [{name: Testing_lab_city}]

  - name: testing_lab_state
    csvFields: [{name: Testing_lab_state}]

  - name: testing_lab_zip_code
    csvFields: [{name: Testing_lab_zip_code}]

  - name: testing_lab_phone_number
    csvFields: [{name: Testing_lab_phone_number}]

  - name: testing_lab_county
    csvFields: [{name: Testing_lab_county}]

  - name: organization_name
    documentation: For cases where organization owns many facilities (eg, a large hospital system)
    csvFields: [{name: Organization_name}]
    type: TEXT

  - name: ordering_facility_name
    csvFields: [{name: Ordering_facility_name}]

  - name: ordering_facility_street
    csvFields: [{name: Ordering_facility_street}]

  - name: ordering_facility_street2
    csvFields: [{name: Ordering_facility_street_2}]

  - name: ordering_facility_city
    csvFields: [{name: Ordering_facility_city}]

  - name: ordering_facility_state
    csvFields: [{name: Ordering_facility_state}]

  - name: ordering_facility_zip_code
    csvFields: [{name: Ordering_facility_zip_code}]

  - name: ordering_facility_phone_number
    csvFields: [{name: Ordering_facility_phone_number}]

  - name: ordering_facility_county
    csvFields: [{name: Ordering_facility_county}]

<<<<<<< HEAD
=======
  - name: ordering_facility_email
    csvFields: [{name: Ordering_facility_email}]

>>>>>>> 3e16d498
  - name: ordering_provider_id
    csvFields: [{name: Ordering_provider_ID}]

  - name: ordering_provider_last_name
    csvFields: [{name: Ordering_provider_last_name}]

  - name: ordering_provider_first_name
    csvFields: [{name: Ordering_provider_first_name}]

  - name: ordering_provider_street
    csvFields: [{name: Ordering_provider_street}]

  - name: ordering_provider_street2
    csvFields: [{name: Ordering_provider_street_2}]

  - name: ordering_provider_city
    csvFields: [{name: Ordering_provider_city}]

  - name: ordering_provider_state
    csvFields: [{name: Ordering_provider_state}]

  - name: ordering_provider_zip_code
    csvFields: [{name: Ordering_provider_zip_code}]

  - name: ordering_provider_phone_number
    csvFields: [{name: Ordering_provider_phone_number}]

  - name: ordering_provider_county
    csvFields: [{name: Ordering_provider_county}]

  - name: reporting_facility_name
    mapper: use(testing_lab_name)

  - name: reporting_facility_clia
    mapper: use(testing_lab_clia)<|MERGE_RESOLUTION|>--- conflicted
+++ resolved
@@ -19,19 +19,8 @@
 
   # Patient ID is generated internally by SimpleReport
   - name: patient_id
-<<<<<<< HEAD
-    type: TEXT
     csvFields: [{name: Patient_ID}]
 
-  # In SimpleReport, lookup_id is the ID the user entered into the app.
-  # Soon to be Deprecated
-  - name: patient_lookup_id 
-    csvFields: [{name: Patient_lookup_ID}]
-
-=======
-    csvFields: [{name: Patient_ID}]
-
->>>>>>> 3e16d498
   - name: test_performed_code
     csvFields: [{name: Ordered_test_code}]
 
@@ -49,13 +38,8 @@
   - name: equipment_instance_id
     csvFields: [{name: Instrument_ID}]
 
-<<<<<<< HEAD
-  - name: testing_lab_specimen_id
-    csvFields: [{name: Testing_lab_specimen_ID}]
-=======
   - name: placer_order_id
     csvFields: [{name: Result_ID}]
->>>>>>> 3e16d498
 
 # Removed until SimpleReport sends this column
 #  - name: test_result_status
@@ -188,12 +172,9 @@
   - name: ordering_facility_county
     csvFields: [{name: Ordering_facility_county}]
 
-<<<<<<< HEAD
-=======
   - name: ordering_facility_email
     csvFields: [{name: Ordering_facility_email}]
 
->>>>>>> 3e16d498
   - name: ordering_provider_id
     csvFields: [{name: Ordering_provider_ID}]
 
