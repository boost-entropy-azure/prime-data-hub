--- conflicted
+++ resolved
@@ -61,10 +61,7 @@
     csvFields: [{name: Instrument_ID}]
 
   - name: testing_lab_specimen_id
-<<<<<<< HEAD
-=======
     mapper: use(placer_order_id)
->>>>>>> 3e16d498
     csvFields: [{name: Testing_lab_specimen_ID}]
 
 # Removed until SimpleReport sends this column
