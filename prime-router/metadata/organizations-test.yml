--- conflicted
+++ resolved
@@ -119,7 +119,6 @@
         initialTime: 00:00
         timeZone: ARIZONA
 
-<<<<<<< HEAD
 - name: fl-phd
   description: Florida Department of Health
   jurisdiction: STATE
@@ -131,45 +130,20 @@
       jurisdictionalFilter: [ "matches(ordering_facility_state, FL)" ]
       deidentify: false
       translation:
-        type: CUSTOM
-        schemaName: fl/fl-covid-19
-        format: CSV
-=======
-  - name: fl-phd
-    description: Florida Department of Health
-    services:
-      - name: elr
-        topic: covid-19
-        schema: covid-19
-        jurisdictionalFilter: [ "matches(ordering_facility_state, FL)" ]
-        transforms: { deidentify: false }
-        format: HL7_BATCH
-
-  - name: nd-doh
-    description: North Dakota Department of Health
-    services:
-      - name: elr
-        topic: covid-19
-        schema: covid-19
-        jurisdictionalFilter: [ "matches(ordering_facility_state, ND)" ]
-        format: HL7_BATCH
-        
-  - name: co-phd
-    description: Colorado Department of Health
-    services:
-      - name: elr-redox-staging
-        topic: covid-19
-        schema: co/co-covid-19-redox
-        jurisdictionalFilter: [ "matches(ordering_facility_state, CO)" ]
-        transforms: { deidentify: false }
-        defaults:
-          processing_mode_code: T
-          redox_destination_id: 62d62d52-3771-4151-aff4-4a3d420a8b7a
-          redox_destination_name: "Colorado Dept of Public Health (CDPHE)"
-          redox_source_id: d89d4057-930f-4c5b-bb39-8cddb326e928
-          redox_source_name: "Prime Data Hub (Staging)"
-        format: REDOX
->>>>>>> 25f1177c
+        type: HL7
+        useBatchHeaders: true
+
+- name: nd-doh
+  description: North Dakota Department of Health
+  jurisdiction: STATE
+  stateCode: ND
+  receivers:
+    - name: elr
+      topic: covid-19
+      jurisdictionalFilter: [ "matches(ordering_facility_state, ND)" ]
+      translation:
+        type: HL7
+        useBatchHeaders: true
 
 - name: co-phd
   description: Colorado Department of Health
