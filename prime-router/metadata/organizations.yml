---
  #
  # Organizations
  #
  - name: simple_report
    description: PRIME's POC testing app
    jurisdiction: FEDERAL
    senders:
      - name: default
        organizationName: simple_report
        topic: covid-19
        schemaName: primedatainput/pdi-covid-19
        format: CSV

  - name: strac
    description: STRAC POC testing app
    jurisdiction: FEDERAL
    senders:
      - name: default
        organizationName: strac
        topic: covid-19
        schemaName: strac/strac-covid-19
        format: CSV

  - name: az-phd
    description: Arizona PHD
    jurisdiction: STATE
    stateCode: AZ
    receivers:
      - name: elr-test
        organizationName: az-phd
        topic: covid-19
        jurisdictionalFilter:
          - matches(ordering_facility_state,AZ)
          - "doesNotMatch(ordering_facility_name,Tucson Mountains,Tucson Foothills,Sierra Vista Canyons)"
        timing:
          operation: MERGE
          numberPerDay: 1440 # Every minute
          initialTime: 00:00
          timeZone: ARIZONA
        translation:
          type: CUSTOM
          schemaName: az/az-covid-19
          format: CSV
      - name: elr-hl7-test
        organizationName: az-phd
        topic: covid-19
        jurisdictionalFilter:
          - matches(ordering_facility_state,AZ)
          - "doesNotMatch(ordering_facility_name,Tucson Mountains,Tucson Foothills,Sierra Vista Canyons)"
        translation:
          type: HL7
          useBatchHeaders: true
          receivingApplicationName: AZ.DOH.ELR
          receivingApplicationOID: 2.16.840.1.114222.4.3.3.2.9.3
          receivingFacilityName: AZDOH
          receivingFacilityOID: 2.16.840.1.114222.4.1.142
          messageProfileId: AZELRIG^ADHS^2.16.840.1.113883.9.31^ISO
      - name: elr-prod
        organizationName: az-phd
        topic: covid-19
        jurisdictionalFilter:
          - matches(ordering_facility_state,AZ)
          - "matches(ordering_facility_name,Tucson Mountains,Tucson Foothills,Sierra Vista Canyons)"
        timing:
          operation: MERGE
          numberPerDay: 1440 # Every minute
          initialTime: 00:00
          timeZone: ARIZONA
        translation:
          type: CUSTOM
          schemaName: az/az-covid-19
          format: CSV

  - name: pima-az-phd
    description: Pima County, Arizona PHD
    jurisdiction: COUNTY
    stateCode: AZ
    countyName: Pima
    receivers:
      - name: elr
        organizationName: pima-az-phd
        topic: covid-19
        jurisdictionalFilter:
          - filterByCounty(AZ, Pima)
        timing:
          operation: MERGE
          numberPerDay: 1440 # Every minute.  NOTE:  In production, they want deliveries once a day at 8am MST.
          initialTime: 00:00
          timeZone: ARIZONA
        translation:
          type: CUSTOM
          schemaName: az/pima-az-covid-19
          format: CSV

  - name: fl-phd
    description: Florida Department of Health
    jurisdiction: STATE
    stateCode: FL
    receivers:
      - name: elr
        organizationName: fl-phd
        topic: covid-19
<<<<<<< HEAD
        jurisdictionalFilter: [ "matches(ordering_facility_state, FL)" ]
        translation:
          type: CUSTOM
          schemaName: fl/fl-covid-19
          format: CSV
=======
        schema: covid-19
        jurisdictionalFilter: [ "matches(ordering_facility_state, FL)" ]
        transforms: { deidentify: false }
        format: HL7_BATCH
>>>>>>> 25f1177c
        
  - name: co-phd
    description: Colorado Department of Health
    jurisdiction: STATE
    stateCode: CO
    receivers:
      - name: elr-redox-debug
        organizationName: co-phd
        topic: covid-19
        jurisdictionalFilter: [ "matches(ordering_facility_state, CO)" ]
        translation:
          type: REDOX
          useTestProcessingMode: true
          destinationId: 62d62d52-3771-4151-aff4-4a3d420a8b7a
          destinationName: "Colorado Dept of Public Health (CDPHE)"
          sourceId: d89d4057-930f-4c5b-bb39-8cddb326e928
          sourceName: "Prime Data Hub (Staging)"

  - name: tx-phd
    description: Texas Texas Department of State Health Services
    jurisdiction: STATE
    stateCode: TX
    receivers:
      - name: elr
        organizationName: tx-phd
        topic: covid-19
        jurisdictionalFilter: [ "matches(ordering_facility_state, TX)"]
        translation:
          type: HL7
          useBatchHeaders: false
          receivingApplicationName: NEDSS
          receivingFacilityName: TX-ELR

  - name: pa-phd
    description: Pennsylvania Department of Health
    jurisdiction: STATE
    stateCode: PA
    receivers:
      - name: elr-bucks-debug
        organizationName: pa-phd
        topic: covid-19
        jurisdictionalFilter: [ "matches(ordering_facility_state, PA)", "matches(ordering_facility_county, Bucks)" ]
        translation:
          type: CUSTOM
          schemaName: pa/pa-covid-19-redox
          defaults:
            processing_mode_code: T
            redox_destination_id: e0d33443-c134-4e5f-9c15-69f9ba6340bf
            redox_destination_name: "CDC Bucks County PDH Destination (s)"
            redox_source_id: d89d4057-930f-4c5b-bb39-8cddb326e928
            redox_source_name: "Prime Data Hub (Staging)"
          format: REDOX
      - name: elr-chester-debug
        organizationName: pa-phd
        topic: covid-19
        jurisdictionalFilter: [ "matches(ordering_facility_state, PA)", "matches(ordering_facility_county, Chester)" ]
        translation:
          type: CUSTOM
          schemaName: pa/pa-covid-19-redox
          defaults:
            processing_mode_code: T
            redox_destination_id: 86aa61ac-8864-417f-860e-d83ae46c951f
            redox_destination_name: "CDC Chester County PDH Destination (s)"
            redox_source_id: d89d4057-930f-4c5b-bb39-8cddb326e928
            redox_source_name: "Prime Data Hub (Staging)"
          format: REDOX
      - name: elr-montgomery-debug
        organizationName: pa-phd
        topic: covid-19
        jurisdictionalFilter: [ "matches(ordering_facility_state, PA)", "matches(ordering_facility_county, Montgomery)" ]
        translation:
          type: CUSTOM
          schemaName: pa/pa-covid-19-redox
          defaults:
            processing_mode_code: T
            redox_destination_id: 21485dc8-8a6e-49d3-8b80-46531e015039
            redox_destination_name: "CDC Montgomery County PDH Destination (s)"
            redox_source_id: d89d4057-930f-4c5b-bb39-8cddb326e928
            redox_source_name: "Prime Data Hub (Staging)"
          format: REDOX<|MERGE_RESOLUTION|>--- conflicted
+++ resolved
@@ -101,18 +101,10 @@
       - name: elr
         organizationName: fl-phd
         topic: covid-19
-<<<<<<< HEAD
         jurisdictionalFilter: [ "matches(ordering_facility_state, FL)" ]
         translation:
-          type: CUSTOM
-          schemaName: fl/fl-covid-19
-          format: CSV
-=======
-        schema: covid-19
-        jurisdictionalFilter: [ "matches(ordering_facility_state, FL)" ]
-        transforms: { deidentify: false }
-        format: HL7_BATCH
->>>>>>> 25f1177c
+          type: HL7
+          useBatchHeaders: true
         
   - name: co-phd
     description: Colorado Department of Health
