--- conflicted
+++ resolved
@@ -124,14 +124,8 @@
       - prime_dev
     command: "'nginx' '-g' 'daemon off;'"
     entrypoint: "/docker-entrypoint.sh"
-<<<<<<< HEAD
-    build:
-      context: ../frontend
-      dockerfile: ../frontend/Dockerfile_dev
-=======
     networks:
       - prime-router_build
->>>>>>> 7aa5fa46
 
 volumes:
   # For storing a local encrypted secrets database
