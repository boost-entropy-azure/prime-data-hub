# This docker compose is intended to setup a developer 
version: "3.3"
services:
  # This container runs our Azure function code. 
  prime_dev:
    build:
      context: .
      dockerfile: Dockerfile_dev
      args:
        INSECURE_SSL: "${PRIME_DATA_HUB_INSECURE_SSL}"
    volumes: # Attach the PWD into the image
      - type: bind
        source: ./build
        target: /prime-data-hub-router
    entrypoint: [/prime-data-hub-router/start_func.sh]
    env_file:
      # On first run of docker-compose, create this file, it will get populated, but docker-compose doesn't allow optional env_file
      # Example: touch .vault/env/.env.local
      # https://github.com/docker/compose/pull/3955
      - ./.vault/env/.env.local
    environment:
      # this storage account key is not a secret. It just looks like one.
      - AzureWebJobsStorage=DefaultEndpointsProtocol=http;AccountName=devstoreaccount1;AccountKey=Eby8vdM02xNOcqFlqUwJPLlmEtlCDXJ1OUzFT50uSRZ6IFsuFq2UVErCz4I6tq/K1SZFPTOtr/KBHBeksoGMGw==;BlobEndpoint=http://azurite:10000/devstoreaccount1;QueueEndpoint=http://azurite:10001/devstoreaccount1;
      - PartnerStorage=DefaultEndpointsProtocol=http;AccountName=devstoreaccount1;AccountKey=Eby8vdM02xNOcqFlqUwJPLlmEtlCDXJ1OUzFT50uSRZ6IFsuFq2UVErCz4I6tq/K1SZFPTOtr/KBHBeksoGMGw==;BlobEndpoint=http://azurite:10000/devstoreaccount1;QueueEndpoint=http://azurite:10001/devstoreaccount1;
      - POSTGRES_USER=prime
      - POSTGRES_PASSWORD=changeIT!
      - POSTGRES_URL=jdbc:postgresql://host.docker.internal:5432/prime_data_hub
      - PRIME_ENVIRONMENT=local
      - REDOX_SECRET=some_secret
      - VAULT_API_ADDR=http://host.docker.internal:8200
      - SENDGRID_API_KEY=SnBfxpPsQkmOh0SfU3X_ng
      - OKTA_baseUrl=hhs-prime.okta.com
      - OKTA_clientId=0oa6fm8j4G1xfrthd4h6
      - OKTA_redirect=http://localhost:7071/api/download
    depends_on: [azurite]
    ports:
      - 7071:7071 # default function port
      - 5005:5005 # Java debug port

  # Azurite is the Azure storage emulator for local development
  azurite: 
    image: mcr.microsoft.com/azure-storage/azurite:3.12.0
    # uncomment the line below to skip x-ms-version checks
    # command: azurite --skipApiVersionCheck --blobHost 0.0.0.0 --queueHost 0.0.0.0
    volumes:
      # map to Azurite data objects to the build directory
      - ./build/azurite:/data
    ports:  
      - 10000:10000 
      - 10001:10001

  #local SFTP server as a receive point
  sftp:
    image: atmoz/sftp
    ports:
        - "2222:22"
    volumes:
      - ./build/sftp:/home/foo/upload
    command: foo:pass:1001::upload

  redox:
    image: mockserver/mockserver:mockserver-5.11.1
    ports:
      - 1080:1080
    environment:
      MOCKSERVER_PROPERTY_FILE: /config/mockserver.properties
      MOCKSERVER_INITIALIZATION_JSON_PATH: /config/initializerJson.json
    volumes:
      - type: bind
        source: ./src/test/redox
        target: /config

  settings:
    build: settings/.
<<<<<<< HEAD
    command: "--wait=15 --check-last-modified prime_dev /settings/organizations.yml"
=======
    command: "--wait=20 --check-last-modified prime_dev /settings/organizations-local.yml"
>>>>>>> 2963b045
    depends_on:
      - prime_dev
    volumes:
      - type: bind
        source: ./settings
        target: /settings

  # Secrets management
  vault:
    image: vault
    cap_add:
      # Allows protected memory
      - IPC_LOCK
    volumes:
      # Contains script for bootstrapping the Docker container
      - .vault/config:/vault/config
      # Location to store the vault keys
      - .vault/env:/vault/env
      # Vault database persisted as a Docker volume
      - vault:/vault/file
    ports:
      # Vault API
      - 8200:8200
    # Override the command with our custom init script
    command: "/vault/config/init.sh"

  web_receiver:
    image: nginx:latest
    ports:
      - "8090:80"
    volumes:
      - "../frontend/dist:/usr/share/nginx/html"
    depends_on: 
      - prime_dev
    command: "'nginx' '-g' 'daemon off;'"
    entrypoint: "/docker-entrypoint.sh"

volumes:
  # For storing a local encrypted secrets database
  vault:

<|MERGE_RESOLUTION|>--- conflicted
+++ resolved
@@ -72,11 +72,7 @@
 
   settings:
     build: settings/.
-<<<<<<< HEAD
-    command: "--wait=15 --check-last-modified prime_dev /settings/organizations.yml"
-=======
-    command: "--wait=20 --check-last-modified prime_dev /settings/organizations-local.yml"
->>>>>>> 2963b045
+    command: "--wait=20 --check-last-modified prime_dev /settings/organizations.yml"
     depends_on:
       - prime_dev
     volumes:
