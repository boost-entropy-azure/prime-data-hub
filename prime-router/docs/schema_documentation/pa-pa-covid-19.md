--- conflicted
+++ resolved
@@ -6,13 +6,9 @@
 
 **Name**: Notes
 
-<<<<<<< HEAD
 **Type**: TEXT
-=======
-**PII**: Yes
-
-**HL7 Field**: PID-5-2
->>>>>>> ccf6bc29
+
+**PII**: No
 
 **Cardinality**: [0..1]
 
@@ -20,31 +16,12 @@
 
 **Name**: PerformingFacilityName
 
-<<<<<<< HEAD
 **Type**: TEXT
 
-**Cardinality**: [0..1]
-
-=======
-**PII**: Yes
-
-**HL7 Field**: PID-5-3
-
-**Cardinality**: [0..1]
-
----
-
-**Name**: PatientLastName
-
-**Type**: PERSON_NAME
-
-**PII**: Yes
-
-**HL7 Field**: PID-5-1
-
-**Cardinality**: [1..1]
-
->>>>>>> ccf6bc29
+**PII**: No
+
+**Cardinality**: [0..1]
+
 **Documentation**:
 
 The name of the facility which the test was ordered from
@@ -53,13 +30,9 @@
 
 **Name**: PatientCity
 
-<<<<<<< HEAD
 **Type**: CITY
-=======
-**PII**: Yes
-
-**HL7 Field**: PID-5-4
->>>>>>> ccf6bc29
+
+**PII**: Yes
 
 **Cardinality**: [0..1]
 
@@ -73,13 +46,8 @@
 
 **Type**: DATE
 
-<<<<<<< HEAD
-=======
-**PII**: Yes
-
-**HL7 Field**: PID-7
-
->>>>>>> ccf6bc29
+**PII**: Yes
+
 **Cardinality**: [0..1]
 
 **Documentation**:
@@ -93,13 +61,9 @@
 
 **Name**: PatientEthnicity
 
-<<<<<<< HEAD
-**Type**: CODE
-=======
-**PII**: Yes
-
-**HL7 Field**: PID-11-1
->>>>>>> ccf6bc29
+**Type**: CODE
+
+**PII**: No
 
 **Cardinality**: [0..1]
 
@@ -121,13 +85,9 @@
 
 **Name**: PatientFirstName
 
-<<<<<<< HEAD
 **Type**: PERSON_NAME
-=======
-**PII**: Yes
-
-**HL7 Field**: PID-11-3
->>>>>>> ccf6bc29
+
+**PII**: Yes
 
 **Cardinality**: [0..1]
 
@@ -139,13 +99,9 @@
 
 **Name**: PatientGender
 
-<<<<<<< HEAD
-**Type**: CODE
-=======
-**PII**: No
-
-**HL7 Field**: PID-11-4
->>>>>>> ccf6bc29
+**Type**: CODE
+
+**PII**: No
 
 **Cardinality**: [0..1]
 
@@ -169,13 +125,9 @@
 
 **Name**: PatientLastName
 
-<<<<<<< HEAD
 **Type**: PERSON_NAME
-=======
-**PII**: No
-
-**HL7 Field**: PID-11-5
->>>>>>> ccf6bc29
+
+**PII**: Yes
 
 **Cardinality**: [1..1]
 
@@ -187,13 +139,9 @@
 
 **Name**: PatientMiddleInitial
 
-<<<<<<< HEAD
 **Type**: PERSON_NAME
-=======
-**PII**: Yes
-
-**HL7 Field**: PID-13
->>>>>>> ccf6bc29
+
+**PII**: Yes
 
 **Cardinality**: [0..1]
 
@@ -201,13 +149,9 @@
 
 **Name**: PatientPhoneNumber
 
-<<<<<<< HEAD
 **Type**: TELEPHONE
-=======
-**PII**: No
-
-**HL7 Field**: PID-8-1
->>>>>>> ccf6bc29
+
+**PII**: Yes
 
 **Cardinality**: [0..1]
 
@@ -221,13 +165,8 @@
 
 **Type**: CODE
 
-<<<<<<< HEAD
-=======
-**PII**: No
-
-**HL7 Field**: PID-10
-
->>>>>>> ccf6bc29
+**PII**: No
+
 **Cardinality**: [0..1]
 
 **Value Sets**
@@ -252,13 +191,9 @@
 
 **Name**: PatientState
 
-<<<<<<< HEAD
 **Type**: TABLE
-=======
-**PII**: No
-
-**HL7 Field**: PID-22
->>>>>>> ccf6bc29
+
+**PII**: No
 
 **Cardinality**: [1..1]
 
@@ -276,6 +211,8 @@
 
 **Type**: STREET
 
+**PII**: Yes
+
 **Cardinality**: [0..1]
 
 **Documentation**:
@@ -288,7 +225,8 @@
 
 **Type**: PERSON_NAME
 
-<<<<<<< HEAD
+**PII**: Yes
+
 **Cardinality**: [0..1]
 
 **Documentation**:
@@ -300,11 +238,8 @@
 **Name**: PatientZipCode
 
 **Type**: POSTAL_CODE
-=======
-**PII**: No
-
-**HL7 Field**: SPM-2-1
->>>>>>> ccf6bc29
+
+**PII**: No
 
 **Cardinality**: [0..1]
 
@@ -318,18 +253,14 @@
 
 **Type**: DATETIME
 
-<<<<<<< HEAD
+**PII**: No
+
 **HL7 Fields**
 
 - [OBR-7](https://hl7-definition.caristix.com/v2/HL7v2.5.1/Fields/OBR.7)
 - [OBR-8](https://hl7-definition.caristix.com/v2/HL7v2.5.1/Fields/OBR.8)
 - [OBX-14](https://hl7-definition.caristix.com/v2/HL7v2.5.1/Fields/OBX.14)
 - [SPM-17-1](https://hl7-definition.caristix.com/v2/HL7v2.5.1/Fields/SPM.17.1)
-=======
-**PII**: No
-
-**HL7 Fields**: SPM-17-1, OBR-7, OBR-8, OBX-14
->>>>>>> ccf6bc29
 
 **Cardinality**: [0..1]
 
@@ -441,31 +372,11 @@
 
 ---
 
-<<<<<<< HEAD
 **Name**: TestID
 
 **Type**: ID
-=======
-**Name**: Notes
-
-**Type**: TEXT
-
-**PII**: No
-
-**HL7 Field**: NTE-3
-
-**Cardinality**: [0..1]
-
----
-
-**Name**: PerformingFacilityName
-
-**Type**: TEXT
-
-**PII**: No
-
-**HL7 Field**: ORC-21-1
->>>>>>> ccf6bc29
+
+**PII**: No
 
 **Cardinality**: [0..1]
 
