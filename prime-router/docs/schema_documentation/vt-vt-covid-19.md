
### Schema:         vt/vt-covid-19
#### Description:   A schema for VT DOH to receive HL7 files

---

**Name**: abnormal_flag

**Type**: CODE

**Cardinality**: [0..1]

**Value Sets**

Code | Display
---- | -------
A|Abnormal (applies to non-numeric results)
>|Above absolute high-off instrument scale
H|Above high normal
HH|Above upper panic limits
AC|Anti-complementary substances present
<|Below absolute low-off instrument scale
L|Below low normal
LL|Below lower panic limits
B|Better--use when direction not relevant
TOX|Cytotoxic substance present
DET|Detected
IND|Indeterminate
I|Intermediate. Indicates for microbiology susceptibilities only.
MS|Moderately susceptible. Indicates for microbiology susceptibilities only.
NEG|Negative
null|No range defined, or normal ranges don't apply
NR|Non-reactive
N|Normal (applies to non-numeric results)
ND|Not Detected
POS|Positive
QCF|Quality Control Failure
RR|Reactive
R|Resistant. Indicates for microbiology susceptibilities only.
D|Significant change down
U|Significant change up
S|Susceptible. Indicates for microbiology susceptibilities only.
AA|Very abnormal (applies to non-numeric units, analogous to panic limits for numeric units)
VS|Very susceptible. Indicates for microbiology susceptibilities only.
WR|Weakly reactive
W|Worse--use when direction not relevant

**Documentation**:

This field is generated based on the normalcy status of the result. A = abnormal; N = normal

---

**Name**: comment

**Type**: TEXT

**Cardinality**: [0..1]

---

**Name**: comment_source

**Type**: CODE

**Cardinality**: [0..1]

**Value Sets**

Code | Display
---- | -------
L|Ancillary (filler) department is source of comment
O|Other system is source of comment
P|Orderer (placer) is source of comment

---

**Name**: comment_type

**Type**: CODE

**Cardinality**: [0..1]

**Value Sets**

Code | Display
---- | -------
1R|Primary Reason
2R|Secondary Reason
AI|Ancillary Instructions
DR|Duplicate/Interaction Reason
GI|General Instructions
GR|General Reason
PI|Patient Instructions
RE|Remark

---

**Name**: date_result_released

**Type**: DATETIME

**Cardinality**: [0..1]

---

**Name**: device_id

**Type**: TABLE

**Cardinality**: [0..1]


**Reference URL**:
[https://confluence.hl7.org/display/OO/Proposed+HHS+ELR+Submission+Guidance+using+HL7+v2+Messages#ProposedHHSELRSubmissionGuidanceusingHL7v2Messages-DeviceIdentification](https://confluence.hl7.org/display/OO/Proposed+HHS+ELR+Submission+Guidance+using+HL7+v2+Messages#ProposedHHSELRSubmissionGuidanceusingHL7v2Messages-DeviceIdentification) 

**Table**: LIVD-SARS-CoV-2-2021-01-20

**Documentation**:

Device_id is a generated value for the OBX-17 field. It is based on the device model and the LIVD table.

---

**Name**: device_id_type

**Type**: TABLE

**Cardinality**: [0..1]


**Reference URL**:
[https://confluence.hl7.org/display/OO/Proposed+HHS+ELR+Submission+Guidance+using+HL7+v2+Messages#ProposedHHSELRSubmissionGuidanceusingHL7v2Messages-DeviceIdentification](https://confluence.hl7.org/display/OO/Proposed+HHS+ELR+Submission+Guidance+using+HL7+v2+Messages#ProposedHHSELRSubmissionGuidanceusingHL7v2Messages-DeviceIdentification) 

**Table**: LIVD-SARS-CoV-2-2021-01-20

**Documentation**:

Device_id_type is a generated value for the OBX-17 field. It is based on the device model and the LIVD table.

---

**Name**: employed_in_healthcare

**Type**: CODE

**LOINC Code**: 95418-0

**Cardinality**: [0..1]

**Value Sets**

Code | Display
---- | -------
Y|Yes
N|No
UNK|Unknown

**Documentation**:

Is the patient employed in health care?

---

**Name**: employed_in_high_risk_setting

**Type**: CODE

**Cardinality**: [0..1]

**Value Sets**

Code | Display
---- | -------
Y|Yes
N|No
UNK|Unknown

**Documentation**:

Is the patient employed in a high risk setting? This AOE question doesn't have an HL7 conversion per the HHS, so it is not included in HL7 messages.


---

**Name**: equipment_instance_id

**Type**: ID

**Cardinality**: [0..1]

---

**Name**: equipment_manufacture

**Type**: TABLE

**Cardinality**: [0..1]


**Reference URL**:
[https://confluence.hl7.org/display/OO/Proposed+HHS+ELR+Submission+Guidance+using+HL7+v2+Messages#ProposedHHSELRSubmissionGuidanceusingHL7v2Messages-DeviceIdentification](https://confluence.hl7.org/display/OO/Proposed+HHS+ELR+Submission+Guidance+using+HL7+v2+Messages#ProposedHHSELRSubmissionGuidanceusingHL7v2Messages-DeviceIdentification) 

**Table**: LIVD-SARS-CoV-2-2021-01-20

**Table Column**: Manufacturer

---

**Name**: equipment_model_id

**Type**: TABLE

**Cardinality**: [0..1]


**Reference URL**:
[https://confluence.hl7.org/display/OO/Proposed+HHS+ELR+Submission+Guidance+using+HL7+v2+Messages#ProposedHHSELRSubmissionGuidanceusingHL7v2Messages-DeviceIdentification](https://confluence.hl7.org/display/OO/Proposed+HHS+ELR+Submission+Guidance+using+HL7+v2+Messages#ProposedHHSELRSubmissionGuidanceusingHL7v2Messages-DeviceIdentification) 

**Table**: LIVD-SARS-CoV-2-2021-01-20

**Table Column**: Equipment UID

---

**Name**: equipment_model_id_type

**Type**: TABLE

**Cardinality**: [0..1]


**Reference URL**:
[https://confluence.hl7.org/display/OO/Proposed+HHS+ELR+Submission+Guidance+using+HL7+v2+Messages#ProposedHHSELRSubmissionGuidanceusingHL7v2Messages-DeviceIdentification](https://confluence.hl7.org/display/OO/Proposed+HHS+ELR+Submission+Guidance+using+HL7+v2+Messages#ProposedHHSELRSubmissionGuidanceusingHL7v2Messages-DeviceIdentification) 

**Table**: LIVD-SARS-CoV-2-2021-01-20

**Table Column**: Equipment UID Type

---

**Name**: equipment_model_name

**Type**: TABLE

**Cardinality**: [0..1]


**Reference URL**:
[https://confluence.hl7.org/display/OO/Proposed+HHS+ELR+Submission+Guidance+using+HL7+v2+Messages#ProposedHHSELRSubmissionGuidanceusingHL7v2Messages-DeviceIdentification](https://confluence.hl7.org/display/OO/Proposed+HHS+ELR+Submission+Guidance+using+HL7+v2+Messages#ProposedHHSELRSubmissionGuidanceusingHL7v2Messages-DeviceIdentification) 

**Table**: LIVD-SARS-CoV-2-2021-01-20

**Table Column**: Model

---

**Name**: file_created_date

**Type**: DATE

**Cardinality**: [0..1]

**Documentation**:

When was this file created. This is only used for HL7 generation.

---

**Name**: filler_clia

**Type**: ID_CLIA

**Cardinality**: [0..1]

---

**Name**: filler_name

**Type**: TEXT

**HL7 Fields**

- [OBR-3-2](https://hl7-definition.caristix.com/v2/HL7v2.5.1/Fields/OBR.3.2)
- [ORC-3-2](https://hl7-definition.caristix.com/v2/HL7v2.5.1/Fields/ORC.3.2)

**Cardinality**: [0..1]

---

**Name**: filler_order_id

**Type**: ID

<<<<<<< HEAD
**HL7 Fields**

- [OBR-3-2](https://hl7-definition.caristix.com/v2/HL7v2.5.1/Fields/OBR.3.2)
- [ORC-3-2](https://hl7-definition.caristix.com/v2/HL7v2.5.1/Fields/ORC.3.2)
- [SPM-2-2](https://hl7-definition.caristix.com/v2/HL7v2.5.1/Fields/SPM.2.2)
=======
**HL7 Fields**: ORC-3-1, SPM-2-2, OBR-3-1
>>>>>>> bed593e7

**Cardinality**: [0..1]

---

**Name**: first_test

**Type**: CODE

**LOINC Code**: 95417-2

**Cardinality**: [0..1]

**Value Sets**

Code | Display
---- | -------
Y|Yes
N|No
UNK|Unknown

**Documentation**:

Is this the patient's first test for this condition?

---

**Name**: flatfile_version_no

**Type**: NUMBER

**Cardinality**: [0..1]

---

**Name**: hospitalized

**Type**: CODE

**LOINC Code**: 77974-4

**Cardinality**: [0..1]

**Value Sets**

Code | Display
---- | -------
Y|Yes
N|No
UNK|Unknown

**Documentation**:

Is the patient hospitalized?

---

**Name**: icu

**Type**: CODE

**LOINC Code**: 95420-6

**Cardinality**: [0..1]

**Value Sets**

Code | Display
---- | -------
Y|Yes
N|No
UNK|Unknown

**Documentation**:

Is the patient in the ICU?

---

**Name**: illness_onset_date

**Type**: DATE

**LOINC Code**: 65222-2

**Cardinality**: [0..1]

---

**Name**: message_id

**Type**: ID

**Cardinality**: [1..1]

**Documentation**:

unique id to track the usage of the message

---

**Name**: message_profile_id

**Type**: EI

**Default Value**: PHLabReport-NoAck^ELR_Receiver^2.16.840.1.113883.9.11^ISO

**Cardinality**: [0..1]

**Documentation**:

The message profile identifer

---

**Name**: observation_result_status

**Type**: CODE

**Cardinality**: [0..1]

**Value Sets**

Code | Display
---- | -------
C|Record coming over is a correction and thus replaces a final result
D|Deletes the OBX record
F|Final results; Can only be changed with a corrected result
I|Specimen in lab; results pending
N|Not asked; used to affirmatively document that the observation identified in the OBX was not sought when the universal service ID in OBR-4 implies that it would be sought.
O|Order detail description only (no result)
P|Preliminary results
R|Results entered -- not verified
S|Partial results
U|Results status change to final without retransmitting results already sent as ‘preliminary.’  E.g., radiology changes status from preliminary to final
W|Post original as wrong, e.g., transmitted for wrong patient
X|Results cannot be obtained for this observation

---

**Name**: order_result_status

**Type**: CODE

**Cardinality**: [0..1]

**Value Sets**

Code | Display
---- | -------
A|Some, but not all, results available
C|Corrected, final
F|Final results
I|No results available; specimen received, procedure incomplete
M|Corrected, not final
N|Procedure completed, results pending
O|Order received; specimen not yet received
P|Preliminary
R|Results stored; not yet verified
S|No results available; procedure scheduled, but not done
X|No results available; Order canceled
Y|No order on record for this test
Z|No record of this patient

---

**Name**: order_test_date

**Type**: DATE

**Cardinality**: [0..1]

---

**Name**: ordered_test_code

**Type**: TABLE

**Cardinality**: [0..1]

**Table**: LIVD-SARS-CoV-2-2021-01-20

**Table Column**: Test Ordered LOINC Code

---

**Name**: ordered_test_encoding_version

**Type**: TABLE

**Cardinality**: [0..1]

**Table**: LIVD-SARS-CoV-2-2021-01-20

**Table Column**: LOINC Version ID

---

**Name**: ordered_test_name

**Type**: TABLE

**Cardinality**: [0..1]

**Table**: LIVD-SARS-CoV-2-2021-01-20

**Table Column**: Test Ordered LOINC Long Name

---

**Name**: ordered_test_system

**Type**: TEXT

**Default Value**: LOINC

**Cardinality**: [0..1]

---

**Name**: ordered_test_system_abbr

**Type**: TEXT

**Default Value**: LN

**Cardinality**: [0..1]

---

**Name**: ordering_facility_city

**Type**: CITY

**Cardinality**: [0..1]

**Documentation**:

The city of the facility which the test was ordered from

---

**Name**: ordering_facility_country

**Type**: TEXT

**Default Value**: USA

**Cardinality**: [0..1]

---

**Name**: ordering_facility_county

**Type**: TABLE

**Cardinality**: [0..1]

**Table**: fips-county

**Table Column**: County

---

**Name**: ordering_facility_county_code

**Type**: TABLE

**Cardinality**: [0..1]

**Table**: fips-county

**Table Column**: FIPS

---

**Name**: ordering_facility_email

**Type**: EMAIL

**Cardinality**: [0..1]

---

**Name**: ordering_facility_name

**Type**: TEXT

**Cardinality**: [0..1]

**Documentation**:

The name of the facility which the test was ordered from

---

**Name**: ordering_facility_phone_number

**Type**: TELEPHONE

**Cardinality**: [1..1]

**Documentation**:

The phone number of the facility which the test was ordered from

---

**Name**: ordering_facility_state

**Type**: TABLE

**Cardinality**: [1..1]

**Table**: fips-county

**Table Column**: State

**Documentation**:

The state of the facility which the test was ordered from

---

**Name**: ordering_facility_street

**Type**: STREET

**Cardinality**: [0..1]

**Documentation**:

The address of the facility which the test was ordered from

---

**Name**: ordering_facility_street2

**Type**: STREET_OR_BLANK

**Cardinality**: [0..1]

**Documentation**:

The secondary address of the facility which the test was ordered from

---

**Name**: ordering_facility_zip_code

**Type**: POSTAL_CODE

**Cardinality**: [0..1]

**Documentation**:

The zip code of the facility which the test was ordered from

---

**Name**: ordering_provider_city

**Type**: CITY

**Cardinality**: [0..1]

**Documentation**:

The city of the provider

---

**Name**: ordering_provider_country

**Type**: TEXT

**Default Value**: USA

**Cardinality**: [0..1]

---

**Name**: ordering_provider_county

**Type**: TABLE

**Cardinality**: [0..1]

**Table**: fips-county

**Table Column**: County

---

**Name**: ordering_provider_county_code

**Type**: TABLE

**Cardinality**: [0..1]

**Table**: fips-county

**Table Column**: County

**Documentation**:

The FIPS code for the ordering provider

---

**Name**: ordering_provider_first_name

**Type**: PERSON_NAME

**HL7 Fields**

- [OBR-16-3](https://hl7-definition.caristix.com/v2/HL7v2.5.1/Fields/OBR.16.3)
- [ORC-12-3](https://hl7-definition.caristix.com/v2/HL7v2.5.1/Fields/ORC.12.3)

**Cardinality**: [0..1]

**Documentation**:

The first name of the provider who ordered the test

---

**Name**: ordering_provider_id

**Type**: ID_NPI

**HL7 Fields**

- [OBR-16-1](https://hl7-definition.caristix.com/v2/HL7v2.5.1/Fields/OBR.16.1)
- [ORC-12-1](https://hl7-definition.caristix.com/v2/HL7v2.5.1/Fields/ORC.12.1)

**Cardinality**: [0..1]

**Documentation**:

The ordering provider’s National Provider Identifier

---

**Name**: ordering_provider_id_authority

**Type**: HD

**HL7 Fields**

- [OBR-16-9](https://hl7-definition.caristix.com/v2/HL7v2.5.1/Fields/OBR.16.9)
- [ORC-12-9](https://hl7-definition.caristix.com/v2/HL7v2.5.1/Fields/ORC.12.9)

**Cardinality**: [0..1]

**Documentation**:

Usually the OID for CMS

---

**Name**: ordering_provider_id_authority_type

**Type**: TEXT

**HL7 Fields**

- [OBR-16-13](https://hl7-definition.caristix.com/v2/HL7v2.5.1/Fields/OBR.16.13)
- [ORC-12-13](https://hl7-definition.caristix.com/v2/HL7v2.5.1/Fields/ORC.12.13)

**Cardinality**: [0..1]

**Documentation**:

Usually NPI

---

**Name**: ordering_provider_last_name

**Type**: PERSON_NAME

**HL7 Fields**

- [OBR-16-2](https://hl7-definition.caristix.com/v2/HL7v2.5.1/Fields/OBR.16.2)
- [ORC-12-2](https://hl7-definition.caristix.com/v2/HL7v2.5.1/Fields/ORC.12.2)

**Cardinality**: [0..1]

**Documentation**:

The last name of provider who ordered the test

---

**Name**: ordering_provider_middle_initial

**Type**: PERSON_NAME

**HL7 Fields**

- [OBR-16-4](https://hl7-definition.caristix.com/v2/HL7v2.5.1/Fields/OBR.16.4)
- [ORC-12-4](https://hl7-definition.caristix.com/v2/HL7v2.5.1/Fields/ORC.12.4)

**Cardinality**: [0..1]

---

**Name**: ordering_provider_middle_name

**Type**: PERSON_NAME

**HL7 Fields**

- [OBR-16-4](https://hl7-definition.caristix.com/v2/HL7v2.5.1/Fields/OBR.16.4)
- [ORC-12-4](https://hl7-definition.caristix.com/v2/HL7v2.5.1/Fields/ORC.12.4)

**Cardinality**: [0..1]

---

**Name**: ordering_provider_phone_number

**Type**: TELEPHONE

**HL7 Fields**

- [OBR-17](https://hl7-definition.caristix.com/v2/HL7v2.5.1/Fields/OBR.17)
- [ORC-14](https://hl7-definition.caristix.com/v2/HL7v2.5.1/Fields/ORC.14)

**Cardinality**: [0..1]

**Documentation**:

The phone number of the provider

---

**Name**: ordering_provider_state

**Type**: TABLE

**Cardinality**: [0..1]

**Table**: fips-county

**Table Column**: State

**Documentation**:

The state of the provider

---

**Name**: ordering_provider_street

**Type**: STREET

**Cardinality**: [0..1]

**Documentation**:

The street address of the provider

---

**Name**: ordering_provider_street2

**Type**: STREET_OR_BLANK

**Cardinality**: [0..1]

**Documentation**:

The street second address of the provider

---

**Name**: ordering_provider_zip_code

**Type**: POSTAL_CODE

**Cardinality**: [0..1]

**Documentation**:

The zip code of the provider

---

**Name**: patient_age

**Type**: NUMBER

**LOINC Code**: 30525-0

**Cardinality**: [0..1]

---

**Name**: patient_age_units

**Type**: CODE

**Cardinality**: [0..1]

**Value Sets**

Code | Display
---- | -------
min|minutes
h|hours
d|days
wk|weeks
mo|months
a|years

**Documentation**:

Always filled when `patient_age` is filled

---

**Name**: patient_city

**Type**: CITY

**Cardinality**: [0..1]

**Documentation**:

The patient's city

---

**Name**: patient_country

**Type**: TEXT

**Default Value**: USA

**Cardinality**: [0..1]

---

**Name**: patient_county

**Type**: TABLE_OR_BLANK

**Cardinality**: [1..1]

**Table**: fips-county

**Table Column**: County

---

**Name**: patient_county_code

**Type**: TABLE

**Cardinality**: [0..1]

**Table**: fips-county

**Table Column**: FIPS

**Documentation**:

The FIPS code for the patient's county

---

**Name**: patient_death_date

**Type**: DATE

**Cardinality**: [0..1]

---

**Name**: patient_died

**Type**: CODE

**Default Value**: N

**Cardinality**: [0..1]

**Value Sets**

Code | Display
---- | -------
Y|Yes
N|No
UNK|Unknown

---

**Name**: patient_dob

**Type**: DATE

**Cardinality**: [0..1]

**Documentation**:

The patient's date of birth. Default format is yyyyMMdd.

Other states may choose to define their own formats.


---

**Name**: patient_drivers_license

**Type**: ID_DLN

**Cardinality**: [0..1]

**Documentation**:

The patient's drivers license number

---

**Name**: patient_email

**Type**: EMAIL

**Cardinality**: [0..1]

---

**Name**: patient_ethnicity

**Type**: CODE

**Cardinality**: [0..1]

**Value Sets**

Code | Display
---- | -------
H|Hispanic or Latino
N|Non Hispanic or Latino
U|Unknown

**Documentation**:

The patient's ethnicity. There is a valueset defined based on the values in PID-22, but downstream
consumers are free to define their own values. Please refer to the consumer-specific schema if you have questions.


---

**Name**: patient_first_name

**Type**: PERSON_NAME

**Cardinality**: [0..1]

**Documentation**:

The patient's first name

---

**Name**: patient_gender

**Type**: CODE

**Cardinality**: [0..1]

**Value Sets**

Code | Display
---- | -------
M|Male
F|Female
O|Other
A|Ambiguous
U|Unknown
N|Not applicable

**Documentation**:

The patient's gender. There is a valueset defined based on the values in PID-8-1, but downstream consumers are free to define their own accepted values. Please refer to the consumer-specific schema if you have questions.


---

**Name**: patient_id

**Type**: TEXT

**Cardinality**: [0..1]

**Documentation**:

The ID for the patient within one of the reporting entities for this lab result. It could be the
the patient ID from the testing lab, the oder placer, the ordering provider, or even within the PRIME system itself.


---

**Name**: patient_id_assigner

**Type**: HD

**HL7 Fields**

- [PID-3-4](https://hl7-definition.caristix.com/v2/HL7v2.5.1/Fields/PID.3.4)
- [PID-3-6-2](https://hl7-definition.caristix.com/v2/HL7v2.5.1/Fields/PID.3.6.2)

**Cardinality**: [0..1]

**Documentation**:

The name of the assigner of the patient_id field. Typically we use the name of the ordering facility

---

**Name**: patient_id_type

**Type**: TEXT

**Cardinality**: [0..1]

---

**Name**: patient_last_name

**Type**: PERSON_NAME

**Cardinality**: [1..1]

**Documentation**:

The patient's last name

---

**Name**: patient_middle_initial

**Type**: PERSON_NAME

**Cardinality**: [0..1]

---

**Name**: patient_middle_name

**Type**: PERSON_NAME

**Cardinality**: [0..1]

---

**Name**: patient_name_type_code

**Type**: TEXT

**Default Value**: L

**Cardinality**: [0..1]

---

**Name**: patient_phone_number

**Type**: TELEPHONE

**Cardinality**: [0..1]

**Documentation**:

The patient's phone number with area code

---

**Name**: patient_race

**Type**: CODE

**Cardinality**: [0..1]

**Value Sets**

Code | Display
---- | -------
1002-5|American Indian or Alaska Native
2028-9|Asian
2054-5|Black or African American
2076-8|Native Hawaiian or Other Pacific Islander
2106-3|White
2131-1|Other
UNK|Unknown
ASKU|Asked, but unknown

**Documentation**:

The patient's race. There is a common valueset defined for race values, but some states may choose to define different code/value combinations.


---

**Name**: patient_state

**Type**: TABLE

**Cardinality**: [1..1]

**Table**: fips-county

**Table Column**: State

**Documentation**:

The patient's state

---

**Name**: patient_street

**Type**: STREET

**Cardinality**: [0..1]

**Documentation**:

The patient's street address

---

**Name**: patient_street2

**Type**: STREET_OR_BLANK

**Cardinality**: [0..1]

**Documentation**:

The patient's second address line

---

**Name**: patient_suffix

**Type**: PERSON_NAME

**Cardinality**: [0..1]

**Documentation**:

The suffix for the patient's name, (i.e. Jr, Sr, etc)

---

**Name**: patient_tribal_citizenship

**Type**: CODE

**Cardinality**: [0..1]

**Value Sets**

Code | Display
---- | -------
338|Village of Afognak
339|Agdaagux Tribe of King Cove
340|Native Village of Akhiok
341|Akiachak Native Community
342|Akiak Native Community
343|Native Village of Akutan
344|Village of Alakanuk
345|Alatna Village
346|Native Village of Aleknagik
347|Algaaciq Native Village (St. Mary's)
348|Allakaket Village
349|Native Village of Ambler
350|Village of Anaktuvuk Pass
351|Yupiit of Andreafski
352|Angoon Community Association
353|Village of Aniak
354|Anvik Village
355|Arctic Village (See Native Village of Venetie Trib
356|Asa carsarmiut Tribe (formerly Native Village of M
357|Native Village of Atka
358|Village of Atmautluak
359|Atqasuk Village (Atkasook)
360|Native Village of Barrow Inupiat Traditional Gover
361|Beaver Village
362|Native Village of Belkofski
363|Village of Bill Moore's Slough
364|Birch Creek Tribe
365|Native Village of Brevig Mission
366|Native Village of Buckland
367|Native Village of Cantwell
368|Native Village of Chanega (aka Chenega)
369|Chalkyitsik Village
370|Village of Chefornak
371|Chevak Native Village
372|Chickaloon Native Village
373|Native Village of Chignik
374|Native Village of Chignik Lagoon
375|Chignik Lake Village
376|Chilkat Indian Village (Klukwan)
377|Chilkoot Indian Association (Haines)
378|Chinik Eskimo Community (Golovin)
379|Native Village of Chistochina
380|Native Village of Chitina
381|Native Village of Chuathbaluk (Russian Mission, Ku
382|Chuloonawick Native Village
383|Circle Native Community
384|Village of Clark's Point
385|Native Village of Council
386|Craig Community Association
387|Village of Crooked Creek
388|Curyung Tribal Council (formerly Native Village of
389|Native Village of Deering
390|Native Village of Diomede (aka Inalik)
391|Village of Dot Lake
392|Douglas Indian Association
393|Native Village of Eagle
394|Native Village of Eek
395|Egegik Village
396|Eklutna Native Village
397|Native Village of Ekuk
398|Ekwok Village
399|Native Village of Elim
400|Emmonak Village
401|Evansville Village (aka Bettles Field)
402|Native Village of Eyak (Cordova)
403|Native Village of False Pass
404|Native Village of Fort Yukon
405|Native Village of Gakona
406|Galena Village (aka Louden Village)
407|Native Village of Gambell
408|Native Village of Georgetown
409|Native Village of Goodnews Bay
410|Organized Village of Grayling (aka Holikachuk)
411|Gulkana Village
412|Native Village of Hamilton
413|Healy Lake Village
414|Holy Cross Village
415|Hoonah Indian Association
416|Native Village of Hooper Bay
417|Hughes Village
418|Huslia Village
419|Hydaburg Cooperative Association
420|Igiugig Village
421|Village of Iliamna
422|Inupiat Community of the Arctic Slope
423|Iqurmuit Traditional Council (formerly Native Vill
424|Ivanoff Bay Village
425|Kaguyak Village
426|Organized Village of Kake
427|Kaktovik Village (aka Barter Island)
428|Village of Kalskag
429|Village of Kaltag
430|Native Village of Kanatak
431|Native Village of Karluk
432|Organized Village of Kasaan
433|Native Village of Kasigluk
434|Kenaitze Indian Tribe
435|Ketchikan Indian Corporation
436|Native Village of Kiana
437|King Island Native Community
438|King Salmon Tribe
439|Native Village of Kipnuk
440|Native Village of Kivalina
441|Klawock Cooperative Association
442|Native Village of Kluti Kaah (aka Copper Center)
443|Knik Tribe
444|Native Village of Kobuk
445|Kokhanok Village
446|Native Village of Kongiganak
447|Village of Kotlik
448|Native Village of Kotzebue
449|Native Village of Koyuk
450|Koyukuk Native Village
451|Organized Village of Kwethluk
452|Native Village of Kwigillingok
453|Native Village of Kwinhagak (aka Quinhagak)
454|Native Village of Larsen Bay
455|Levelock Village
456|Lesnoi Village (aka Woody Island)
457|Lime Village
458|Village of Lower Kalskag
459|Manley Hot Springs Village
460|Manokotak Village
461|Native Village of Marshall (aka Fortuna Ledge)
462|Native Village of Mary's Igloo
463|McGrath Native Village
464|Native Village of Mekoryuk
465|Mentasta Traditional Council
466|Metlakatla Indian Community, Annette Island Reserv
467|Native Village of Minto
468|Naknek Native Village
469|Native Village of Nanwalek (aka English Bay)
470|Native Village of Napaimute
471|Native Village of Napakiak
472|Native Village of Napaskiak
473|Native Village of Nelson Lagoon
474|Nenana Native Association
475|New Koliganek Village Council (formerly Koliganek
476|New Stuyahok Village
477|Newhalen Village
478|Newtok Village
479|Native Village of Nightmute
480|Nikolai Village
481|Native Village of Nikolski
482|Ninilchik Village
483|Native Village of Noatak
484|Nome Eskimo Community
485|Nondalton Village
486|Noorvik Native Community
487|Northway Village
488|Native Village of Nuiqsut (aka Nooiksut)
489|Nulato Village
490|Nunakauyarmiut Tribe (formerly Native Village of T
491|Native Village of Nunapitchuk
492|Village of Ohogamiut
493|Village of Old Harbor
494|Orutsararmuit Native Village (aka Bethel)
495|Oscarville Traditional Village
496|Native Village of Ouzinkie
497|Native Village of Paimiut
498|Pauloff Harbor Village
499|Pedro Bay Village
500|Native Village of Perryville
501|Petersburg Indian Association
502|Native Village of Pilot Point
503|Pilot Station Traditional Village
504|Native Village of Pitka's Point
505|Platinum Traditional Village
506|Native Village of Point Hope
507|Native Village of Point Lay
508|Native Village of Port Graham
509|Native Village of Port Heiden
510|Native Village of Port Lions
511|Portage Creek Village (aka Ohgsenakale)
512|Pribilof Islands Aleut Communities of St. Paul & S
513|Qagan Tayagungin Tribe of Sand Point Village
514|Qawalangin Tribe of Unalaska
515|Rampart Village
516|Village of Red Devil
517|Native Village of Ruby
518|Saint George Island(See Pribilof Islands Aleut Com
519|Native Village of Saint Michael
520|Saint Paul Island (See Pribilof Islands Aleut Comm
521|Village of Salamatoff
522|Native Village of Savoonga
523|Organized Village of Saxman
524|Native Village of Scammon Bay
525|Native Village of Selawik
526|Seldovia Village Tribe
527|Shageluk Native Village
528|Native Village of Shaktoolik
529|Native Village of Sheldon's Point
530|Native Village of Shishmaref
531|Shoonaq Tribe of Kodiak
532|Native Village of Shungnak
533|Sitka Tribe of Alaska
534|Skagway Village
535|Village of Sleetmute
536|Village of Solomon
537|South Naknek Village
538|Stebbins Community Association
539|Native Village of Stevens
540|Village of Stony River
541|Takotna Village
542|Native Village of Tanacross
543|Native Village of Tanana
544|Native Village of Tatitlek
545|Native Village of Tazlina
546|Telida Village
547|Native Village of Teller
548|Native Village of Tetlin
549|Central Council of the Tlingit and Haida Indian Tb
550|Traditional Village of Togiak
551|Tuluksak Native Community
552|Native Village of Tuntutuliak
553|Native Village of Tununak
554|Twin Hills Village
555|Native Village of Tyonek
556|Ugashik Village
557|Umkumiute Native Village
558|Native Village of Unalakleet
559|Native Village of Unga
560|Village of Venetie (See Native Village of Venetie
561|Native Village of Venetie Tribal Government (Arcti
562|Village of Wainwright
563|Native Village of Wales
564|Native Village of White Mountain
565|Wrangell Cooperative Association
566|Yakutat Tlingit Tribe
1|Absentee-Shawnee Tribe of Indians of Oklahoma
10|Assiniboine and Sioux Tribes of the Fort Peck Indi
100|Havasupai Tribe of the Havasupai Reservation, Ariz
101|Ho-Chunk Nation of Wisconsin (formerly known as th
102|Hoh Indian Tribe of the Hoh Indian Reservation, Wa
103|Hoopa Valley Tribe, California
104|Hopi Tribe of Arizona
105|Hopland Band of Pomo Indians of the Hopland Ranche
106|Houlton Band of Maliseet Indians of Maine
107|Hualapai Indian Tribe of the Hualapai Indian Reser
108|Huron Potawatomi, Inc., Michigan
109|Inaja Band of Diegueno Mission Indians of the Inaj
11|Augustine Band of Cahuilla Mission Indians of the
110|Ione Band of Miwok Indians of California
111|Iowa Tribe of Kansas and Nebraska
112|Iowa Tribe of Oklahoma
113|Jackson Rancheria of Me-Wuk Indians of California
114|Jamestown S'Klallam Tribe of Washington
115|Jamul Indian Village of California
116|Jena Band of Choctaw Indians, Louisiana
117|Jicarilla Apache Tribe of the Jicarilla Apache Ind
118|Kaibab Band of Paiute Indians of the Kaibab Indian
119|Kalispel Indian Community of the Kalispel Reservat
12|Bad River Band of the Lake Superior Tribe of Chipp
120|Karuk Tribe of California
121|Kashia Band of Pomo Indians of the Stewarts Point
122|Kaw Nation, Oklahoma
123|Keweenaw Bay Indian Community of L'Anse and Ontona
124|Kialegee Tribal Town, Oklahoma
125|Kickapoo Tribe of Indians of the Kickapoo Reservat
126|Kickapoo Tribe of Oklahoma
127|Kickapoo Traditional Tribe of Texas
128|Kiowa Indian Tribe of Oklahoma
129|Klamath Indian Tribe of Oregon
13|Bay Mills Indian Community of the Sault Ste. Marie
130|Kootenai Tribe of Idaho
131|La Jolla Band of Luiseno Mission Indians of the La
132|La Posta Band of Diegueno Mission Indians of the L
133|Lac Courte Oreilles Band of Lake Superior Chippewa
134|Lac du Flambeau Band of Lake Superior Chippewa Ind
135|Lac Vieux Desert Band of Lake Superior Chippewa In
136|Las Vegas Tribe of Paiute Indians of the Las Vegas
137|Little River Band of Ottawa Indians of Michigan
138|Little Traverse Bay Bands of Odawa Indians of Mich
139|Lower Lake Rancheria, California
14|Bear River Band of the Rohnerville Rancheria, Cali
140|Los Coyotes Band of Cahuilla Mission Indians of th
141|Lovelock Paiute Tribe of the Lovelock Indian Colon
142|Lower Brule Sioux Tribe of the Lower Brule Reserva
143|Lower Elwha Tribal Community of the Lower Elwha Re
144|Lower Sioux Indian Community of Minnesota Mdewakan
145|Lummi Tribe of the Lummi Reservation, Washington
146|Lytton Rancheria of California
147|Makah Indian Tribe of the Makah Indian Reservation
148|Manchester Band of Pomo Indians of the Manchester-
149|Manzanita Band of Diegueno Mission Indians of the
15|Berry Creek Rancheria of Maidu Indians of Californ
150|Mashantucket Pequot Tribe of Connecticut
151|Match-e-be-nash-she-wish Band of Pottawatomi India
152|Mechoopda Indian Tribe of Chico Rancheria, Califor
153|Menominee Indian Tribe of Wisconsin
154|Mesa Grande Band of Diegueno Mission Indians of th
155|Mescalero Apache Tribe of the Mescalero Reservatio
156|Miami Tribe of Oklahoma
157|Miccosukee Tribe of Indians of Florida
158|Middletown Rancheria of Pomo Indians of California
159|Minnesota Chippewa Tribe, Minnesota (Six component
16|Big Lagoon Rancheria, California
160|Bois Forte Band (Nett Lake); Fond du Lac Band; Gra
161|Mississippi Band of Choctaw Indians, Mississippi
162|Moapa Band of Paiute Indians of the Moapa River In
163|Modoc Tribe of Oklahoma
164|Mohegan Indian Tribe of Connecticut
165|Mooretown Rancheria of Maidu Indians of California
166|Morongo Band of Cahuilla Mission Indians of the Mo
167|Muckleshoot Indian Tribe of the Muckleshoot Reserv
168|Muscogee (Creek) Nation, Oklahoma
169|Narragansett Indian Tribe of Rhode Island
17|Big Pine Band of Owens Valley Paiute Shoshone Indi
170|Navajo Nation, Arizona, New Mexico & Utah
171|Nez Perce Tribe of Idaho
172|Nisqually Indian Tribe of the Nisqually Reservatio
173|Nooksack Indian Tribe of Washington
174|Northern Cheyenne Tribe of the Northern Cheyenne I
175|Northfork Rancheria of Mono Indians of California
176|Northwestern Band of Shoshoni Nation of Utah (Wash
177|Oglala Sioux Tribe of the Pine Ridge Reservation,
178|Omaha Tribe of Nebraska
179|Oneida Nation of New York
18|Big Sandy Rancheria of Mono Indians of California
180|Oneida Tribe of Wisconsin
181|Onondaga Nation of New York
182|Osage Tribe, Oklahoma
183|Ottawa Tribe of Oklahoma
184|Otoe-Missouria Tribe of Indians, Oklahoma
185|Paiute Indian Tribe of Utah
186|Paiute-Shoshone Indians of the Bishop Community of
187|Paiute-Shoshone Tribe of the Fallon Reservation an
188|Paiute-Shoshone Indians of the Lone Pine Community
189|Pala Band of Luiseno Mission Indians of the Pala R
19|Big Valley Band of Pomo Indians of the Big Valley
190|Pascua Yaqui Tribe of Arizona
191|Paskenta Band of Nomlaki Indians of California
192|Passamaquoddy Tribe of Maine
193|Pauma Band of Luiseno Mission Indians of the Pauma
194|Pawnee Nation of Oklahoma
195|Pechanga Band of Luiseno Mission Indians of the Pe
196|Penobscot Tribe of Maine
197|Peoria Tribe of Indians of Oklahoma
198|Picayune Rancheria of Chukchansi Indians of Califo
199|Pinoleville Rancheria of Pomo Indians of Californi
2|Agua Caliente Band of Cahuilla Indians of the Agua
20|Blackfeet Tribe of the Blackfeet Indian Reservatio
200|Pit River Tribe, California (includes Big Bend, Lo
201|Poarch Band of Creek Indians of Alabama
202|Pokagon Band of Potawatomi Indians of Michigan
203|Ponca Tribe of Indians of Oklahoma
204|Ponca Tribe of Nebraska
205|Port Gamble Indian Community of the Port Gamble Re
206|Potter Valley Rancheria of Pomo Indians of Califor
207|Prairie Band of Potawatomi Indians, Kansas
208|Prairie Island Indian Community of Minnesota Mdewa
209|Pueblo of Acoma, New Mexico
21|Blue Lake Rancheria, California
210|Pueblo of Cochiti, New Mexico
211|Pueblo of Jemez, New Mexico
212|Pueblo of Isleta, New Mexico
213|Pueblo of Laguna, New Mexico
214|Pueblo of Nambe, New Mexico
215|Pueblo of Picuris, New Mexico
216|Pueblo of Pojoaque, New Mexico
217|Pueblo of San Felipe, New Mexico
218|Pueblo of San Juan, New Mexico
219|Pueblo of San Ildefonso, New Mexico
22|Bridgeport Paiute Indian Colony of California
220|Pueblo of Sandia, New Mexico
221|Pueblo of Santa Ana, New Mexico
222|Pueblo of Santa Clara, New Mexico
223|Pueblo of Santo Domingo, New Mexico
224|Pueblo of Taos, New Mexico
225|Pueblo of Tesuque, New Mexico
226|Pueblo of Zia, New Mexico
227|Puyallup Tribe of the Puyallup Reservation, Washin
228|Pyramid Lake Paiute Tribe of the Pyramid Lake Rese
229|Quapaw Tribe of Indians, Oklahoma
23|Buena Vista Rancheria of Me-Wuk Indians of Califor
230|Quartz Valley Indian Community of the Quartz Valle
231|Quechan Tribe of the Fort Yuma Indian Reservation,
232|Quileute Tribe of the Quileute Reservation, Washin
233|Quinault Tribe of the Quinault Reservation, Washin
234|Ramona Band or Village of Cahuilla Mission Indians
235|Red Cliff Band of Lake Superior Chippewa Indians o
236|Red Lake Band of Chippewa Indians of the Red Lake
237|Redding Rancheria, California
238|Redwood Valley Rancheria of Pomo Indians of Califo
239|Reno-Sparks Indian Colony, Nevada
24|Burns Paiute Tribe of the Burns Paiute Indian Colo
240|Resighini Rancheria, California (formerly known as
241|Rincon Band of Luiseno Mission Indians of the Rinc
242|Robinson Rancheria of Pomo Indians of California
243|Rosebud Sioux Tribe of the Rosebud Indian Reservat
244|Round Valley Indian Tribes of the Round Valley Res
245|Rumsey Indian Rancheria of Wintun Indians of Calif
246|Sac and Fox Tribe of the Mississippi in Iowa
247|Sac and Fox Nation of Missouri in Kansas and Nebra
248|Sac and Fox Nation, Oklahoma
249|Saginaw Chippewa Indian Tribe of Michigan, Isabell
25|Cabazon Band of Cahuilla Mission Indians of the Ca
250|Salt River Pima-Maricopa Indian Community of the S
251|Samish Indian Tribe, Washington
252|San Carlos Apache Tribe of the San Carlos Reservat
253|San Juan Southern Paiute Tribe of Arizona
254|San Manual Band of Serrano Mission Indians of the
255|San Pasqual Band of Diegueno Mission Indians of Ca
256|Santa Rosa Indian Community of the Santa Rosa Ranc
257|Santa Rosa Band of Cahuilla Mission Indians of the
258|Santa Ynez Band of Chumash Mission Indians of the
259|Santa Ysabel Band of Diegueno Mission Indians of t
26|Cachil DeHe Band of Wintun Indians of the Colusa I
260|Santee Sioux Tribe of the Santee Reservation of Ne
261|Sauk-Suiattle Indian Tribe of Washington
262|Sault Ste. Marie Tribe of Chippewa Indians of Mich
263|Scotts Valley Band of Pomo Indians of California
264|Seminole Nation of Oklahoma
265|Seminole Tribe of Florida, Dania, Big Cypress, Bri
266|Seneca Nation of New York
267|Seneca-Cayuga Tribe of Oklahoma
268|Shakopee Mdewakanton Sioux Community of Minnesota
269|Shawnee Tribe, Oklahoma
27|Caddo Indian Tribe of Oklahoma
270|Sherwood Valley Rancheria of Pomo Indians of Calif
271|Shingle Springs Band of Miwok Indians, Shingle Spr
272|Shoalwater Bay Tribe of the Shoalwater Bay Indian
273|Shoshone Tribe of the Wind River Reservation, Wyom
274|Shoshone-Bannock Tribes of the Fort Hall Reservati
275|Shoshone-Paiute Tribes of the Duck Valley Reservat
276|Sisseton-Wahpeton Sioux Tribe of the Lake Traverse
277|Skokomish Indian Tribe of the Skokomish Reservatio
278|Skull Valley Band of Goshute Indians of Utah
279|Smith River Rancheria, California
28|Cahuilla Band of Mission Indians of the Cahuilla R
280|Snoqualmie Tribe, Washington
281|Soboba Band of Luiseno Indians, California (former
282|Sokaogon Chippewa Community of the Mole Lake Band
283|Southern Ute Indian Tribe of the Southern Ute Rese
284|Spirit Lake Tribe, North Dakota (formerly known as
285|Spokane Tribe of the Spokane Reservation, Washingt
286|Squaxin Island Tribe of the Squaxin Island Reserva
287|St. Croix Chippewa Indians of Wisconsin, St. Croix
288|St. Regis Band of Mohawk Indians of New York
289|Standing Rock Sioux Tribe of North & South Dakota
29|Cahto Indian Tribe of the Laytonville Rancheria, C
290|Stockbridge-Munsee Community of Mohican Indians of
291|Stillaguamish Tribe of Washington
292|Summit Lake Paiute Tribe of Nevada
293|Suquamish Indian Tribe of the Port Madison Reserva
294|Susanville Indian Rancheria, California
295|Swinomish Indians of the Swinomish Reservation, Wa
296|Sycuan Band of Diegueno Mission Indians of Califor
297|Table Bluff Reservation - Wiyot Tribe, California
298|Table Mountain Rancheria of California
299|Te-Moak Tribe of Western Shoshone Indians of Nevad
3|Ak Chin Indian Community of the Maricopa (Ak Chin)
30|California Valley Miwok Tribe, California (formerl
300|Thlopthlocco Tribal Town, Oklahoma
301|Three Affiliated Tribes of the Fort Berthold Reser
302|Tohono O'odham Nation of Arizona
303|Tonawanda Band of Seneca Indians of New York
304|Tonkawa Tribe of Indians of Oklahoma
305|Tonto Apache Tribe of Arizona
306|Torres-Martinez Band of Cahuilla Mission Indians o
307|Tule River Indian Tribe of the Tule River Reservat
308|Tulalip Tribes of the Tulalip Reservation, Washing
309|Tunica-Biloxi Indian Tribe of Louisiana
31|Campo Band of Diegueno Mission Indians of the Camp
310|Tuolumne Band of Me-Wuk Indians of the Tuolumne Ra
311|Turtle Mountain Band of Chippewa Indians of North
312|Tuscarora Nation of New York
313|Twenty-Nine Palms Band of Mission Indians of Calif
314|United Auburn Indian Community of the Auburn Ranch
315|United Keetoowah Band of Cherokee Indians of Oklah
316|Upper Lake Band of Pomo Indians of Upper Lake Ranc
317|Upper Sioux Indian Community of the Upper Sioux Re
318|Upper Skagit Indian Tribe of Washington
319|Ute Indian Tribe of the Uintah & Ouray Reservation
32|Capitan Grande Band of Diegueno Mission Indians of
320|Ute Mountain Tribe of the Ute Mountain Reservation
321|Utu Utu Gwaitu Paiute Tribe of the Benton Paiute R
322|Walker River Paiute Tribe of the Walker River Rese
323|Wampanoag Tribe of Gay Head (Aquinnah) of Massachu
324|Washoe Tribe of Nevada & California (Carson Colony
325|White Mountain Apache Tribe of the Fort Apache Res
326|Wichita and Affiliated Tribes (Wichita, Keechi, Wa
327|Winnebago Tribe of Nebraska
328|Winnemucca Indian Colony of Nevada
329|Wyandotte Tribe of Oklahoma
33|Barona Group of Capitan Grande Band of Mission Ind
330|Yankton Sioux Tribe of South Dakota
331|Yavapai-Apache Nation of the Camp Verde Indian Res
332|Yavapai-Prescott Tribe of the Yavapai Reservation,
333|Yerington Paiute Tribe of the Yerington Colony & C
334|Yomba Shoshone Tribe of the Yomba Reservation, Nev
335|Ysleta Del Sur Pueblo of Texas
336|Yurok Tribe of the Yurok Reservation, California
337|Zuni Tribe of the Zuni Reservation, New Mexico
34|Viejas (Baron Long) Group of Capitan Grande Band o
35|Catawba Indian Nation (aka Catawba Tribe of South
36|Cayuga Nation of New York
37|Cedarville Rancheria, California
38|Chemehuevi Indian Tribe of the Chemehuevi Reservat
39|Cher-Ae Heights Indian Community of the Trinidad R
4|Alabama-Coushatta Tribes of Texas
40|Cherokee Nation, Oklahoma
41|Cheyenne-Arapaho Tribes of Oklahoma
42|Cheyenne River Sioux Tribe of the Cheyenne River
43|Chickasaw Nation, Oklahoma
44|Chicken Ranch Rancheria of Me-Wuk Indians of Calif
45|Chippewa-Cree Indians of the Rocky Boy's Reservati
46|Chitimacha Tribe of Louisiana
47|Choctaw Nation of Oklahoma
48|Citizen Potawatomi Nation, Oklahoma
49|Cloverdale Rancheria of Pomo Indians of California
5|Alabama-Quassarte Tribal Town, Oklahoma
50|Cocopah Tribe of Arizona
51|Coeur D'Alene Tribe of the Coeur D'Alene Reservati
52|Cold Springs Rancheria of Mono Indians of Californ
53|Colorado River Indian Tribes of the Colorado River
54|Comanche Indian Tribe, Oklahoma
55|Confederated Salish & Kootenai Tribes of the Flath
56|Confederated Tribes of the Chehalis Reservation, W
57|Confederated Tribes of the Colville Reservation, W
58|Confederated Tribes of the Coos, Lower Umpqua and
59|Confederated Tribes of the Goshute Reservation, Ne
6|Alturas Indian Rancheria, California
60|Confederated Tribes of the Grand Ronde Community o
61|Confederated Tribes of the Siletz Reservation, Ore
62|Confederated Tribes of the Umatilla Reservation, O
63|Confederated Tribes of the Warm Springs Reservatio
64|Confederated Tribes and Bands of the Yakama Indian
65|Coquille Tribe of Oregon
66|Cortina Indian Rancheria of Wintun Indians of Cali
67|Coushatta Tribe of Louisiana
68|Cow Creek Band of Umpqua Indians of Oregon
69|Coyote Valley Band of Pomo Indians of California
7|Apache Tribe of Oklahoma
70|Crow Tribe of Montana
71|Crow Creek Sioux Tribe of the Crow Creek Reservati
72|Cuyapaipe Community of Diegueno Mission Indians of
73|Death Valley Timbi-Sha Shoshone Band of California
74|Delaware Nation, Oklahoma (formerly Delaware Tribe
75|Delaware Tribe of Indians, Oklahoma
76|Dry Creek Rancheria of Pomo Indians of California
77|Duckwater Shoshone Tribe of the Duckwater Reservat
78|Eastern Band of Cherokee Indians of North Carolina
79|Eastern Shawnee Tribe of Oklahoma
8|Arapahoe Tribe of the Wind River Reservation, Wyom
80|Elem Indian Colony of Pomo Indians of the Sulphur
81|Elk Valley Rancheria, California
82|Ely Shoshone Tribe of Nevada
83|Enterprise Rancheria of Maidu Indians of Californi
84|Flandreau Santee Sioux Tribe of South Dakota
85|Forest County Potawatomi Community of Wisconsin Po
86|Fort Belknap Indian Community of the Fort Belknap
87|Fort Bidwell Indian Community of the Fort Bidwell
88|Fort Independence Indian Community of Paiute India
89|Fort McDermitt Paiute and Shoshone Tribes of the F
9|Aroostook Band of Micmac Indians of Maine
90|Fort McDowell Yavapai Nation, Arizona (formerly th
91|Fort Mojave Indian Tribe of Arizona, California
92|Fort Sill Apache Tribe of Oklahoma
93|Gila River Indian Community of the Gila River Indi
94|Grand Traverse Band of Ottawa & Chippewa Indians o
95|Graton Rancheria, California
96|Greenville Rancheria of Maidu Indians of Californi
97|Grindstone Indian Rancheria of Wintun-Wailaki Indi
98|Guidiville Rancheria of California
99|Hannahville Indian Community of Wisconsin Potawato

**Documentation**:

If the patient is a citizen of a tribal entity, we can track which entity here

---

**Name**: patient_zip_code

**Type**: POSTAL_CODE

**Cardinality**: [0..1]

**Documentation**:

The patient's zip code

---

**Name**: placer_clia

**Type**: ID_CLIA

**HL7 Fields**

- [OBR-2-3](https://hl7-definition.caristix.com/v2/HL7v2.5.1/Fields/OBR.2.3)
- [ORC-2-3](https://hl7-definition.caristix.com/v2/HL7v2.5.1/Fields/ORC.2.3)
- [ORC-4-3](https://hl7-definition.caristix.com/v2/HL7v2.5.1/Fields/ORC.4.3)

**Cardinality**: [0..1]

**Documentation**:

The CLIA of the order placer

---

**Name**: placer_name

**Type**: TEXT

**HL7 Fields**

- [OBR-2-2](https://hl7-definition.caristix.com/v2/HL7v2.5.1/Fields/OBR.2.2)
- [ORC-2-2](https://hl7-definition.caristix.com/v2/HL7v2.5.1/Fields/ORC.2.2)
- [ORC-4-2](https://hl7-definition.caristix.com/v2/HL7v2.5.1/Fields/ORC.4.2)

**Cardinality**: [0..1]

**Documentation**:

The name of the placer of the lab order

---

**Name**: placer_order_group_id

**Type**: ID

**Cardinality**: [0..1]

---

**Name**: placer_order_id

**Type**: ID

**HL7 Fields**

- [OBR-2-1](https://hl7-definition.caristix.com/v2/HL7v2.5.1/Fields/OBR.2.1)
- [ORC-2-1](https://hl7-definition.caristix.com/v2/HL7v2.5.1/Fields/ORC.2.1)

**Cardinality**: [0..1]

**Documentation**:

The ID number of the lab order from the placer

---

**Name**: pregnant

**Type**: CODE

**LOINC Code**: 82810-3

**Cardinality**: [0..1]

**Value Sets**

Code | Display
---- | -------
77386006|Pregnant
60001007|Not Pregnant
261665006|Unknown

**Documentation**:

Is the patient pregnant?

---

**Name**: previous_message_id

**Type**: ID

**Cardinality**: [0..1]

**Documentation**:

pointer/link to the unique id of a previously submitted result.  Usually blank. Or, if an item modifies/corrects a prior item, this field holds the message_id of the prior item.

---

**Name**: prime_patient_id

**Type**: ID

**Cardinality**: [0..1]

---

**Name**: prime_patient_id_assigner

**Type**: HD

**Cardinality**: [0..1]

---

**Name**: processing_mode_code

**Type**: CODE

**Default Value**: D

**Cardinality**: [0..1]

**Value Sets**

Code | Display
---- | -------
D|Debugging
P|Production
T|Training

**Documentation**:

P, D, or T for Production, Debugging, or Training

---

**Name**: reason_for_study

**Type**: TEXT

**Cardinality**: [0..1]

---

**Name**: receiving_application

**Type**: HD

**Default Value**: NBS^2.16.840.1.114222.4.1.185.1^ISO

**Cardinality**: [0..1]

**Documentation**:

The receiving application for the message (specified by the receiver)

---

**Name**: receiving_facility

**Type**: HD

**Default Value**: VDH^2.16.840.1.114222.4.1.185^ISO

**Cardinality**: [0..1]

**Documentation**:

The receiving facility for the message (specified by the receiver)

---

**Name**: reference_range

**Type**: TEXT

**Cardinality**: [0..1]

**Documentation**:

The reference range of the lab result, such as “Negative” or “Normal”. For IgG, IgM and CT results that provide a value you MUST fill out this filed.

---

**Name**: reporting_facility_clia

**Type**: ID_CLIA

**HL7 Fields**

- [MSH-4-2](https://hl7-definition.caristix.com/v2/HL7v2.5.1/Fields/MSH.4.2)
- [PID-3-4-2](https://hl7-definition.caristix.com/v2/HL7v2.5.1/Fields/PID.3.4.2)
- [PID-3-6-2](https://hl7-definition.caristix.com/v2/HL7v2.5.1/Fields/PID.3.6.2)
- [SPM-2-1-3](https://hl7-definition.caristix.com/v2/HL7v2.5.1/Fields/SPM.2.1.3)
- [SPM-2-2-3](https://hl7-definition.caristix.com/v2/HL7v2.5.1/Fields/SPM.2.2.3)

**Cardinality**: [0..1]

**Documentation**:

The reporting facility's CLIA

---

**Name**: reporting_facility_name

**Type**: TEXT

**Cardinality**: [0..1]

**Documentation**:

The reporting facility's name

---

**Name**: resident_congregate_setting

**Type**: CODE

**LOINC Code**: 95421-4

**Cardinality**: [0..1]

**Value Sets**

Code | Display
---- | -------
Y|Yes
N|No
UNK|Unknown

**Documentation**:

Does the patient reside in a congregate care setting?

---

**Name**: result_format

**Type**: TEXT

**Default Value**: CWE

**Cardinality**: [0..1]

---

**Name**: sending_application

**Type**: HD

**Default Value**: CDC PRIME - Atlanta, Georgia (Dekalb)^2.16.840.1.114222.4.1.237821^ISO

**Cardinality**: [0..1]

**Documentation**:

The name and OID for the application sending information to the receivers


---

**Name**: specimen_collection_date_time

**Type**: DATETIME

**HL7 Fields**

- [OBR-7](https://hl7-definition.caristix.com/v2/HL7v2.5.1/Fields/OBR.7)
- [OBR-8](https://hl7-definition.caristix.com/v2/HL7v2.5.1/Fields/OBR.8)
- [OBX-14](https://hl7-definition.caristix.com/v2/HL7v2.5.1/Fields/OBX.14)
- [SPM-17-1](https://hl7-definition.caristix.com/v2/HL7v2.5.1/Fields/SPM.17.1)

**Cardinality**: [0..1]

**Documentation**:

The date which the specimen was collected. The default format is yyyyMMddHHmmsszz


---

**Name**: specimen_collection_method

**Type**: CODE

**Cardinality**: [0..1]

**Value Sets**

Code | Display
---- | -------
ANP|Plates, Anaerobic
BAP|Plates, Blood Agar
BCAE|Blood Culture, Aerobic Bottle
BCAN|Blood Culture, Anaerobic Bottle
BCPD|Blood Culture, Pediatric Bottle
BIO|Biopsy
CAP|Capillary Specimen
CATH|Catheterized
CVP|Line, CVP
EPLA|Environmental, Plate
ESWA|Environmental, Swab
FNA|Aspiration, Fine Needle
KOFFP|Plate, Cough
LNA|Line, Arterial
LNV|Line, Venous
MARTL|Martin-Lewis Agar
ML11|Mod. Martin-Lewis Agar
MLP|Plate, Martin-Lewis
NYP|Plate, New York City
PACE|Pace, Gen-Probe
PIN|Pinworm Prep
PNA|Aterial puncture
PRIME|Pump Prime
PUMP|Pump Specimen
QC5|Quality Control For Micro
SCLP|Scalp, Fetal Vein
SCRAPS|Scrapings
SHA|Shaving
SWA|Swab
SWD|Swab, Dacron tipped
TMAN|Transport Media, Anaerobic
TMCH|Transport Media, Chalamydia
TMM4|Transport Media, M4
TMMY|Transport Media, Mycoplasma
TMOT|Transport Media
TMP|Plate, Thayer-Martin
TMPV|Transport Media, PVA
TMSC|Transport Media, Stool Culture
TMUP|Transport Media, Ureaplasma
TMVI|Transport Media, Viral
VENIP|Venipuncture
WOOD|Swab, Wooden Shaft

---

**Name**: specimen_collection_site

**Type**: TEXT

**Cardinality**: [0..1]


**Reference URL**:
[https://hl7-definition.caristix.com/v2/HL7v2.5.1/Fields/SPM.10](https://hl7-definition.caristix.com/v2/HL7v2.5.1/Fields/SPM.10) 

---

**Name**: specimen_description

**Type**: TEXT

**Cardinality**: [0..1]


**Reference URL**:
[https://hl7-definition.caristix.com/v2/HL7v2.8/Fields/SPM.14](https://hl7-definition.caristix.com/v2/HL7v2.8/Fields/SPM.14) 

---

**Name**: specimen_id

**Type**: EI

**HL7 Fields**

- [SPM-2](https://hl7-definition.caristix.com/v2/HL7v2.5.1/Fields/SPM.2)

**Cardinality**: [0..1]


**Reference URL**:
[https://hl7-definition.caristix.com/v2/HL7v2.5.1/Fields/SPM.2](https://hl7-definition.caristix.com/v2/HL7v2.5.1/Fields/SPM.2) 

**Documentation**:

A unique code for this specimen

---

**Name**: specimen_role

**Type**: CODE

**Cardinality**: [0..1]

**Value Sets**

Code | Display
---- | -------
B|Blind sample
E|Electronic QC
F|Filer
G|Group
L|Pool
O|Operator proficiency
P|Patient
Q|Control specimen
R|Replicate
V|Verifying collaborator

---

**Name**: specimen_source_site_code

**Type**: CODE

**Cardinality**: [0..1]

**Value Sets**

Code | Display
---- | -------
119297000|Blood specimen (specimen)
71836000|Nasopharyngeal structure (body structure)
45206002|Nasal structure (body structure)

**Documentation**:

Refers back to the specimen source site, which is then encoded into the SPM-8 segment

---

**Name**: specimen_type

**Type**: CODE

**Cardinality**: [0..1]

**Value Sets**

Code | Display
---- | -------
445297001|Swab of internal nose
258500001|Nasopharyngeal swab
871810001|Mid-turbinate nasal swab
697989009|Anterior nares swab
258411007|Nasopharyngeal aspirate
429931000124105|Nasal aspirate
258529004|Throat swab
119334006|Sputum specimen
119342007|Saliva specimen
258607008|Bronchoalveolar lavage fluid sample
119364003|Serum specimen
119361006|Plasma specimen
440500007|Dried blood spot specimen
258580003|Whole blood sample
122555007|Venous blood specimen

**Documentation**:

The specimen source, such as Blood or Serum

---

**Name**: symptomatic_for_disease

**Type**: CODE

**LOINC Code**: 95419-8

**Cardinality**: [0..1]

**Value Sets**

Code | Display
---- | -------
Y|Yes
N|No
UNK|Unknown

**Documentation**:

Is the patient symptomatic?

---

**Name**: test_kit_name_id

**Type**: TABLE

**Cardinality**: [0..1]


**Reference URL**:
[https://confluence.hl7.org/display/OO/Proposed+HHS+ELR+Submission+Guidance+using+HL7+v2+Messages#ProposedHHSELRSubmissionGuidanceusingHL7v2Messages-DeviceIdentification](https://confluence.hl7.org/display/OO/Proposed+HHS+ELR+Submission+Guidance+using+HL7+v2+Messages#ProposedHHSELRSubmissionGuidanceusingHL7v2Messages-DeviceIdentification) 

**Table**: LIVD-SARS-CoV-2-2021-01-20

**Table Column**: Testkit Name ID

**Documentation**:

Follows guidence for OBX-17 as defined in the HL7 Confluence page

---

**Name**: test_kit_name_id_cwe_version

**Type**: TABLE

**Cardinality**: [0..1]

**Table**: LIVD-SARS-CoV-2-2021-01-20

**Table Column**: LOINC Version ID

**Documentation**:

Follows guidance for OBX-17-7 where the version of the CWE field is passed along

---

**Name**: test_kit_name_id_type

**Type**: TABLE

**Cardinality**: [0..1]


**Reference URL**:
[https://confluence.hl7.org/display/OO/Proposed+HHS+ELR+Submission+Guidance+using+HL7+v2+Messages#ProposedHHSELRSubmissionGuidanceusingHL7v2Messages-DeviceIdentification](https://confluence.hl7.org/display/OO/Proposed+HHS+ELR+Submission+Guidance+using+HL7+v2+Messages#ProposedHHSELRSubmissionGuidanceusingHL7v2Messages-DeviceIdentification) 

**Table**: LIVD-SARS-CoV-2-2021-01-20

**Table Column**: Testkit Name ID Type

**Documentation**:

Follows guidence for OBX-17 as defined in the HL7 Confluence page

---

**Name**: test_method_description

**Type**: TEXT

**Cardinality**: [0..1]

**Documentation**:

A text field that allows the lab to provide more information aboout the test method

---

**Name**: test_performed_code

**Type**: TABLE

**Cardinality**: [0..1]

**Table**: LIVD-SARS-CoV-2-2021-01-20

**Table Column**: Test Performed LOINC Code

**Documentation**:

The LOINC code of the test performed. This is a standardized coded value describing the test

---

**Name**: test_performed_name

**Type**: TABLE

**Cardinality**: [0..1]

**Table**: LIVD-SARS-CoV-2-2021-01-20

**Table Column**: Test Performed LOINC Long Name

**Documentation**:

The LOINC description of the test performed as related to the LOINC code.

---

**Name**: test_performed_system

**Type**: TEXT

**Default Value**: LOINC

**Cardinality**: [0..1]

---

**Name**: test_performed_system_abbr

**Type**: TEXT

**Default Value**: LN

**Cardinality**: [0..1]

---

**Name**: test_performed_system_version

**Type**: TABLE

**Cardinality**: [0..1]

**Table**: LIVD-SARS-CoV-2-2021-01-20

**Table Column**: LOINC Version ID

---

**Name**: test_result

**Type**: CODE

**Cardinality**: [0..1]

**Value Sets**

Code | Display
---- | -------
260373001|Detected
260415000|Not detected
720735008|Presumptive positive
10828004|Positive
42425007|Equivocal
260385009|Negative
895231008|Not detected in pooled specimen
462371000124108|Detected in pooled specimen
419984006|Inconclusive
125154007|Specimen unsatisfactory for evaluation
455371000124106|Invalid result
840539006|Disease caused by sever acute respitory syndrome coronavirus 2 (disorder)
840544004|Suspected disease caused by severe acute respiratory coronavirus 2 (situation)
840546002|Exposure to severe acute respiratory syndrome coronavirus 2 (event)
840533007|Severe acute respiratory syndrome coronavirus 2 (organism)
840536004|Antigen of severe acute respiratory syndrome coronavirus 2 (substance)
840535000|Antibody to severe acute respiratory syndrome coronavirus 2 (substance)
840534001|Severe acute respiratory syndrome coronavirus 2 vaccination (procedure)

**Documentation**:

The result of the test performed. For IgG, IgM and CT results that give a numeric value put that here.

---

**Name**: test_result_date

**Type**: DATETIME

**Cardinality**: [0..1]

---

**Name**: test_result_report_date

**Type**: DATETIME

**Cardinality**: [0..1]

---

**Name**: test_result_status

**Type**: CODE

**HL7 Fields**

- [OBR-25-1](https://hl7-definition.caristix.com/v2/HL7v2.5.1/Fields/OBR.25.1)
- [OBX-11-1](https://hl7-definition.caristix.com/v2/HL7v2.5.1/Fields/OBX.11.1)

**Cardinality**: [0..1]

**Value Sets**

Code | Display
---- | -------
A|Some, but not all, results available
C|Corrected, final
F|Final results
I|No results available; specimen received, procedure incomplete
M|Corrected, not final
N|Procedure completed, results pending
O|Order received; specimen not yet received
P|Preliminary
R|Results stored; not yet verified
S|No results available; procedure scheduled, but not done
X|No results available; Order canceled
Y|No order on record for this test
Z|No record of this patient

**Documentation**:

The test result status, which is different from the test result itself. Per the valueset, this indicates if
the test result is in some intermediate status, is a correction, or is the final result.


---

**Name**: test_result_sub_id

**Type**: ID

**Cardinality**: [0..1]

---

**Name**: test_result_units

**Type**: TEXT

**Cardinality**: [0..1]

**Documentation**:

The units the test result is measured in.

---

**Name**: testing_lab_accession_number

**Type**: ID

**Cardinality**: [0..1]

**Documentation**:

The accession number of the specimen collected

---

**Name**: testing_lab_city

**Type**: CITY

**Cardinality**: [0..1]

**Documentation**:

The city of the testing lab

---

**Name**: testing_lab_clia

**Type**: ID_CLIA

**HL7 Fields**

- [OBX-15-1](https://hl7-definition.caristix.com/v2/HL7v2.5.1/Fields/OBX.15.1)
- [OBX-23-10](https://hl7-definition.caristix.com/v2/HL7v2.5.1/Fields/OBX.23.10)
- [ORC-3-3](https://hl7-definition.caristix.com/v2/HL7v2.5.1/Fields/ORC.3.3)

**Cardinality**: [1..1]

**Documentation**:

CLIA Number from the laboratory that sends the message to DOH

An example of the ID is 03D2159846


---

**Name**: testing_lab_country

**Type**: TEXT

**Default Value**: USA

**Cardinality**: [0..1]

**Documentation**:

The country for the testing lab. Currently defaults to USA

---

**Name**: testing_lab_county

**Type**: TABLE

**Cardinality**: [0..1]

**Table**: fips-county

**Table Column**: County

**Documentation**:

The text value for the testing lab county. This is used to do the lookup in the FIPS dataset.

---

**Name**: testing_lab_county_code

**Type**: TABLE

**Cardinality**: [0..1]

**Table**: fips-county

**Table Column**: FIPS

**Documentation**:

The county code for the testing lab from the FIPS dataset. This is the standard code used in ELR reporting.


---

**Name**: testing_lab_id

**Type**: ID

**Cardinality**: [0..1]

**Documentation**:

Typically this will be the same as the `testing_lab_clia`, but potentially could not be.

---

**Name**: testing_lab_id_assigner

**Type**: HD

**Cardinality**: [0..1]

**Documentation**:

This is the assigner of the CLIA for the testing lab. If the testing lab has a CLIA, this field will be filled in.

---

**Name**: testing_lab_name

**Type**: TEXT

**Cardinality**: [0..1]

**Documentation**:

The name of the laboratory which performed the test, can be the same as the sending facility name

---

**Name**: testing_lab_phone_number

**Type**: TELEPHONE

**Cardinality**: [0..1]

**Documentation**:

The phone number of the testing lab

---

**Name**: testing_lab_specimen_id

**Type**: ID

**Cardinality**: [0..1]

**Documentation**:

The specimen-id from the testing lab

---

**Name**: testing_lab_specimen_received_datetime

**Type**: DATETIME

**Cardinality**: [0..1]

**Documentation**:

The received date time for the specimen. This field is very important to many states for their HL7,
but for most of our senders, the received date time is the same as the collected date time. Unfortunately,
setting them to the same time breaks many validation rules. Most ELR systems apparently look for them to
be offset, so this field takes the `specimen_collection_date_time` field and offsets it by a small amount.


---

**Name**: testing_lab_state

**Type**: TABLE

**Cardinality**: [0..1]

**Table**: fips-county

**Table Column**: State

**Documentation**:

The state for the testing lab

---

<<<<<<< HEAD
**Name**: testing_lab_street
=======
**Name**: reason_for_study

**Type**: TEXT

**HL7 Field**: OBR-31

**Cardinality**: [0..1]

---

**Name**: reporting_facility

**Type**: HD

**HL7 Field**: MSH-4

**Cardinality**: [0..1]

**Documentation**:

The reporting facility for the message, as specified by the receiver. This is typically used if PRIME is the
aggregator


---

**Name**: test_kit_name_id
>>>>>>> bed593e7

**Type**: STREET

**Cardinality**: [0..1]

**Documentation**:

The street address for the testing lab

---

**Name**: testing_lab_street2

**Type**: STREET_OR_BLANK

**Cardinality**: [0..1]

**Documentation**:

Street 2 field for the testing lab

---

**Name**: testing_lab_zip_code

**Type**: POSTAL_CODE

**Cardinality**: [0..1]

**Documentation**:

The postal code for the testing lab

---

**Name**: value_type

**Type**: CODE

**Cardinality**: [0..1]

**Value Sets**

Code | Display
---- | -------
AD|Address
CE|Coded Entry
CF|Coded Element With Formatted Values
CK|Composite ID With Check Digit
CN|Composite ID And Name
CP|Composite Price
CX|Extended Composite ID With Check Digit
DT|Date
ED|Encapsulated Data
FT|Formatted Text (Display)
MO|Money
NM|Numeric
PN|Person Name
RP|Reference Pointer
SN|Structured Numeric
ST|String Data
TM|Time
TN|Telephone Number
TS|Time Stamp (Date & Time)
TX|Text Data (Display)
XAD|Extended Address
XCN|Extended Composite Name and Number For Persons
XON|Extended Composite Name and Number For Organizations
XPN|Extended Person Name
XTN|Extended Telecommunications Number

---<|MERGE_RESOLUTION|>--- conflicted
+++ resolved
@@ -292,15 +292,11 @@
 
 **Type**: ID
 
-<<<<<<< HEAD
 **HL7 Fields**
 
-- [OBR-3-2](https://hl7-definition.caristix.com/v2/HL7v2.5.1/Fields/OBR.3.2)
-- [ORC-3-2](https://hl7-definition.caristix.com/v2/HL7v2.5.1/Fields/ORC.3.2)
+- [OBR-3-1](https://hl7-definition.caristix.com/v2/HL7v2.5.1/Fields/OBR.3.1)
+- [ORC-3-1](https://hl7-definition.caristix.com/v2/HL7v2.5.1/Fields/ORC.3.1)
 - [SPM-2-2](https://hl7-definition.caristix.com/v2/HL7v2.5.1/Fields/SPM.2.2)
-=======
-**HL7 Fields**: ORC-3-1, SPM-2-2, OBR-3-1
->>>>>>> bed593e7
 
 **Cardinality**: [0..1]
 
@@ -2036,6 +2032,20 @@
 
 ---
 
+**Name**: reporting_facility
+
+**Type**: HD
+
+**Cardinality**: [0..1]
+
+**Documentation**:
+
+The reporting facility for the message, as specified by the receiver. This is typically used if PRIME is the
+aggregator
+
+
+---
+
 **Name**: reporting_facility_clia
 
 **Type**: ID_CLIA
@@ -2755,37 +2765,7 @@
 
 ---
 
-<<<<<<< HEAD
 **Name**: testing_lab_street
-=======
-**Name**: reason_for_study
-
-**Type**: TEXT
-
-**HL7 Field**: OBR-31
-
-**Cardinality**: [0..1]
-
----
-
-**Name**: reporting_facility
-
-**Type**: HD
-
-**HL7 Field**: MSH-4
-
-**Cardinality**: [0..1]
-
-**Documentation**:
-
-The reporting facility for the message, as specified by the receiver. This is typically used if PRIME is the
-aggregator
-
-
----
-
-**Name**: test_kit_name_id
->>>>>>> bed593e7
 
 **Type**: STREET
 
