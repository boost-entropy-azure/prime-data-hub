
### Schema:         tpca/tpca-covid-19
#### Description:   A COVID-19 schema for TPCA working through A6

---

**Name**: Appr Date

**Type**: DATE

<<<<<<< HEAD
**Format**: M/d/yyyy
=======
**PII**: Yes

**HL7 Field**: PID-3-1
>>>>>>> ccf6bc29

**Cardinality**: [0..1]

---

**Name**: HCW?

**Type**: CODE

**LOINC Code**: 95418-0

**PII**: No

**Cardinality**: [0..1]

**Value Sets**

Code | Display
---- | -------
Y|Yes
N|No
UNK|Unknown

**Documentation**:

<<<<<<< HEAD
Is the patient employed in health care?
=======
**PII**: Yes

**Format**: M/d/yyyy
>>>>>>> ccf6bc29

---

**Name**: equipment_model_name

**Type**: TABLE

**Cardinality**: [0..1]


**Reference URL**:
[https://confluence.hl7.org/display/OO/Proposed+HHS+ELR+Submission+Guidance+using+HL7+v2+Messages#ProposedHHSELRSubmissionGuidanceusingHL7v2Messages-DeviceIdentification](https://confluence.hl7.org/display/OO/Proposed+HHS+ELR+Submission+Guidance+using+HL7+v2+Messages#ProposedHHSELRSubmissionGuidanceusingHL7v2Messages-DeviceIdentification) 

**Table**: LIVD-SARS-CoV-2-2021-01-20

**Table Column**: Model

---

**Name**: 1st Test?

<<<<<<< HEAD
**Type**: CODE
=======
**PII**: No

**Cardinality**: [0..1]
>>>>>>> ccf6bc29

**LOINC Code**: 95417-2

**Cardinality**: [0..1]

**Value Sets**

<<<<<<< HEAD
Code | Display
---- | -------
Y|Yes
N|No
UNK|Unknown
=======
**PII**: No

**HL7 Field**: AOE
>>>>>>> ccf6bc29

**Documentation**:

Is this the patient's first test for this condition?

---

**Name**: Hosp?

**Type**: CODE

<<<<<<< HEAD
**LOINC Code**: 77974-4
=======
**PII**: No
>>>>>>> ccf6bc29

**Cardinality**: [0..1]

**Value Sets**

Code | Display
---- | -------
Y|Yes
N|No
UNK|Unknown

**Documentation**:

Is the patient hospitalized?

---

**Name**: ICU?

**Type**: CODE

<<<<<<< HEAD
**LOINC Code**: 95420-6
=======
**PII**: No

**Format**: $alt

**HL7 Field**: PID-10
>>>>>>> ccf6bc29

**Cardinality**: [0..1]

**Value Sets**

Code | Display
---- | -------
Y|Yes
N|No
UNK|Unknown

**Documentation**:

Is the patient in the ICU?

---

**Name**: Sympt Date

**Type**: DATE

**Format**: M/d/yyyy

**LOINC Code**: 65222-2

**Cardinality**: [0..1]

---

**Name**: message_id

**Type**: ID

<<<<<<< HEAD
**Cardinality**: [1..1]

**Documentation**:

unique id to track the usage of the message
=======
**PII**: No

**Cardinality**: [0..1]
>>>>>>> ccf6bc29

---

**Name**: message_profile_id

**Type**: EI

<<<<<<< HEAD
**Default Value**: PHLabReport-NoAck^ELR_Receiver^2.16.840.1.113883.9.11^ISO
=======
**PII**: Yes

**HL7 Field**: PID-11-1
>>>>>>> ccf6bc29

**Cardinality**: [0..1]

**Documentation**:

The message profile identifer

---

**Name**: ordering_facility_city

**Type**: CITY

<<<<<<< HEAD
=======
**PII**: Yes

**HL7 Field**: PID-11-3

>>>>>>> ccf6bc29
**Cardinality**: [0..1]

**Documentation**:

The city of the facility which the test was ordered from

---

**Name**: ordering_facility_county

**Type**: TABLE

<<<<<<< HEAD
**Cardinality**: [0..1]
=======
**PII**: No

**HL7 Field**: PID-11-4

**Cardinality**: [1..1]
>>>>>>> ccf6bc29

**Table**: fips-county

**Table Column**: County

---

**Name**: ordering_facility_phone_number

**Type**: TELEPHONE

**Default Value**: 8509426624:1:

**Cardinality**: [1..1]

**Documentation**:

The phone number of the facility which the test was ordered from

---

**Name**: ordering_facility_state

**Type**: TABLE

<<<<<<< HEAD
**Cardinality**: [1..1]
=======
**PII**: No

**HL7 Field**: PID-11-5

**Cardinality**: [0..1]
>>>>>>> ccf6bc29

**Table**: fips-county

**Table Column**: State

**Documentation**:

The state of the facility which the test was ordered from

---

**Name**: ordering_facility_street

**Type**: STREET

**PII**: No

**Cardinality**: [0..1]

**Documentation**:

The address of the facility which the test was ordered from

---

<<<<<<< HEAD
**Name**: ordering_facility_zip_code

**Type**: POSTAL_CODE
=======
**PII**: Yes

**HL7 Field**: PID-13
>>>>>>> ccf6bc29

**Cardinality**: [0..1]

**Documentation**:

The zip code of the facility which the test was ordered from

---

**Name**: Provider

**Type**: TEXT

**PII**: No

**Cardinality**: [0..1]

---

**Name**: ordering_provider_first_name

**Type**: PERSON_NAME

<<<<<<< HEAD
**HL7 Fields**

- [OBR-16-3](https://hl7-definition.caristix.com/v2/HL7v2.5.1/Fields/OBR.16.3)
- [ORC-12-3](https://hl7-definition.caristix.com/v2/HL7v2.5.1/Fields/ORC.12.3)
=======
**PII**: No

**Format**: M/d/yyyy
>>>>>>> ccf6bc29

**Cardinality**: [0..1]

**Documentation**:

The first name of the provider who ordered the test

---

<<<<<<< HEAD
**Name**: ordering_provider_last_name
=======
**PII**: No

**HL7 Field**: OBX-3-1
>>>>>>> ccf6bc29

**Type**: PERSON_NAME

<<<<<<< HEAD
**HL7 Fields**
=======
**Table**: LIVD-SARS-CoV-2-2021-04-28
>>>>>>> ccf6bc29

- [OBR-16-2](https://hl7-definition.caristix.com/v2/HL7v2.5.1/Fields/OBR.16.2)
- [ORC-12-2](https://hl7-definition.caristix.com/v2/HL7v2.5.1/Fields/ORC.12.2)

**Cardinality**: [0..1]

**Documentation**:

The last name of provider who ordered the test

---

**Name**: patient_age

**Type**: NUMBER

**LOINC Code**: 30525-0

**PII**: No

**Cardinality**: [0..1]

---

**Name**: Age

**Cardinality**: [0..1]

<<<<<<< HEAD
---

**Name**: patient_age_units

**Type**: CODE
=======
**PII**: No

**HL7 Field**: OBX-5
>>>>>>> ccf6bc29

**Cardinality**: [0..1]

**Value Sets**

Code | Display
---- | -------
<<<<<<< HEAD
min|minutes
h|hours
d|days
wk|weeks
mo|months
a|years
=======
260373001|Detected
260415000|Not detected
720735008|Presumptive positive
10828004|Positive
42425007|Equivocal
260385009|Negative
895231008|Not detected in pooled specimen
462371000124108|Detected in pooled specimen
419984006|Inconclusive
125154007|Specimen unsatisfactory for evaluation
455371000124106|Invalid result
840539006|Disease caused by sever acute respiratory syndrome coronavirus 2 (disorder)
840544004|Suspected disease caused by severe acute respiratory coronavirus 2 (situation)
840546002|Exposure to severe acute respiratory syndrome coronavirus 2 (event)
840533007|Severe acute respiratory syndrome coronavirus 2 (organism)
840536004|Antigen of severe acute respiratory syndrome coronavirus 2 (substance)
840535000|Antibody to severe acute respiratory syndrome coronavirus 2 (substance)
840534001|Severe acute respiratory syndrome coronavirus 2 vaccination (procedure)
373121007|Test not done
>>>>>>> ccf6bc29

**Documentation**:

Always filled when `patient_age` is filled

---

**Name**: City

<<<<<<< HEAD
**Type**: CITY
=======
**PII**: No

**HL7 Fields**: SPM-2
>>>>>>> ccf6bc29

**Cardinality**: [0..1]

**Documentation**:

The patient's city

---

**Name**: patient_county

**Type**: TABLE

**Cardinality**: [1..1]

**Table**: zip-code-data

**Table Column**: county

---

**Name**: DOB

**Type**: DATE

**PII**: No

**Format**: M/d/yyyy

**Cardinality**: [0..1]

**Documentation**:

The patient's date of birth. Default format is yyyyMMdd.

Other states may choose to define their own formats.


---

**Name**: patient_first_name

**Type**: PERSON_NAME

**PII**: No

**Cardinality**: [0..1]

**Documentation**:

The patient's first name

---

<<<<<<< HEAD
**Name**: Patient ID
=======
**PII**: No

**HL7 Field**: AOE
>>>>>>> ccf6bc29

**Type**: TEXT

**Cardinality**: [0..1]

**Documentation**:

The ID for the patient within one of the reporting entities for this lab result. It could be the
the patient ID from the testing lab, the oder placer, the ordering provider, or even within the PRIME system itself.


---

**Name**: patient_last_name

**Type**: PERSON_NAME

**Cardinality**: [1..1]

**Documentation**:

The patient's last name

---

**Name**: Name

**Type**: TEXT

<<<<<<< HEAD
**Cardinality**: [0..1]
=======
**PII**: No

**HL7 Field**: AOE
>>>>>>> ccf6bc29

---

**Name**: patient_phone_number

**Type**: TELEPHONE

**Cardinality**: [0..1]

**Documentation**:

The patient's phone number with area code

---

**Name**: Phone

**Type**: TEXT

<<<<<<< HEAD
**Cardinality**: [0..1]
=======
**PII**: No

**HL7 Field**: AOE
>>>>>>> ccf6bc29

---

**Name**: Race

**Type**: CODE

**Format**: $alt

**Cardinality**: [0..1]

**Value Sets**

Code | Display
---- | -------
1002-5|American Indian or Alaska Native
2028-9|Asian
2054-5|Black or African American
2076-8|Native Hawaiian or Other Pacific Islander
2106-3|White
2131-1|Other
UNK|Unknown
ASKU|Asked, but unknown
1002-5|American Indian or Alaska Native
2028-9|Asian
2054-5|Black or African American
2054-5|Black or African American
2076-8|Native Hawaiian or Other Pacific Islander
2106-3|White
2016-3|Caucasian
2131-1|Other
UNK|Unknown
N/A|N/A
ASKU|Asked, but unknown

<<<<<<< HEAD
**Alt Value Sets**
=======
**Documentation**:

Is the patient symptomatic?

---

**Name**: Sympt Date

**Type**: DATE

**PII**: No

**Format**: M/d/yyyy

**HL7 Field**: AOE
>>>>>>> ccf6bc29

Code | Display
---- | -------
1002-5|American Indian or Alaska Native
2028-9|Asian
2054-5|Black or African American
2054-5|Black
2076-8|Native Hawaiian or Other Pacific Islander
2106-3|White
2016-3|Caucasian
2131-1|Other
UNK|Undefined
N/A|N/A
ASKU|Asked, but unknown

**Documentation**:

The patient's race. There is a common valueset defined for race values, but some states may choose to define different code/value combinations.


---

<<<<<<< HEAD
**Name**: State
=======
**PII**: No

**HL7 Field**: AOE
>>>>>>> ccf6bc29

**Type**: TABLE

**Cardinality**: [1..1]

**Table**: fips-county

**Table Column**: State

**Documentation**:

The patient's state

---

<<<<<<< HEAD
**Name**: Address
=======
**Name**: ICU?

**Type**: CODE

**PII**: No

**HL7 Field**: AOE
>>>>>>> ccf6bc29

**Type**: STREET

**Cardinality**: [0..1]

**Documentation**:

The patient's street address

---

**Name**: Zip

**Type**: TABLE

**PII**: No

**Cardinality**: [0..1]

**Table**: zip-code-data

**Table Column**: zipcode

**Documentation**:

The patient's zip code

---

**Name**: Preg?

**Type**: CODE

**PII**: No

**Format**: $alt

**LOINC Code**: 82810-3

**Cardinality**: [0..1]

**Value Sets**

Code | Display
---- | -------
77386006|Pregnant
60001007|Not Pregnant
261665006|Unknown
77386006|Pregnant
60001007|Not Pregnant
261665006|Unknown

**Alt Value Sets**

Code | Display
---- | -------
77386006|Y
60001007|N
261665006|Unknown

**Documentation**:

Is the patient pregnant?

---

**Name**: Nsg Home?

**PII**: No

**Cardinality**: [0..1]

---

**Name**: Sample Type

<<<<<<< HEAD
**Type**: TEXT
=======
**Table**: LIVD-SARS-CoV-2-2021-04-28
>>>>>>> ccf6bc29

**Cardinality**: [0..1]

---

**Name**: sending_application

**Type**: HD

<<<<<<< HEAD
**Default Value**: CDC PRIME - Atlanta, Georgia (Dekalb)^2.16.840.1.114222.4.1.237821^ISO
=======
**PII**: No

**HL7 Field**: MSH-3
>>>>>>> ccf6bc29

**Cardinality**: [0..1]

**Documentation**:

<<<<<<< HEAD
The name and OID for the application sending information to the receivers
=======
**PII**: No

**HL7 Field**: MSH-21
>>>>>>> ccf6bc29


---

**Name**: Draw Date

**Type**: DATETIME

**Format**: M/d/yyyy

**HL7 Fields**

<<<<<<< HEAD
- [OBR-7](https://hl7-definition.caristix.com/v2/HL7v2.5.1/Fields/OBR.7)
- [OBR-8](https://hl7-definition.caristix.com/v2/HL7v2.5.1/Fields/OBR.8)
- [OBX-14](https://hl7-definition.caristix.com/v2/HL7v2.5.1/Fields/OBX.14)
- [SPM-17-1](https://hl7-definition.caristix.com/v2/HL7v2.5.1/Fields/SPM.17.1)
=======
**PII**: Yes

**HL7 Field**: PID-5-2
>>>>>>> ccf6bc29

**Cardinality**: [0..1]

**Documentation**:

The date which the specimen was collected. The default format is yyyyMMddHHmmsszz

<<<<<<< HEAD
=======
**PII**: Yes

**HL7 Field**: PID-5-1
>>>>>>> ccf6bc29

---

**Name**: Sample ID

**Type**: EI

**HL7 Fields**

- [SPM-2](https://hl7-definition.caristix.com/v2/HL7v2.5.1/Fields/SPM.2)

**Cardinality**: [0..1]

<<<<<<< HEAD
=======
**PII**: No

**HL7 Fields**: ORC-12-3, OBR-16-3
>>>>>>> ccf6bc29

**Reference URL**:
[https://hl7-definition.caristix.com/v2/HL7v2.5.1/Fields/SPM.2](https://hl7-definition.caristix.com/v2/HL7v2.5.1/Fields/SPM.2) 

**Documentation**:

A unique code for this specimen

---

**Name**: Symptomatic

**Type**: CODE

<<<<<<< HEAD
**LOINC Code**: 95419-8
=======
**PII**: No

**HL7 Fields**: ORC-12-2, OBR-16-2
>>>>>>> ccf6bc29

**Cardinality**: [0..1]

**Value Sets**

Code | Display
---- | -------
Y|Yes
N|No
UNK|Unknown

**Documentation**:

Is the patient symptomatic?

---

**Name**: LOINC

<<<<<<< HEAD
**Type**: TABLE
=======
**PII**: No

**HL7 Fields**: ORC-2-2, OBR-2-2, ORC-3-2, OBR-3-2, OBX-23-1, PID-3-4-1
>>>>>>> ccf6bc29

**Cardinality**: [0..1]

**Table**: LIVD-SARS-CoV-2-2021-01-20

**Table Column**: Test Performed LOINC Code

**Documentation**:

The LOINC code of the test performed. This is a standardized coded value describing the test

---

**Name**: LOINC Test Descr

<<<<<<< HEAD
**Type**: TEXT
=======
**PII**: No

**HL7 Field**: OBX-24-3
>>>>>>> ccf6bc29

**Cardinality**: [0..1]

---

**Name**: SNOMED Rslt Code

<<<<<<< HEAD
**Type**: CODE

**Cardinality**: [0..1]

**Value Sets**
=======
**PII**: No

**HL7 Field**: OBX-24-1

**Cardinality**: [0..1]

---

**Name**: testing_lab_state

**Type**: TABLE

**PII**: No

**HL7 Field**: OBX-24-4
>>>>>>> ccf6bc29

Code | Display
---- | -------
260373001|Detected
260415000|Not detected
720735008|Presumptive positive
10828004|Positive
42425007|Equivocal
260385009|Negative
895231008|Not detected in pooled specimen
462371000124108|Detected in pooled specimen
419984006|Inconclusive
125154007|Specimen unsatisfactory for evaluation
455371000124106|Invalid result
840539006|Disease caused by sever acute respitory syndrome coronavirus 2 (disorder)
840544004|Suspected disease caused by severe acute respiratory coronavirus 2 (situation)
840546002|Exposure to severe acute respiratory syndrome coronavirus 2 (event)
840533007|Severe acute respiratory syndrome coronavirus 2 (organism)
840536004|Antigen of severe acute respiratory syndrome coronavirus 2 (substance)
840535000|Antibody to severe acute respiratory syndrome coronavirus 2 (substance)
840534001|Severe acute respiratory syndrome coronavirus 2 vaccination (procedure)

**Documentation**:

The result of the test performed. For IgG, IgM and CT results that give a numeric value put that here.

---

**Name**: Result Descr

<<<<<<< HEAD
**Type**: TEXT
=======
**PII**: No

**HL7 Field**: OBX-24-5
>>>>>>> ccf6bc29

**Cardinality**: [0..1]

---

<<<<<<< HEAD
**Name**: testing_lab_city
=======
**Name**: testing_lab_county

**Type**: TABLE

**PII**: No

**Cardinality**: [0..1]

**Table**: fips-county
>>>>>>> ccf6bc29

**Type**: CITY

**Default Value**: Talahassee

**Cardinality**: [0..1]

**Documentation**:

<<<<<<< HEAD
The city of the testing lab
=======
**PII**: No

**Cardinality**: [0..1]
>>>>>>> ccf6bc29

---

**Name**: testing_lab_clia

**Type**: ID_CLIA

<<<<<<< HEAD
**Default Value**: 10D0270039

**HL7 Fields**

- [OBX-15-1](https://hl7-definition.caristix.com/v2/HL7v2.5.1/Fields/OBX.15.1)
- [OBX-23-10](https://hl7-definition.caristix.com/v2/HL7v2.5.1/Fields/OBX.23.10)
- [ORC-3-3](https://hl7-definition.caristix.com/v2/HL7v2.5.1/Fields/ORC.3.3)
=======
**PII**: No

**HL7 Fields**: OBX-15-1, OBX-23-10, ORC-3-3, OBR-3-3, OBR-2-3, ORC-2-3
>>>>>>> ccf6bc29

**Cardinality**: [1..1]

**Documentation**:

CLIA Number from the laboratory that sends the message to DOH

An example of the ID is 03D2159846


---

<<<<<<< HEAD
**Name**: testing_lab_county

**Type**: TABLE

**Default Value**: Leon
=======
**Name**: patient_county

**Type**: TABLE

**PII**: No

**Cardinality**: [1..1]

**Table**: zip-code-data

**Table Column**: county

---

**Name**: ordering_facility_state

**Type**: TABLE

**PII**: No

**HL7 Field**: ORC-22-4
>>>>>>> ccf6bc29

**Cardinality**: [0..1]

**Table**: fips-county

**Table Column**: County

**Documentation**:

The text value for the testing lab county. This is used to do the lookup in the FIPS dataset.

---

**Name**: testing_lab_name

**Type**: TEXT

<<<<<<< HEAD
**Default Value**: TPCA Lab and Diagnostic Imaging Center
=======
**PII**: No

**HL7 Field**: ORC-22-1
>>>>>>> ccf6bc29

**Cardinality**: [0..1]

**Documentation**:

The name of the laboratory which performed the test, can be the same as the sending facility name

---

**Name**: testing_lab_phone_number

**Type**: TELEPHONE

<<<<<<< HEAD
**Default Value**: 8509426624:1:
=======
**PII**: No

**HL7 Field**: ORC-22-3
>>>>>>> ccf6bc29

**Cardinality**: [0..1]

**Documentation**:

The phone number of the testing lab

---

**Name**: testing_lab_state

**Type**: TABLE

<<<<<<< HEAD
**Default Value**: FL
=======
**PII**: No

**HL7 Field**: ORC-22-5
>>>>>>> ccf6bc29

**Cardinality**: [0..1]

**Table**: fips-county

<<<<<<< HEAD
**Table Column**: State
=======
**PII**: No

**Cardinality**: [0..1]
>>>>>>> ccf6bc29

**Documentation**:

The state for the testing lab

---

**Name**: testing_lab_street

**Type**: STREET

<<<<<<< HEAD
**Default Value**: 1803 Miccosukee Commons Drive
=======
**PII**: No

**HL7 Field**: ORC-23
>>>>>>> ccf6bc29

**Cardinality**: [0..1]

**Documentation**:

The street address for the testing lab

---

**Name**: testing_lab_zip_code

**Type**: POSTAL_CODE

<<<<<<< HEAD
**Default Value**: 32308
=======
**PII**: No

**HL7 Field**: MSH-10
>>>>>>> ccf6bc29

**Cardinality**: [0..1]

**Documentation**:

The postal code for the testing lab

---

**Name**: test_authorized_for_otc

**Type**: TABLE

**PII**: No

**Cardinality**: [0..1]


**Reference URL**:
[https://www.fda.gov/news-events/fda-newsroom/press-announcements](https://www.fda.gov/news-events/fda-newsroom/press-announcements) 

**Table**: LIVD-Supplemental-2021-06-07

**Table Column**: is_otc

**Documentation**:

Is the test authorized for over-the-counter purchase by the FDA (Y, N, UNK)

---

**Name**: test_authorized_for_home

**Type**: TABLE

**PII**: No

**Cardinality**: [0..1]


**Reference URL**:
[https://www.fda.gov/news-events/fda-newsroom/press-announcements](https://www.fda.gov/news-events/fda-newsroom/press-announcements) 

**Table**: LIVD-Supplemental-2021-06-07

**Table Column**: is_home

**Documentation**:

Is the test authorized for home use by the FDA (Y, N, UNK)

---

**Name**: test_authorized_for_unproctored

**Type**: TABLE

**PII**: No

**Cardinality**: [0..1]


**Reference URL**:
[https://www.fda.gov/news-events/fda-newsroom/press-announcements](https://www.fda.gov/news-events/fda-newsroom/press-announcements) 

**Table**: LIVD-Supplemental-2021-06-07

**Table Column**: is_unproctored

**Documentation**:

Is the test authorized for unproctored administration by the FDA (Y, N, UNK)

---

**Name**: abnormal_flag

**Type**: CODE

**PII**: No

**HL7 Field**: OBX-8

**Cardinality**: [0..1]

**Value Sets**

Code | Display
---- | -------
A|Abnormal (applies to non-numeric results)
>|Above absolute high-off instrument scale
H|Above high normal
HH|Above upper panic limits
AC|Anti-complementary substances present
<|Below absolute low-off instrument scale
L|Below low normal
LL|Below lower panic limits
B|Better--use when direction not relevant
TOX|Cytotoxic substance present
DET|Detected
IND|Indeterminate
I|Intermediate. Indicates for microbiology susceptibilities only.
MS|Moderately susceptible. Indicates for microbiology susceptibilities only.
NEG|Negative
null|No range defined, or normal ranges don't apply
NR|Non-reactive
N|Normal (applies to non-numeric results)
ND|Not Detected
POS|Positive
QCF|Quality Control Failure
RR|Reactive
R|Resistant. Indicates for microbiology susceptibilities only.
D|Significant change down
U|Significant change up
S|Susceptible. Indicates for microbiology susceptibilities only.
AA|Very abnormal (applies to non-numeric units, analogous to panic limits for numeric units)
VS|Very susceptible. Indicates for microbiology susceptibilities only.
WR|Weakly reactive
W|Worse--use when direction not relevant

**Documentation**:

This field is generated based on the normalcy status of the result. A = abnormal; N = normal

---<|MERGE_RESOLUTION|>--- conflicted
+++ resolved
@@ -4,1277 +4,11 @@
 
 ---
 
-**Name**: Appr Date
-
-**Type**: DATE
-
-<<<<<<< HEAD
-**Format**: M/d/yyyy
-=======
-**PII**: Yes
-
-**HL7 Field**: PID-3-1
->>>>>>> ccf6bc29
-
-**Cardinality**: [0..1]
-
----
-
-**Name**: HCW?
+**Name**: abnormal_flag
 
 **Type**: CODE
 
-**LOINC Code**: 95418-0
-
-**PII**: No
-
-**Cardinality**: [0..1]
-
-**Value Sets**
-
-Code | Display
----- | -------
-Y|Yes
-N|No
-UNK|Unknown
-
-**Documentation**:
-
-<<<<<<< HEAD
-Is the patient employed in health care?
-=======
-**PII**: Yes
-
-**Format**: M/d/yyyy
->>>>>>> ccf6bc29
-
----
-
-**Name**: equipment_model_name
-
-**Type**: TABLE
-
-**Cardinality**: [0..1]
-
-
-**Reference URL**:
-[https://confluence.hl7.org/display/OO/Proposed+HHS+ELR+Submission+Guidance+using+HL7+v2+Messages#ProposedHHSELRSubmissionGuidanceusingHL7v2Messages-DeviceIdentification](https://confluence.hl7.org/display/OO/Proposed+HHS+ELR+Submission+Guidance+using+HL7+v2+Messages#ProposedHHSELRSubmissionGuidanceusingHL7v2Messages-DeviceIdentification) 
-
-**Table**: LIVD-SARS-CoV-2-2021-01-20
-
-**Table Column**: Model
-
----
-
-**Name**: 1st Test?
-
-<<<<<<< HEAD
-**Type**: CODE
-=======
-**PII**: No
-
-**Cardinality**: [0..1]
->>>>>>> ccf6bc29
-
-**LOINC Code**: 95417-2
-
-**Cardinality**: [0..1]
-
-**Value Sets**
-
-<<<<<<< HEAD
-Code | Display
----- | -------
-Y|Yes
-N|No
-UNK|Unknown
-=======
-**PII**: No
-
-**HL7 Field**: AOE
->>>>>>> ccf6bc29
-
-**Documentation**:
-
-Is this the patient's first test for this condition?
-
----
-
-**Name**: Hosp?
-
-**Type**: CODE
-
-<<<<<<< HEAD
-**LOINC Code**: 77974-4
-=======
-**PII**: No
->>>>>>> ccf6bc29
-
-**Cardinality**: [0..1]
-
-**Value Sets**
-
-Code | Display
----- | -------
-Y|Yes
-N|No
-UNK|Unknown
-
-**Documentation**:
-
-Is the patient hospitalized?
-
----
-
-**Name**: ICU?
-
-**Type**: CODE
-
-<<<<<<< HEAD
-**LOINC Code**: 95420-6
-=======
-**PII**: No
-
-**Format**: $alt
-
-**HL7 Field**: PID-10
->>>>>>> ccf6bc29
-
-**Cardinality**: [0..1]
-
-**Value Sets**
-
-Code | Display
----- | -------
-Y|Yes
-N|No
-UNK|Unknown
-
-**Documentation**:
-
-Is the patient in the ICU?
-
----
-
-**Name**: Sympt Date
-
-**Type**: DATE
-
-**Format**: M/d/yyyy
-
-**LOINC Code**: 65222-2
-
-**Cardinality**: [0..1]
-
----
-
-**Name**: message_id
-
-**Type**: ID
-
-<<<<<<< HEAD
-**Cardinality**: [1..1]
-
-**Documentation**:
-
-unique id to track the usage of the message
-=======
-**PII**: No
-
-**Cardinality**: [0..1]
->>>>>>> ccf6bc29
-
----
-
-**Name**: message_profile_id
-
-**Type**: EI
-
-<<<<<<< HEAD
-**Default Value**: PHLabReport-NoAck^ELR_Receiver^2.16.840.1.113883.9.11^ISO
-=======
-**PII**: Yes
-
-**HL7 Field**: PID-11-1
->>>>>>> ccf6bc29
-
-**Cardinality**: [0..1]
-
-**Documentation**:
-
-The message profile identifer
-
----
-
-**Name**: ordering_facility_city
-
-**Type**: CITY
-
-<<<<<<< HEAD
-=======
-**PII**: Yes
-
-**HL7 Field**: PID-11-3
-
->>>>>>> ccf6bc29
-**Cardinality**: [0..1]
-
-**Documentation**:
-
-The city of the facility which the test was ordered from
-
----
-
-**Name**: ordering_facility_county
-
-**Type**: TABLE
-
-<<<<<<< HEAD
-**Cardinality**: [0..1]
-=======
-**PII**: No
-
-**HL7 Field**: PID-11-4
-
-**Cardinality**: [1..1]
->>>>>>> ccf6bc29
-
-**Table**: fips-county
-
-**Table Column**: County
-
----
-
-**Name**: ordering_facility_phone_number
-
-**Type**: TELEPHONE
-
-**Default Value**: 8509426624:1:
-
-**Cardinality**: [1..1]
-
-**Documentation**:
-
-The phone number of the facility which the test was ordered from
-
----
-
-**Name**: ordering_facility_state
-
-**Type**: TABLE
-
-<<<<<<< HEAD
-**Cardinality**: [1..1]
-=======
-**PII**: No
-
-**HL7 Field**: PID-11-5
-
-**Cardinality**: [0..1]
->>>>>>> ccf6bc29
-
-**Table**: fips-county
-
-**Table Column**: State
-
-**Documentation**:
-
-The state of the facility which the test was ordered from
-
----
-
-**Name**: ordering_facility_street
-
-**Type**: STREET
-
-**PII**: No
-
-**Cardinality**: [0..1]
-
-**Documentation**:
-
-The address of the facility which the test was ordered from
-
----
-
-<<<<<<< HEAD
-**Name**: ordering_facility_zip_code
-
-**Type**: POSTAL_CODE
-=======
-**PII**: Yes
-
-**HL7 Field**: PID-13
->>>>>>> ccf6bc29
-
-**Cardinality**: [0..1]
-
-**Documentation**:
-
-The zip code of the facility which the test was ordered from
-
----
-
-**Name**: Provider
-
-**Type**: TEXT
-
-**PII**: No
-
-**Cardinality**: [0..1]
-
----
-
-**Name**: ordering_provider_first_name
-
-**Type**: PERSON_NAME
-
-<<<<<<< HEAD
-**HL7 Fields**
-
-- [OBR-16-3](https://hl7-definition.caristix.com/v2/HL7v2.5.1/Fields/OBR.16.3)
-- [ORC-12-3](https://hl7-definition.caristix.com/v2/HL7v2.5.1/Fields/ORC.12.3)
-=======
-**PII**: No
-
-**Format**: M/d/yyyy
->>>>>>> ccf6bc29
-
-**Cardinality**: [0..1]
-
-**Documentation**:
-
-The first name of the provider who ordered the test
-
----
-
-<<<<<<< HEAD
-**Name**: ordering_provider_last_name
-=======
-**PII**: No
-
-**HL7 Field**: OBX-3-1
->>>>>>> ccf6bc29
-
-**Type**: PERSON_NAME
-
-<<<<<<< HEAD
-**HL7 Fields**
-=======
-**Table**: LIVD-SARS-CoV-2-2021-04-28
->>>>>>> ccf6bc29
-
-- [OBR-16-2](https://hl7-definition.caristix.com/v2/HL7v2.5.1/Fields/OBR.16.2)
-- [ORC-12-2](https://hl7-definition.caristix.com/v2/HL7v2.5.1/Fields/ORC.12.2)
-
-**Cardinality**: [0..1]
-
-**Documentation**:
-
-The last name of provider who ordered the test
-
----
-
-**Name**: patient_age
-
-**Type**: NUMBER
-
-**LOINC Code**: 30525-0
-
-**PII**: No
-
-**Cardinality**: [0..1]
-
----
-
-**Name**: Age
-
-**Cardinality**: [0..1]
-
-<<<<<<< HEAD
----
-
-**Name**: patient_age_units
-
-**Type**: CODE
-=======
-**PII**: No
-
-**HL7 Field**: OBX-5
->>>>>>> ccf6bc29
-
-**Cardinality**: [0..1]
-
-**Value Sets**
-
-Code | Display
----- | -------
-<<<<<<< HEAD
-min|minutes
-h|hours
-d|days
-wk|weeks
-mo|months
-a|years
-=======
-260373001|Detected
-260415000|Not detected
-720735008|Presumptive positive
-10828004|Positive
-42425007|Equivocal
-260385009|Negative
-895231008|Not detected in pooled specimen
-462371000124108|Detected in pooled specimen
-419984006|Inconclusive
-125154007|Specimen unsatisfactory for evaluation
-455371000124106|Invalid result
-840539006|Disease caused by sever acute respiratory syndrome coronavirus 2 (disorder)
-840544004|Suspected disease caused by severe acute respiratory coronavirus 2 (situation)
-840546002|Exposure to severe acute respiratory syndrome coronavirus 2 (event)
-840533007|Severe acute respiratory syndrome coronavirus 2 (organism)
-840536004|Antigen of severe acute respiratory syndrome coronavirus 2 (substance)
-840535000|Antibody to severe acute respiratory syndrome coronavirus 2 (substance)
-840534001|Severe acute respiratory syndrome coronavirus 2 vaccination (procedure)
-373121007|Test not done
->>>>>>> ccf6bc29
-
-**Documentation**:
-
-Always filled when `patient_age` is filled
-
----
-
-**Name**: City
-
-<<<<<<< HEAD
-**Type**: CITY
-=======
-**PII**: No
-
-**HL7 Fields**: SPM-2
->>>>>>> ccf6bc29
-
-**Cardinality**: [0..1]
-
-**Documentation**:
-
-The patient's city
-
----
-
-**Name**: patient_county
-
-**Type**: TABLE
-
-**Cardinality**: [1..1]
-
-**Table**: zip-code-data
-
-**Table Column**: county
-
----
-
-**Name**: DOB
-
-**Type**: DATE
-
-**PII**: No
-
-**Format**: M/d/yyyy
-
-**Cardinality**: [0..1]
-
-**Documentation**:
-
-The patient's date of birth. Default format is yyyyMMdd.
-
-Other states may choose to define their own formats.
-
-
----
-
-**Name**: patient_first_name
-
-**Type**: PERSON_NAME
-
-**PII**: No
-
-**Cardinality**: [0..1]
-
-**Documentation**:
-
-The patient's first name
-
----
-
-<<<<<<< HEAD
-**Name**: Patient ID
-=======
-**PII**: No
-
-**HL7 Field**: AOE
->>>>>>> ccf6bc29
-
-**Type**: TEXT
-
-**Cardinality**: [0..1]
-
-**Documentation**:
-
-The ID for the patient within one of the reporting entities for this lab result. It could be the
-the patient ID from the testing lab, the oder placer, the ordering provider, or even within the PRIME system itself.
-
-
----
-
-**Name**: patient_last_name
-
-**Type**: PERSON_NAME
-
-**Cardinality**: [1..1]
-
-**Documentation**:
-
-The patient's last name
-
----
-
-**Name**: Name
-
-**Type**: TEXT
-
-<<<<<<< HEAD
-**Cardinality**: [0..1]
-=======
-**PII**: No
-
-**HL7 Field**: AOE
->>>>>>> ccf6bc29
-
----
-
-**Name**: patient_phone_number
-
-**Type**: TELEPHONE
-
-**Cardinality**: [0..1]
-
-**Documentation**:
-
-The patient's phone number with area code
-
----
-
-**Name**: Phone
-
-**Type**: TEXT
-
-<<<<<<< HEAD
-**Cardinality**: [0..1]
-=======
-**PII**: No
-
-**HL7 Field**: AOE
->>>>>>> ccf6bc29
-
----
-
-**Name**: Race
-
-**Type**: CODE
-
-**Format**: $alt
-
-**Cardinality**: [0..1]
-
-**Value Sets**
-
-Code | Display
----- | -------
-1002-5|American Indian or Alaska Native
-2028-9|Asian
-2054-5|Black or African American
-2076-8|Native Hawaiian or Other Pacific Islander
-2106-3|White
-2131-1|Other
-UNK|Unknown
-ASKU|Asked, but unknown
-1002-5|American Indian or Alaska Native
-2028-9|Asian
-2054-5|Black or African American
-2054-5|Black or African American
-2076-8|Native Hawaiian or Other Pacific Islander
-2106-3|White
-2016-3|Caucasian
-2131-1|Other
-UNK|Unknown
-N/A|N/A
-ASKU|Asked, but unknown
-
-<<<<<<< HEAD
-**Alt Value Sets**
-=======
-**Documentation**:
-
-Is the patient symptomatic?
-
----
-
-**Name**: Sympt Date
-
-**Type**: DATE
-
-**PII**: No
-
-**Format**: M/d/yyyy
-
-**HL7 Field**: AOE
->>>>>>> ccf6bc29
-
-Code | Display
----- | -------
-1002-5|American Indian or Alaska Native
-2028-9|Asian
-2054-5|Black or African American
-2054-5|Black
-2076-8|Native Hawaiian or Other Pacific Islander
-2106-3|White
-2016-3|Caucasian
-2131-1|Other
-UNK|Undefined
-N/A|N/A
-ASKU|Asked, but unknown
-
-**Documentation**:
-
-The patient's race. There is a common valueset defined for race values, but some states may choose to define different code/value combinations.
-
-
----
-
-<<<<<<< HEAD
-**Name**: State
-=======
-**PII**: No
-
-**HL7 Field**: AOE
->>>>>>> ccf6bc29
-
-**Type**: TABLE
-
-**Cardinality**: [1..1]
-
-**Table**: fips-county
-
-**Table Column**: State
-
-**Documentation**:
-
-The patient's state
-
----
-
-<<<<<<< HEAD
-**Name**: Address
-=======
-**Name**: ICU?
-
-**Type**: CODE
-
-**PII**: No
-
-**HL7 Field**: AOE
->>>>>>> ccf6bc29
-
-**Type**: STREET
-
-**Cardinality**: [0..1]
-
-**Documentation**:
-
-The patient's street address
-
----
-
-**Name**: Zip
-
-**Type**: TABLE
-
-**PII**: No
-
-**Cardinality**: [0..1]
-
-**Table**: zip-code-data
-
-**Table Column**: zipcode
-
-**Documentation**:
-
-The patient's zip code
-
----
-
-**Name**: Preg?
-
-**Type**: CODE
-
-**PII**: No
-
-**Format**: $alt
-
-**LOINC Code**: 82810-3
-
-**Cardinality**: [0..1]
-
-**Value Sets**
-
-Code | Display
----- | -------
-77386006|Pregnant
-60001007|Not Pregnant
-261665006|Unknown
-77386006|Pregnant
-60001007|Not Pregnant
-261665006|Unknown
-
-**Alt Value Sets**
-
-Code | Display
----- | -------
-77386006|Y
-60001007|N
-261665006|Unknown
-
-**Documentation**:
-
-Is the patient pregnant?
-
----
-
-**Name**: Nsg Home?
-
-**PII**: No
-
-**Cardinality**: [0..1]
-
----
-
-**Name**: Sample Type
-
-<<<<<<< HEAD
-**Type**: TEXT
-=======
-**Table**: LIVD-SARS-CoV-2-2021-04-28
->>>>>>> ccf6bc29
-
-**Cardinality**: [0..1]
-
----
-
-**Name**: sending_application
-
-**Type**: HD
-
-<<<<<<< HEAD
-**Default Value**: CDC PRIME - Atlanta, Georgia (Dekalb)^2.16.840.1.114222.4.1.237821^ISO
-=======
-**PII**: No
-
-**HL7 Field**: MSH-3
->>>>>>> ccf6bc29
-
-**Cardinality**: [0..1]
-
-**Documentation**:
-
-<<<<<<< HEAD
-The name and OID for the application sending information to the receivers
-=======
-**PII**: No
-
-**HL7 Field**: MSH-21
->>>>>>> ccf6bc29
-
-
----
-
-**Name**: Draw Date
-
-**Type**: DATETIME
-
-**Format**: M/d/yyyy
-
-**HL7 Fields**
-
-<<<<<<< HEAD
-- [OBR-7](https://hl7-definition.caristix.com/v2/HL7v2.5.1/Fields/OBR.7)
-- [OBR-8](https://hl7-definition.caristix.com/v2/HL7v2.5.1/Fields/OBR.8)
-- [OBX-14](https://hl7-definition.caristix.com/v2/HL7v2.5.1/Fields/OBX.14)
-- [SPM-17-1](https://hl7-definition.caristix.com/v2/HL7v2.5.1/Fields/SPM.17.1)
-=======
-**PII**: Yes
-
-**HL7 Field**: PID-5-2
->>>>>>> ccf6bc29
-
-**Cardinality**: [0..1]
-
-**Documentation**:
-
-The date which the specimen was collected. The default format is yyyyMMddHHmmsszz
-
-<<<<<<< HEAD
-=======
-**PII**: Yes
-
-**HL7 Field**: PID-5-1
->>>>>>> ccf6bc29
-
----
-
-**Name**: Sample ID
-
-**Type**: EI
-
-**HL7 Fields**
-
-- [SPM-2](https://hl7-definition.caristix.com/v2/HL7v2.5.1/Fields/SPM.2)
-
-**Cardinality**: [0..1]
-
-<<<<<<< HEAD
-=======
-**PII**: No
-
-**HL7 Fields**: ORC-12-3, OBR-16-3
->>>>>>> ccf6bc29
-
-**Reference URL**:
-[https://hl7-definition.caristix.com/v2/HL7v2.5.1/Fields/SPM.2](https://hl7-definition.caristix.com/v2/HL7v2.5.1/Fields/SPM.2) 
-
-**Documentation**:
-
-A unique code for this specimen
-
----
-
-**Name**: Symptomatic
-
-**Type**: CODE
-
-<<<<<<< HEAD
-**LOINC Code**: 95419-8
-=======
-**PII**: No
-
-**HL7 Fields**: ORC-12-2, OBR-16-2
->>>>>>> ccf6bc29
-
-**Cardinality**: [0..1]
-
-**Value Sets**
-
-Code | Display
----- | -------
-Y|Yes
-N|No
-UNK|Unknown
-
-**Documentation**:
-
-Is the patient symptomatic?
-
----
-
-**Name**: LOINC
-
-<<<<<<< HEAD
-**Type**: TABLE
-=======
-**PII**: No
-
-**HL7 Fields**: ORC-2-2, OBR-2-2, ORC-3-2, OBR-3-2, OBX-23-1, PID-3-4-1
->>>>>>> ccf6bc29
-
-**Cardinality**: [0..1]
-
-**Table**: LIVD-SARS-CoV-2-2021-01-20
-
-**Table Column**: Test Performed LOINC Code
-
-**Documentation**:
-
-The LOINC code of the test performed. This is a standardized coded value describing the test
-
----
-
-**Name**: LOINC Test Descr
-
-<<<<<<< HEAD
-**Type**: TEXT
-=======
-**PII**: No
-
-**HL7 Field**: OBX-24-3
->>>>>>> ccf6bc29
-
-**Cardinality**: [0..1]
-
----
-
-**Name**: SNOMED Rslt Code
-
-<<<<<<< HEAD
-**Type**: CODE
-
-**Cardinality**: [0..1]
-
-**Value Sets**
-=======
-**PII**: No
-
-**HL7 Field**: OBX-24-1
-
-**Cardinality**: [0..1]
-
----
-
-**Name**: testing_lab_state
-
-**Type**: TABLE
-
-**PII**: No
-
-**HL7 Field**: OBX-24-4
->>>>>>> ccf6bc29
-
-Code | Display
----- | -------
-260373001|Detected
-260415000|Not detected
-720735008|Presumptive positive
-10828004|Positive
-42425007|Equivocal
-260385009|Negative
-895231008|Not detected in pooled specimen
-462371000124108|Detected in pooled specimen
-419984006|Inconclusive
-125154007|Specimen unsatisfactory for evaluation
-455371000124106|Invalid result
-840539006|Disease caused by sever acute respitory syndrome coronavirus 2 (disorder)
-840544004|Suspected disease caused by severe acute respiratory coronavirus 2 (situation)
-840546002|Exposure to severe acute respiratory syndrome coronavirus 2 (event)
-840533007|Severe acute respiratory syndrome coronavirus 2 (organism)
-840536004|Antigen of severe acute respiratory syndrome coronavirus 2 (substance)
-840535000|Antibody to severe acute respiratory syndrome coronavirus 2 (substance)
-840534001|Severe acute respiratory syndrome coronavirus 2 vaccination (procedure)
-
-**Documentation**:
-
-The result of the test performed. For IgG, IgM and CT results that give a numeric value put that here.
-
----
-
-**Name**: Result Descr
-
-<<<<<<< HEAD
-**Type**: TEXT
-=======
-**PII**: No
-
-**HL7 Field**: OBX-24-5
->>>>>>> ccf6bc29
-
-**Cardinality**: [0..1]
-
----
-
-<<<<<<< HEAD
-**Name**: testing_lab_city
-=======
-**Name**: testing_lab_county
-
-**Type**: TABLE
-
-**PII**: No
-
-**Cardinality**: [0..1]
-
-**Table**: fips-county
->>>>>>> ccf6bc29
-
-**Type**: CITY
-
-**Default Value**: Talahassee
-
-**Cardinality**: [0..1]
-
-**Documentation**:
-
-<<<<<<< HEAD
-The city of the testing lab
-=======
-**PII**: No
-
-**Cardinality**: [0..1]
->>>>>>> ccf6bc29
-
----
-
-**Name**: testing_lab_clia
-
-**Type**: ID_CLIA
-
-<<<<<<< HEAD
-**Default Value**: 10D0270039
-
-**HL7 Fields**
-
-- [OBX-15-1](https://hl7-definition.caristix.com/v2/HL7v2.5.1/Fields/OBX.15.1)
-- [OBX-23-10](https://hl7-definition.caristix.com/v2/HL7v2.5.1/Fields/OBX.23.10)
-- [ORC-3-3](https://hl7-definition.caristix.com/v2/HL7v2.5.1/Fields/ORC.3.3)
-=======
-**PII**: No
-
-**HL7 Fields**: OBX-15-1, OBX-23-10, ORC-3-3, OBR-3-3, OBR-2-3, ORC-2-3
->>>>>>> ccf6bc29
-
-**Cardinality**: [1..1]
-
-**Documentation**:
-
-CLIA Number from the laboratory that sends the message to DOH
-
-An example of the ID is 03D2159846
-
-
----
-
-<<<<<<< HEAD
-**Name**: testing_lab_county
-
-**Type**: TABLE
-
-**Default Value**: Leon
-=======
-**Name**: patient_county
-
-**Type**: TABLE
-
-**PII**: No
-
-**Cardinality**: [1..1]
-
-**Table**: zip-code-data
-
-**Table Column**: county
-
----
-
-**Name**: ordering_facility_state
-
-**Type**: TABLE
-
-**PII**: No
-
-**HL7 Field**: ORC-22-4
->>>>>>> ccf6bc29
-
-**Cardinality**: [0..1]
-
-**Table**: fips-county
-
-**Table Column**: County
-
-**Documentation**:
-
-The text value for the testing lab county. This is used to do the lookup in the FIPS dataset.
-
----
-
-**Name**: testing_lab_name
-
-**Type**: TEXT
-
-<<<<<<< HEAD
-**Default Value**: TPCA Lab and Diagnostic Imaging Center
-=======
-**PII**: No
-
-**HL7 Field**: ORC-22-1
->>>>>>> ccf6bc29
-
-**Cardinality**: [0..1]
-
-**Documentation**:
-
-The name of the laboratory which performed the test, can be the same as the sending facility name
-
----
-
-**Name**: testing_lab_phone_number
-
-**Type**: TELEPHONE
-
-<<<<<<< HEAD
-**Default Value**: 8509426624:1:
-=======
-**PII**: No
-
-**HL7 Field**: ORC-22-3
->>>>>>> ccf6bc29
-
-**Cardinality**: [0..1]
-
-**Documentation**:
-
-The phone number of the testing lab
-
----
-
-**Name**: testing_lab_state
-
-**Type**: TABLE
-
-<<<<<<< HEAD
-**Default Value**: FL
-=======
-**PII**: No
-
-**HL7 Field**: ORC-22-5
->>>>>>> ccf6bc29
-
-**Cardinality**: [0..1]
-
-**Table**: fips-county
-
-<<<<<<< HEAD
-**Table Column**: State
-=======
-**PII**: No
-
-**Cardinality**: [0..1]
->>>>>>> ccf6bc29
-
-**Documentation**:
-
-The state for the testing lab
-
----
-
-**Name**: testing_lab_street
-
-**Type**: STREET
-
-<<<<<<< HEAD
-**Default Value**: 1803 Miccosukee Commons Drive
-=======
-**PII**: No
-
-**HL7 Field**: ORC-23
->>>>>>> ccf6bc29
-
-**Cardinality**: [0..1]
-
-**Documentation**:
-
-The street address for the testing lab
-
----
-
-**Name**: testing_lab_zip_code
-
-**Type**: POSTAL_CODE
-
-<<<<<<< HEAD
-**Default Value**: 32308
-=======
-**PII**: No
-
-**HL7 Field**: MSH-10
->>>>>>> ccf6bc29
-
-**Cardinality**: [0..1]
-
-**Documentation**:
-
-The postal code for the testing lab
-
----
-
-**Name**: test_authorized_for_otc
-
-**Type**: TABLE
-
-**PII**: No
-
-**Cardinality**: [0..1]
-
-
-**Reference URL**:
-[https://www.fda.gov/news-events/fda-newsroom/press-announcements](https://www.fda.gov/news-events/fda-newsroom/press-announcements) 
-
-**Table**: LIVD-Supplemental-2021-06-07
-
-**Table Column**: is_otc
-
-**Documentation**:
-
-Is the test authorized for over-the-counter purchase by the FDA (Y, N, UNK)
-
----
-
-**Name**: test_authorized_for_home
-
-**Type**: TABLE
-
-**PII**: No
-
-**Cardinality**: [0..1]
-
-
-**Reference URL**:
-[https://www.fda.gov/news-events/fda-newsroom/press-announcements](https://www.fda.gov/news-events/fda-newsroom/press-announcements) 
-
-**Table**: LIVD-Supplemental-2021-06-07
-
-**Table Column**: is_home
-
-**Documentation**:
-
-Is the test authorized for home use by the FDA (Y, N, UNK)
-
----
-
-**Name**: test_authorized_for_unproctored
-
-**Type**: TABLE
-
-**PII**: No
-
-**Cardinality**: [0..1]
-
-
-**Reference URL**:
-[https://www.fda.gov/news-events/fda-newsroom/press-announcements](https://www.fda.gov/news-events/fda-newsroom/press-announcements) 
-
-**Table**: LIVD-Supplemental-2021-06-07
-
-**Table Column**: is_unproctored
-
-**Documentation**:
-
-Is the test authorized for unproctored administration by the FDA (Y, N, UNK)
-
----
-
-**Name**: abnormal_flag
-
-**Type**: CODE
-
-**PII**: No
-
-**HL7 Field**: OBX-8
+**PII**: No
 
 **Cardinality**: [0..1]
 
@@ -1317,4 +51,1036 @@
 
 This field is generated based on the normalcy status of the result. A = abnormal; N = normal
 
+---
+
+**Name**: Appr Date
+
+**Type**: DATE
+
+**PII**: No
+
+**Format**: M/d/yyyy
+
+**Cardinality**: [0..1]
+
+---
+
+**Name**: HCW?
+
+**Type**: CODE
+
+**PII**: No
+
+**LOINC Code**: 95418-0
+
+**Cardinality**: [0..1]
+
+**Value Sets**
+
+Code | Display
+---- | -------
+Y|Yes
+N|No
+UNK|Unknown
+
+**Documentation**:
+
+Is the patient employed in health care?
+
+---
+
+**Name**: equipment_model_name
+
+**Type**: TABLE
+
+**PII**: No
+
+**Cardinality**: [0..1]
+
+
+**Reference URL**:
+[https://confluence.hl7.org/display/OO/Proposed+HHS+ELR+Submission+Guidance+using+HL7+v2+Messages#ProposedHHSELRSubmissionGuidanceusingHL7v2Messages-DeviceIdentification](https://confluence.hl7.org/display/OO/Proposed+HHS+ELR+Submission+Guidance+using+HL7+v2+Messages#ProposedHHSELRSubmissionGuidanceusingHL7v2Messages-DeviceIdentification) 
+
+**Table**: LIVD-SARS-CoV-2-2021-04-28
+
+**Table Column**: Model
+
+---
+
+**Name**: 1st Test?
+
+**Type**: CODE
+
+**PII**: No
+
+**LOINC Code**: 95417-2
+
+**Cardinality**: [0..1]
+
+**Value Sets**
+
+Code | Display
+---- | -------
+Y|Yes
+N|No
+UNK|Unknown
+
+**Documentation**:
+
+Is this the patient's first test for this condition?
+
+---
+
+**Name**: Hosp?
+
+**Type**: CODE
+
+**PII**: No
+
+**LOINC Code**: 77974-4
+
+**Cardinality**: [0..1]
+
+**Value Sets**
+
+Code | Display
+---- | -------
+Y|Yes
+N|No
+UNK|Unknown
+
+**Documentation**:
+
+Is the patient hospitalized?
+
+---
+
+**Name**: ICU?
+
+**Type**: CODE
+
+**PII**: No
+
+**LOINC Code**: 95420-6
+
+**Cardinality**: [0..1]
+
+**Value Sets**
+
+Code | Display
+---- | -------
+Y|Yes
+N|No
+UNK|Unknown
+
+**Documentation**:
+
+Is the patient in the ICU?
+
+---
+
+**Name**: Sympt Date
+
+**Type**: DATE
+
+**PII**: No
+
+**Format**: M/d/yyyy
+
+**LOINC Code**: 65222-2
+
+**Cardinality**: [0..1]
+
+---
+
+**Name**: message_id
+
+**Type**: ID
+
+**PII**: No
+
+**Cardinality**: [1..1]
+
+**Documentation**:
+
+unique id to track the usage of the message
+
+---
+
+**Name**: message_profile_id
+
+**Type**: EI
+
+**PII**: No
+
+**Default Value**: PHLabReport-NoAck^ELR_Receiver^2.16.840.1.113883.9.11^ISO
+
+**Cardinality**: [0..1]
+
+**Documentation**:
+
+The message profile identifer
+
+---
+
+**Name**: ordering_facility_city
+
+**Type**: CITY
+
+**PII**: No
+
+**Cardinality**: [0..1]
+
+**Documentation**:
+
+The city of the facility which the test was ordered from
+
+---
+
+**Name**: ordering_facility_county
+
+**Type**: TABLE
+
+**PII**: No
+
+**Cardinality**: [0..1]
+
+**Table**: fips-county
+
+**Table Column**: County
+
+---
+
+**Name**: ordering_facility_phone_number
+
+**Type**: TELEPHONE
+
+**PII**: No
+
+**Default Value**: 8509426624:1:
+
+**Cardinality**: [0..1]
+
+**Documentation**:
+
+The phone number of the facility which the test was ordered from
+
+---
+
+**Name**: ordering_facility_state
+
+**Type**: TABLE
+
+**PII**: No
+
+**Cardinality**: [1..1]
+
+**Table**: fips-county
+
+**Table Column**: State
+
+**Documentation**:
+
+The state of the facility which the test was ordered from
+
+---
+
+**Name**: ordering_facility_street
+
+**Type**: STREET
+
+**PII**: No
+
+**Cardinality**: [0..1]
+
+**Documentation**:
+
+The address of the facility which the test was ordered from
+
+---
+
+**Name**: ordering_facility_zip_code
+
+**Type**: POSTAL_CODE
+
+**PII**: No
+
+**Cardinality**: [0..1]
+
+**Documentation**:
+
+The zip code of the facility which the test was ordered from
+
+---
+
+**Name**: Provider
+
+**Type**: TEXT
+
+**PII**: No
+
+**Cardinality**: [0..1]
+
+---
+
+**Name**: ordering_provider_first_name
+
+**Type**: PERSON_NAME
+
+**PII**: No
+
+**HL7 Fields**
+
+- [OBR-16-3](https://hl7-definition.caristix.com/v2/HL7v2.5.1/Fields/OBR.16.3)
+- [ORC-12-3](https://hl7-definition.caristix.com/v2/HL7v2.5.1/Fields/ORC.12.3)
+
+**Cardinality**: [0..1]
+
+**Documentation**:
+
+The first name of the provider who ordered the test
+
+---
+
+**Name**: ordering_provider_last_name
+
+**Type**: PERSON_NAME
+
+**PII**: No
+
+**HL7 Fields**
+
+- [OBR-16-2](https://hl7-definition.caristix.com/v2/HL7v2.5.1/Fields/OBR.16.2)
+- [ORC-12-2](https://hl7-definition.caristix.com/v2/HL7v2.5.1/Fields/ORC.12.2)
+
+**Cardinality**: [0..1]
+
+**Documentation**:
+
+The last name of provider who ordered the test
+
+---
+
+**Name**: patient_age
+
+**Type**: NUMBER
+
+**PII**: No
+
+**LOINC Code**: 30525-0
+
+**Cardinality**: [0..1]
+
+---
+
+**Name**: Age
+
+**PII**: No
+
+**Cardinality**: [0..1]
+
+---
+
+**Name**: patient_age_units
+
+**Type**: CODE
+
+**PII**: No
+
+**Cardinality**: [0..1]
+
+**Value Sets**
+
+Code | Display
+---- | -------
+min|minutes
+h|hours
+d|days
+wk|weeks
+mo|months
+a|years
+
+**Documentation**:
+
+Always filled when `patient_age` is filled
+
+---
+
+**Name**: City
+
+**Type**: CITY
+
+**PII**: Yes
+
+**Cardinality**: [0..1]
+
+**Documentation**:
+
+The patient's city
+
+---
+
+**Name**: patient_county
+
+**Type**: TABLE
+
+**PII**: No
+
+**Cardinality**: [1..1]
+
+**Table**: zip-code-data
+
+**Table Column**: county
+
+---
+
+**Name**: DOB
+
+**Type**: DATE
+
+**PII**: Yes
+
+**Format**: M/d/yyyy
+
+**Cardinality**: [0..1]
+
+**Documentation**:
+
+The patient's date of birth. Default format is yyyyMMdd.
+
+Other states may choose to define their own formats.
+
+
+---
+
+**Name**: patient_first_name
+
+**Type**: PERSON_NAME
+
+**PII**: Yes
+
+**Cardinality**: [0..1]
+
+**Documentation**:
+
+The patient's first name
+
+---
+
+**Name**: Patient ID
+
+**Type**: TEXT
+
+**PII**: Yes
+
+**Cardinality**: [0..1]
+
+**Documentation**:
+
+The ID for the patient within one of the reporting entities for this lab result. It could be the
+the patient ID from the testing lab, the oder placer, the ordering provider, or even within the PRIME system itself.
+
+
+---
+
+**Name**: patient_last_name
+
+**Type**: PERSON_NAME
+
+**PII**: Yes
+
+**Cardinality**: [1..1]
+
+**Documentation**:
+
+The patient's last name
+
+---
+
+**Name**: Name
+
+**Type**: TEXT
+
+**PII**: No
+
+**Cardinality**: [0..1]
+
+---
+
+**Name**: patient_phone_number
+
+**Type**: TELEPHONE
+
+**PII**: Yes
+
+**Cardinality**: [0..1]
+
+**Documentation**:
+
+The patient's phone number with area code
+
+---
+
+**Name**: Phone
+
+**Type**: TEXT
+
+**PII**: No
+
+**Cardinality**: [0..1]
+
+---
+
+**Name**: Race
+
+**Type**: CODE
+
+**PII**: No
+
+**Format**: $alt
+
+**Cardinality**: [0..1]
+
+**Value Sets**
+
+Code | Display
+---- | -------
+1002-5|American Indian or Alaska Native
+2028-9|Asian
+2054-5|Black or African American
+2076-8|Native Hawaiian or Other Pacific Islander
+2106-3|White
+2131-1|Other
+UNK|Unknown
+ASKU|Asked, but unknown
+1002-5|American Indian or Alaska Native
+2028-9|Asian
+2054-5|Black or African American
+2054-5|Black or African American
+2076-8|Native Hawaiian or Other Pacific Islander
+2106-3|White
+2016-3|Caucasian
+2131-1|Other
+UNK|Unknown
+N/A|N/A
+ASKU|Asked, but unknown
+
+**Alt Value Sets**
+
+Code | Display
+---- | -------
+1002-5|American Indian or Alaska Native
+2028-9|Asian
+2054-5|Black or African American
+2054-5|Black
+2076-8|Native Hawaiian or Other Pacific Islander
+2106-3|White
+2016-3|Caucasian
+2131-1|Other
+UNK|Undefined
+N/A|N/A
+ASKU|Asked, but unknown
+
+**Documentation**:
+
+The patient's race. There is a common valueset defined for race values, but some states may choose to define different code/value combinations.
+
+
+---
+
+**Name**: State
+
+**Type**: TABLE
+
+**PII**: No
+
+**Cardinality**: [1..1]
+
+**Table**: fips-county
+
+**Table Column**: State
+
+**Documentation**:
+
+The patient's state
+
+---
+
+**Name**: Address
+
+**Type**: STREET
+
+**PII**: Yes
+
+**Cardinality**: [0..1]
+
+**Documentation**:
+
+The patient's street address
+
+---
+
+**Name**: Zip
+
+**Type**: TABLE
+
+**PII**: No
+
+**Cardinality**: [0..1]
+
+**Table**: zip-code-data
+
+**Table Column**: zipcode
+
+**Documentation**:
+
+The patient's zip code
+
+---
+
+**Name**: Preg?
+
+**Type**: CODE
+
+**PII**: No
+
+**Format**: $alt
+
+**LOINC Code**: 82810-3
+
+**Cardinality**: [0..1]
+
+**Value Sets**
+
+Code | Display
+---- | -------
+77386006|Pregnant
+60001007|Not Pregnant
+261665006|Unknown
+77386006|Pregnant
+60001007|Not Pregnant
+261665006|Unknown
+
+**Alt Value Sets**
+
+Code | Display
+---- | -------
+77386006|Y
+60001007|N
+261665006|Unknown
+
+**Documentation**:
+
+Is the patient pregnant?
+
+---
+
+**Name**: Nsg Home?
+
+**PII**: No
+
+**Cardinality**: [0..1]
+
+---
+
+**Name**: Sample Type
+
+**Type**: TEXT
+
+**PII**: No
+
+**Cardinality**: [0..1]
+
+---
+
+**Name**: sending_application
+
+**Type**: HD
+
+**PII**: No
+
+**Default Value**: CDC PRIME - Atlanta, Georgia (Dekalb)^2.16.840.1.114222.4.1.237821^ISO
+
+**Cardinality**: [0..1]
+
+**Documentation**:
+
+The name and OID for the application sending information to the receivers
+
+
+---
+
+**Name**: Draw Date
+
+**Type**: DATETIME
+
+**PII**: No
+
+**Format**: M/d/yyyy
+
+**HL7 Fields**
+
+- [OBR-7](https://hl7-definition.caristix.com/v2/HL7v2.5.1/Fields/OBR.7)
+- [OBR-8](https://hl7-definition.caristix.com/v2/HL7v2.5.1/Fields/OBR.8)
+- [OBX-14](https://hl7-definition.caristix.com/v2/HL7v2.5.1/Fields/OBX.14)
+- [SPM-17-1](https://hl7-definition.caristix.com/v2/HL7v2.5.1/Fields/SPM.17.1)
+
+**Cardinality**: [0..1]
+
+**Documentation**:
+
+The date which the specimen was collected. The default format is yyyyMMddHHmmsszz
+
+
+---
+
+**Name**: Sample ID
+
+**Type**: EI
+
+**PII**: No
+
+**HL7 Fields**
+
+- [SPM-2](https://hl7-definition.caristix.com/v2/HL7v2.5.1/Fields/SPM.2)
+
+**Cardinality**: [0..1]
+
+
+**Reference URL**:
+[https://hl7-definition.caristix.com/v2/HL7v2.5.1/Fields/SPM.2](https://hl7-definition.caristix.com/v2/HL7v2.5.1/Fields/SPM.2) 
+
+**Documentation**:
+
+A unique code for this specimen
+
+---
+
+**Name**: Symptomatic
+
+**Type**: CODE
+
+**PII**: No
+
+**LOINC Code**: 95419-8
+
+**Cardinality**: [0..1]
+
+**Value Sets**
+
+Code | Display
+---- | -------
+Y|Yes
+N|No
+UNK|Unknown
+
+**Documentation**:
+
+Is the patient symptomatic?
+
+---
+
+**Name**: test_authorized_for_home
+
+**Type**: TABLE
+
+**PII**: No
+
+**Default Value**: N
+
+**Cardinality**: [0..1]
+
+
+**Reference URL**:
+[https://www.fda.gov/news-events/fda-newsroom/press-announcements](https://www.fda.gov/news-events/fda-newsroom/press-announcements) 
+
+**Table**: LIVD-Supplemental-2021-06-07
+
+**Table Column**: is_home
+
+**Documentation**:
+
+Is the test authorized for home use by the FDA (Y, N, UNK)
+
+---
+
+**Name**: test_authorized_for_otc
+
+**Type**: TABLE
+
+**PII**: No
+
+**Default Value**: N
+
+**Cardinality**: [0..1]
+
+
+**Reference URL**:
+[https://www.fda.gov/news-events/fda-newsroom/press-announcements](https://www.fda.gov/news-events/fda-newsroom/press-announcements) 
+
+**Table**: LIVD-Supplemental-2021-06-07
+
+**Table Column**: is_otc
+
+**Documentation**:
+
+Is the test authorized for over-the-counter purchase by the FDA (Y, N, UNK)
+
+---
+
+**Name**: test_authorized_for_unproctored
+
+**Type**: TABLE
+
+**PII**: No
+
+**Default Value**: N
+
+**Cardinality**: [0..1]
+
+
+**Reference URL**:
+[https://www.fda.gov/news-events/fda-newsroom/press-announcements](https://www.fda.gov/news-events/fda-newsroom/press-announcements) 
+
+**Table**: LIVD-Supplemental-2021-06-07
+
+**Table Column**: is_unproctored
+
+**Documentation**:
+
+Is the test authorized for unproctored administration by the FDA (Y, N, UNK)
+
+---
+
+**Name**: LOINC
+
+**Type**: TABLE
+
+**PII**: No
+
+**Cardinality**: [0..1]
+
+**Table**: LIVD-SARS-CoV-2-2021-04-28
+
+**Table Column**: Test Performed LOINC Code
+
+**Documentation**:
+
+The LOINC code of the test performed. This is a standardized coded value describing the test
+
+---
+
+**Name**: LOINC Test Descr
+
+**Type**: TEXT
+
+**PII**: No
+
+**Cardinality**: [0..1]
+
+---
+
+**Name**: SNOMED Rslt Code
+
+**Type**: CODE
+
+**PII**: No
+
+**Cardinality**: [0..1]
+
+**Value Sets**
+
+Code | Display
+---- | -------
+260373001|Detected
+260415000|Not detected
+720735008|Presumptive positive
+10828004|Positive
+42425007|Equivocal
+260385009|Negative
+895231008|Not detected in pooled specimen
+462371000124108|Detected in pooled specimen
+419984006|Inconclusive
+125154007|Specimen unsatisfactory for evaluation
+455371000124106|Invalid result
+840539006|Disease caused by sever acute respiratory syndrome coronavirus 2 (disorder)
+840544004|Suspected disease caused by severe acute respiratory coronavirus 2 (situation)
+840546002|Exposure to severe acute respiratory syndrome coronavirus 2 (event)
+840533007|Severe acute respiratory syndrome coronavirus 2 (organism)
+840536004|Antigen of severe acute respiratory syndrome coronavirus 2 (substance)
+840535000|Antibody to severe acute respiratory syndrome coronavirus 2 (substance)
+840534001|Severe acute respiratory syndrome coronavirus 2 vaccination (procedure)
+373121007|Test not done
+
+**Documentation**:
+
+The result of the test performed. For IgG, IgM and CT results that give a numeric value put that here.
+
+---
+
+**Name**: Result Descr
+
+**Type**: TEXT
+
+**PII**: No
+
+**Cardinality**: [0..1]
+
+---
+
+**Name**: testing_lab_city
+
+**Type**: CITY
+
+**PII**: No
+
+**Default Value**: Talahassee
+
+**Cardinality**: [0..1]
+
+**Documentation**:
+
+The city of the testing lab
+
+---
+
+**Name**: testing_lab_clia
+
+**Type**: ID_CLIA
+
+**PII**: No
+
+**Default Value**: 10D0270039
+
+**HL7 Fields**
+
+- [OBR-2-3](https://hl7-definition.caristix.com/v2/HL7v2.5.1/Fields/OBR.2.3)
+- [OBR-3-3](https://hl7-definition.caristix.com/v2/HL7v2.5.1/Fields/OBR.3.3)
+- [OBX-15-1](https://hl7-definition.caristix.com/v2/HL7v2.5.1/Fields/OBX.15.1)
+- [OBX-23-10](https://hl7-definition.caristix.com/v2/HL7v2.5.1/Fields/OBX.23.10)
+- [ORC-2-3](https://hl7-definition.caristix.com/v2/HL7v2.5.1/Fields/ORC.2.3)
+- [ORC-3-3](https://hl7-definition.caristix.com/v2/HL7v2.5.1/Fields/ORC.3.3)
+
+**Cardinality**: [1..1]
+
+**Documentation**:
+
+CLIA Number from the laboratory that sends the message to DOH
+
+An example of the ID is 03D2159846
+
+
+---
+
+**Name**: testing_lab_county
+
+**Type**: TABLE
+
+**PII**: No
+
+**Default Value**: Leon
+
+**Cardinality**: [0..1]
+
+**Table**: fips-county
+
+**Table Column**: County
+
+**Documentation**:
+
+The text value for the testing lab county. This is used to do the lookup in the FIPS dataset.
+
+---
+
+**Name**: testing_lab_name
+
+**Type**: TEXT
+
+**PII**: No
+
+**Default Value**: TPCA Lab and Diagnostic Imaging Center
+
+**HL7 Fields**
+
+- [OBR-2-2](https://hl7-definition.caristix.com/v2/HL7v2.5.1/Fields/OBR.2.2)
+- [OBR-3-2](https://hl7-definition.caristix.com/v2/HL7v2.5.1/Fields/OBR.3.2)
+- [OBX-23-1](https://hl7-definition.caristix.com/v2/HL7v2.5.1/Fields/OBX.23.1)
+- [ORC-2-2](https://hl7-definition.caristix.com/v2/HL7v2.5.1/Fields/ORC.2.2)
+- [ORC-3-2](https://hl7-definition.caristix.com/v2/HL7v2.5.1/Fields/ORC.3.2)
+- [PID-3-4-1](https://hl7-definition.caristix.com/v2/HL7v2.5.1/Fields/PID.3.4.1)
+
+**Cardinality**: [0..1]
+
+**Documentation**:
+
+The name of the laboratory which performed the test, can be the same as the sending facility name
+
+---
+
+**Name**: testing_lab_phone_number
+
+**Type**: TELEPHONE
+
+**PII**: No
+
+**Default Value**: 8509426624:1:
+
+**Cardinality**: [0..1]
+
+**Documentation**:
+
+The phone number of the testing lab
+
+---
+
+**Name**: testing_lab_state
+
+**Type**: TABLE
+
+**PII**: No
+
+**Default Value**: FL
+
+**Cardinality**: [0..1]
+
+**Table**: fips-county
+
+**Table Column**: State
+
+**Documentation**:
+
+The state for the testing lab
+
+---
+
+**Name**: testing_lab_street
+
+**Type**: STREET
+
+**PII**: No
+
+**Default Value**: 1803 Miccosukee Commons Drive
+
+**Cardinality**: [0..1]
+
+**Documentation**:
+
+The street address for the testing lab
+
+---
+
+**Name**: testing_lab_zip_code
+
+**Type**: POSTAL_CODE
+
+**PII**: No
+
+**Default Value**: 32308
+
+**Cardinality**: [0..1]
+
+**Documentation**:
+
+The postal code for the testing lab
+
 ---