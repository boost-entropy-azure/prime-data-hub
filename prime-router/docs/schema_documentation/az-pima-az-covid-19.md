
### Schema:         az/pima-az-covid-19
#### Description:   Pima County, AZ COVID-19 flat file

---

<<<<<<< HEAD
**Name**: Date_result_released
=======
**Name**: Patient_last_name

**Type**: PERSON_NAME

**PII**: Yes

**HL7 Field**: PID-5-1
>>>>>>> ccf6bc29

**Type**: DATETIME

**Format**: yyyy-MM-dd

**Cardinality**: [0..1]

---

**Name**: Device_type

**Type**: CODE

<<<<<<< HEAD
**Format**: $alt
=======
**PII**: Yes

**HL7 Field**: PID-5-2
>>>>>>> ccf6bc29

**Cardinality**: [0..1]

**Alt Value Sets**

Code | Display
---- | -------
BD Veritor System for Rapid Detection of SARS-CoV-2*|Antigen
ID Now|Molecular
BinaxNOW COVID-19 Ag Card|Antigen
LumiraDx SARS-CoV-2 Ag Test*|Antigen
Sofia 2 SARS Antigen FIA|Antigen

**Documentation**:

Additional field per request from the County.  HHS lists 4 codes for 'Prior test' question that may match whats desired here:  Molecular, Antigen, Antibody/Serology, and UNK.

---

**Name**: Employed_in_healthcare

**Type**: CODE

<<<<<<< HEAD
**LOINC Code**: 95418-0
=======
**PII**: Yes

**HL7 Field**: PID-5-3
>>>>>>> ccf6bc29

**Cardinality**: [0..1]

**Value Sets**

Code | Display
---- | -------
Y|Yes
N|No
UNK|Unknown

<<<<<<< HEAD
**Documentation**:
=======
**PII**: Yes

**HL7 Field**: PID-5-4
>>>>>>> ccf6bc29

Is the patient employed in health care?

---

**Name**: Instrument_ID

<<<<<<< HEAD
**Type**: ID
=======
**PII**: Yes

**HL7 Field**: PID-3-1
>>>>>>> ccf6bc29

**Cardinality**: [0..1]

---

**Name**: Device_ID

**Type**: TABLE

<<<<<<< HEAD
**Cardinality**: [0..1]

=======
**PII**: No

**HL7 Field**: OBX-3-2

**Cardinality**: [0..1]

**Table**: LIVD-SARS-CoV-2-2021-04-28
>>>>>>> ccf6bc29

**Reference URL**:
[https://confluence.hl7.org/display/OO/Proposed+HHS+ELR+Submission+Guidance+using+HL7+v2+Messages#ProposedHHSELRSubmissionGuidanceusingHL7v2Messages-DeviceIdentification](https://confluence.hl7.org/display/OO/Proposed+HHS+ELR+Submission+Guidance+using+HL7+v2+Messages#ProposedHHSELRSubmissionGuidanceusingHL7v2Messages-DeviceIdentification) 

**Table**: LIVD-SARS-CoV-2-2021-01-20

**Table Column**: Model

---

**Name**: First_test

**Type**: CODE

<<<<<<< HEAD
**LOINC Code**: 95417-2
=======
**PII**: No

**Format**: $display

**HL7 Field**: SPM-8
>>>>>>> ccf6bc29

**Cardinality**: [0..1]

**Value Sets**

Code | Display
---- | -------
<<<<<<< HEAD
Y|Yes
N|No
UNK|Unknown

**Documentation**:

Is this the patient's first test for this condition?
=======
119297000|Blood specimen (specimen)
71836000|Nasopharyngeal structure (body structure)
45206002|Nasal structure (body structure)
53342003|Internal nose structure (body structure)
>>>>>>> ccf6bc29

---

**Name**: Illness_onset_date

**Type**: DATE

<<<<<<< HEAD
**Format**: yyyy-MM-dd
=======
**PII**: No

**Format**: $display
>>>>>>> ccf6bc29

**LOINC Code**: 65222-2

**Cardinality**: [0..1]

---

**Name**: Order_test_date

**Type**: DATE

**Format**: yyyy-MM-dd

**Cardinality**: [0..1]

---

**Name**: Ordering_facility_city

**Type**: CITY

**PII**: No

**Cardinality**: [0..1]

**Documentation**:

<<<<<<< HEAD
The city of the facility which the test was ordered from
=======
**Reference URL**:
[https://confluence.hl7.org/display/OO/Proposed+HHS+ELR+Submission+Guidance+using+HL7+v2+Messages#ProposedHHSELRSubmissionGuidanceusingHL7v2Messages-DeviceIdentification](https://confluence.hl7.org/display/OO/Proposed+HHS+ELR+Submission+Guidance+using+HL7+v2+Messages#ProposedHHSELRSubmissionGuidanceusingHL7v2Messages-DeviceIdentification) 

**Table**: LIVD-SARS-CoV-2-2021-04-28

**Table Column**: Model
>>>>>>> ccf6bc29

---

**Name**: Ordering_facility_county

<<<<<<< HEAD
**Type**: TABLE
=======
**PII**: No

**Format**: $alt
>>>>>>> ccf6bc29

**Cardinality**: [0..1]

**Table**: fips-county

**Table Column**: County

---

**Name**: ordering_facility_name

**Type**: TEXT

**PII**: No

**Cardinality**: [0..1]

**Documentation**:

The name of the facility which the test was ordered from

---

<<<<<<< HEAD
**Name**: Ordering_facility_phone_number
=======
**PII**: No

**HL7 Field**: SPM-2-1
>>>>>>> ccf6bc29

**Type**: TELEPHONE

**Cardinality**: [1..1]

**Documentation**:

The phone number of the facility which the test was ordered from

---

<<<<<<< HEAD
**Name**: Ordering_facility_state
=======
**Name**: Test_result_code

**Type**: CODE

**PII**: No

**Format**: $display
>>>>>>> ccf6bc29

**Type**: TABLE

**Cardinality**: [1..1]

**Table**: fips-county

<<<<<<< HEAD
**Table Column**: State
=======
Code | Display
---- | -------
260373001|Detected
260415000|Not detected
720735008|Presumptive positive
10828004|Positive
42425007|Equivocal
260385009|Negative
895231008|Not detected in pooled specimen
462371000124108|Detected in pooled specimen
419984006|Inconclusive
125154007|Specimen unsatisfactory for evaluation
455371000124106|Invalid result
840539006|Disease caused by sever acute respiratory syndrome coronavirus 2 (disorder)
840544004|Suspected disease caused by severe acute respiratory coronavirus 2 (situation)
840546002|Exposure to severe acute respiratory syndrome coronavirus 2 (event)
840533007|Severe acute respiratory syndrome coronavirus 2 (organism)
840536004|Antigen of severe acute respiratory syndrome coronavirus 2 (substance)
840535000|Antibody to severe acute respiratory syndrome coronavirus 2 (substance)
840534001|Severe acute respiratory syndrome coronavirus 2 vaccination (procedure)
373121007|Test not done
>>>>>>> ccf6bc29

**Documentation**:

The state of the facility which the test was ordered from

---

**Name**: Ordering_facility_street

**Type**: STREET

<<<<<<< HEAD
**Cardinality**: [0..1]
=======
**PII**: No

**Format**: yyyy-MM-dd
>>>>>>> ccf6bc29

**Documentation**:

The address of the facility which the test was ordered from

---

**Name**: Ordering_facility_street_2

**Type**: STREET_OR_BLANK

**Cardinality**: [0..1]

**Documentation**:

The secondary address of the facility which the test was ordered from

---

<<<<<<< HEAD
**Name**: Ordering_facility_zip_code
=======
**PII**: No

**Format**: yyyy-MM-dd
>>>>>>> ccf6bc29

**Type**: POSTAL_CODE

**Cardinality**: [0..1]

**Documentation**:

The zip code of the facility which the test was ordered from

---

**Name**: Ordering_provider_city

**Type**: CITY

<<<<<<< HEAD
**Cardinality**: [0..1]
=======
**PII**: No

**Format**: yyyy-MM-dd
>>>>>>> ccf6bc29

**Documentation**:

The city of the provider

---

**Name**: Ordering_provider_county

**Type**: TABLE

<<<<<<< HEAD
**Cardinality**: [0..1]
=======
**PII**: No

**Format**: yyyy-MM-dd
>>>>>>> ccf6bc29

**Table**: fips-county

**Table Column**: County

---

**Name**: Ordering_provider_first_name

**Type**: PERSON_NAME

<<<<<<< HEAD
**HL7 Fields**
=======
**PII**: No

**Format**: yyyy-MM-dd
>>>>>>> ccf6bc29

- [OBR-16-3](https://hl7-definition.caristix.com/v2/HL7v2.5.1/Fields/OBR.16.3)
- [ORC-12-3](https://hl7-definition.caristix.com/v2/HL7v2.5.1/Fields/ORC.12.3)

**Cardinality**: [0..1]

**Documentation**:

The first name of the provider who ordered the test

---

<<<<<<< HEAD
**Name**: Ordering_provider_ID
=======
**PII**: No

**Format**: $display
>>>>>>> ccf6bc29

**Type**: ID_NPI

**HL7 Fields**

- [OBR-16-1](https://hl7-definition.caristix.com/v2/HL7v2.5.1/Fields/OBR.16.1)
- [ORC-12-1](https://hl7-definition.caristix.com/v2/HL7v2.5.1/Fields/ORC.12.1)

**Cardinality**: [0..1]

**Documentation**:

The ordering provider’s National Provider Identifier

---

**Name**: Ordering_provider_last_name

**Type**: PERSON_NAME

<<<<<<< HEAD
**HL7 Fields**
=======
**PII**: Yes

**Format**: yyyy-MM-dd
>>>>>>> ccf6bc29

- [OBR-16-2](https://hl7-definition.caristix.com/v2/HL7v2.5.1/Fields/OBR.16.2)
- [ORC-12-2](https://hl7-definition.caristix.com/v2/HL7v2.5.1/Fields/ORC.12.2)

**Cardinality**: [0..1]

**Documentation**:

The last name of provider who ordered the test

---

**Name**: Ordering_provider_phone_number

**Type**: TELEPHONE

<<<<<<< HEAD
**HL7 Fields**
=======
**PII**: No

**HL7 Field**: PID-8-1
>>>>>>> ccf6bc29

- [OBR-17](https://hl7-definition.caristix.com/v2/HL7v2.5.1/Fields/OBR.17)
- [ORC-14](https://hl7-definition.caristix.com/v2/HL7v2.5.1/Fields/ORC.14)

**Cardinality**: [0..1]

**Documentation**:

The phone number of the provider

---

<<<<<<< HEAD
**Name**: Ordering_provider_state
=======
**Name**: Patient_ethnicity

**Type**: CODE

**PII**: No

**Format**: $display
>>>>>>> ccf6bc29

**Type**: TABLE

**Cardinality**: [0..1]

**Table**: fips-county

**Table Column**: State

**Documentation**:

The state of the provider

---

**Name**: Ordering_provider_street

**Type**: STREET

<<<<<<< HEAD
=======
**PII**: Yes

**HL7 Field**: PID-11-1

>>>>>>> ccf6bc29
**Cardinality**: [0..1]

**Documentation**:

The street address of the provider

---

**Name**: Ordering_provider_street_2

**Type**: STREET_OR_BLANK

<<<<<<< HEAD
=======
**PII**: Yes

**HL7 Field**: PID-11-2

>>>>>>> ccf6bc29
**Cardinality**: [0..1]

**Documentation**:

The street second address of the provider

---

**Name**: Ordering_provider_zip_code

<<<<<<< HEAD
**Type**: POSTAL_CODE
=======
**PII**: Yes

**HL7 Field**: PID-11-3
>>>>>>> ccf6bc29

**Cardinality**: [0..1]

**Documentation**:

The zip code of the provider

---

**Name**: Ordering_facility_name

<<<<<<< HEAD
**Type**: TEXT
=======
**PII**: No

**HL7 Field**: PID-11-4
>>>>>>> ccf6bc29

**Cardinality**: [0..1]

---

**Name**: Testing_lab_name

**Type**: TEXT

**Cardinality**: [0..1]

---

**Name**: organization_name

**Type**: TEXT

<<<<<<< HEAD
**Default Value**: 
=======
**PII**: No

**HL7 Field**: PID-11-5
>>>>>>> ccf6bc29

**Cardinality**: [0..1]

---

**Name**: Patient_city

<<<<<<< HEAD
**Type**: CITY
=======
**PII**: Yes

**HL7 Field**: PID-13
>>>>>>> ccf6bc29

**Cardinality**: [0..1]

**Documentation**:

The patient's city

---

**Name**: Patient_county

**Type**: TABLE_OR_BLANK

**PII**: No

**Cardinality**: [1..1]

**Table**: fips-county

**Table Column**: County

---

<<<<<<< HEAD
**Name**: Patient_DOB

**Type**: DATE
=======
**Name**: Patient_role

**Type**: TEXT

**PII**: No

**Cardinality**: [0..1]

---

**Name**: Employed_in_healthcare

**Type**: CODE

**PII**: No

**HL7 Field**: AOE
>>>>>>> ccf6bc29

**Format**: yyyy-MM-dd

**Cardinality**: [0..1]

**Documentation**:

The patient's date of birth. Default format is yyyyMMdd.

Other states may choose to define their own formats.


---

**Name**: Patient_ethnicity

**Type**: CODE

<<<<<<< HEAD
**Format**: $display
=======
**PII**: No

**HL7 Field**: AOE

**LOINC Code**: 95421-4
>>>>>>> ccf6bc29

**Cardinality**: [0..1]

**Value Sets**

Code | Display
---- | -------
H|Hispanic or Latino
N|Non Hispanic or Latino
U|Unknown

**Documentation**:

The patient's ethnicity. There is a valueset defined based on the values in PID-22, but downstream
consumers are free to define their own values. Please refer to the consumer-specific schema if you have questions.


---

<<<<<<< HEAD
**Name**: Patient_first_name
=======
**PII**: No

**HL7 Field**: AOE
>>>>>>> ccf6bc29

**Type**: PERSON_NAME

**Cardinality**: [0..1]

**Documentation**:

The patient's first name

---

**Name**: Patient_gender

**Type**: CODE

<<<<<<< HEAD
=======
**PII**: No

**HL7 Field**: AOE

**LOINC Code**: 95419-8

>>>>>>> ccf6bc29
**Cardinality**: [0..1]

**Value Sets**

Code | Display
---- | -------
M|Male
F|Female
O|Other
A|Ambiguous
U|Unknown
N|Not applicable

**Documentation**:

The patient's gender. There is a valueset defined based on the values in PID-8-1, but downstream consumers are free to define their own accepted values. Please refer to the consumer-specific schema if you have questions.


---

**Name**: Patient_ID

**Type**: TEXT

**PII**: No

**Cardinality**: [0..1]

**Documentation**:

The ID for the patient within one of the reporting entities for this lab result. It could be the
the patient ID from the testing lab, the oder placer, the ordering provider, or even within the PRIME system itself.


<<<<<<< HEAD
---
=======
**PII**: No

**HL7 Fields**: OBX-15-1, OBX-23-10, ORC-3-3, OBR-3-3, OBR-2-3, ORC-2-3
>>>>>>> ccf6bc29

**Name**: Patient_last_name

**Type**: PERSON_NAME

**Cardinality**: [1..1]

**Documentation**:

The patient's last name

---

**Name**: Patient_middle_name

<<<<<<< HEAD
**Type**: PERSON_NAME
=======
**PII**: No

**HL7 Field**: OBX-24-1
>>>>>>> ccf6bc29

**Cardinality**: [0..1]

---

**Name**: Patient_phone_number

<<<<<<< HEAD
**Type**: TELEPHONE
=======
**PII**: No

**HL7 Field**: OBX-24-2
>>>>>>> ccf6bc29

**Cardinality**: [0..1]

**Documentation**:

The patient's phone number with area code

---

**Name**: Patient_race

**Type**: CODE

<<<<<<< HEAD
**Format**: $display
=======
**PII**: No

**HL7 Field**: OBX-24-3
>>>>>>> ccf6bc29

**Cardinality**: [0..1]

**Value Sets**

Code | Display
---- | -------
1002-5|American Indian or Alaska Native
2028-9|Asian
2054-5|Black or African American
2076-8|Native Hawaiian or Other Pacific Islander
2106-3|White
2131-1|Other
UNK|Unknown
ASKU|Asked, but unknown

**Documentation**:

<<<<<<< HEAD
The patient's race. There is a common valueset defined for race values, but some states may choose to define different code/value combinations.
=======
**PII**: No

**HL7 Field**: OBX-24-4
>>>>>>> ccf6bc29


---

**Name**: Patient_role

**Type**: TEXT

**Cardinality**: [0..1]

---

<<<<<<< HEAD
**Name**: Patient_state
=======
**PII**: No

**HL7 Field**: OBX-24-5
>>>>>>> ccf6bc29

**Type**: TABLE

**Cardinality**: [1..1]

**Table**: fips-county

**Table Column**: State

**Documentation**:

<<<<<<< HEAD
The patient's state
=======
**PII**: No

**Cardinality**: [0..1]
>>>>>>> ccf6bc29

---

**Name**: Patient_street

**Type**: STREET

**PII**: No

**Cardinality**: [0..1]

**Documentation**:

The patient's street address

---

**Name**: Patient_street_2

**Type**: STREET_OR_BLANK

**PII**: No

**Cardinality**: [0..1]

**Documentation**:

The patient's second address line

---

**Name**: Patient_suffix

<<<<<<< HEAD
**Type**: PERSON_NAME
=======
**PII**: No

**HL7 Field**: ORC-22-1
>>>>>>> ccf6bc29

**Cardinality**: [0..1]

**Documentation**:

The suffix for the patient's name, (i.e. Jr, Sr, etc)

---

**Name**: Patient_zip_code

<<<<<<< HEAD
**Type**: POSTAL_CODE
=======
**PII**: No

**HL7 Field**: ORC-22-2
>>>>>>> ccf6bc29

**Cardinality**: [0..1]

**Documentation**:

The patient's zip code

---

**Name**: placer_order_id

**Type**: ID

<<<<<<< HEAD
**HL7 Fields**

- [OBR-2-1](https://hl7-definition.caristix.com/v2/HL7v2.5.1/Fields/OBR.2.1)
- [ORC-2-1](https://hl7-definition.caristix.com/v2/HL7v2.5.1/Fields/ORC.2.1)
=======
**PII**: No

**HL7 Field**: ORC-22-3
>>>>>>> ccf6bc29

**Cardinality**: [0..1]

**Documentation**:

The ID number of the lab order from the placer

---

**Name**: Resident_congregate_setting

**Type**: CODE

<<<<<<< HEAD
**LOINC Code**: 95421-4
=======
**PII**: No

**HL7 Field**: ORC-22-4
>>>>>>> ccf6bc29

**Cardinality**: [0..1]

**Value Sets**

Code | Display
---- | -------
Y|Yes
N|No
UNK|Unknown

**Documentation**:

Does the patient reside in a congregate care setting?

---

**Name**: Specimen_collection_date_time

**Type**: DATETIME

**Format**: yyyy-MM-dd

**HL7 Fields**

<<<<<<< HEAD
- [OBR-7](https://hl7-definition.caristix.com/v2/HL7v2.5.1/Fields/OBR.7)
- [OBR-8](https://hl7-definition.caristix.com/v2/HL7v2.5.1/Fields/OBR.8)
- [OBX-14](https://hl7-definition.caristix.com/v2/HL7v2.5.1/Fields/OBX.14)
- [SPM-17-1](https://hl7-definition.caristix.com/v2/HL7v2.5.1/Fields/SPM.17.1)
=======
**PII**: No

**HL7 Field**: ORC-22-5
>>>>>>> ccf6bc29

**Cardinality**: [0..1]

**Documentation**:

The date which the specimen was collected. The default format is yyyyMMddHHmmsszz


---

**Name**: Specimen_source_site

**Type**: CODE

**Format**: $display

<<<<<<< HEAD
**Cardinality**: [0..1]

**Value Sets**

Code | Display
---- | -------
119297000|Blood specimen (specimen)
71836000|Nasopharyngeal structure (body structure)
45206002|Nasal structure (body structure)
=======
**PII**: No

**HL7 Field**: ORC-23

**Cardinality**: [0..1]
>>>>>>> ccf6bc29

**Documentation**:

Refers back to the specimen source site, which is then encoded into the SPM-8 segment

---

**Name**: Specimen_type_code

**Type**: CODE

**Format**: $display

**PII**: No

**Cardinality**: [0..1]

**Value Sets**

Code | Display
---- | -------
445297001|Swab of internal nose
258500001|Nasopharyngeal swab
871810001|Mid-turbinate nasal swab
697989009|Anterior nares swab
258411007|Nasopharyngeal aspirate
429931000124105|Nasal aspirate
258529004|Throat swab
119334006|Sputum specimen
119342007|Saliva specimen
258607008|Bronchoalveolar lavage fluid sample
119364003|Serum specimen
119361006|Plasma specimen
440500007|Dried blood spot specimen
258580003|Whole blood sample
122555007|Venous blood specimen

**Documentation**:

The specimen source, such as Blood or Serum

---

**Name**: Symptomatic_for_disease

**Type**: CODE

<<<<<<< HEAD
**LOINC Code**: 95419-8
=======
**PII**: No

**HL7 Fields**: ORC-12-1, OBR-16-1
>>>>>>> ccf6bc29

**Cardinality**: [0..1]

**Value Sets**

Code | Display
---- | -------
Y|Yes
N|No
UNK|Unknown

**Documentation**:

Is the patient symptomatic?

---

**Name**: Ordered_test_name

<<<<<<< HEAD
**Type**: TABLE
=======
**PII**: No

**HL7 Fields**: ORC-12-2, OBR-16-2
>>>>>>> ccf6bc29

**Cardinality**: [0..1]

**Table**: LIVD-SARS-CoV-2-2021-01-20

**Table Column**: Test Performed LOINC Long Name

**Documentation**:

The LOINC description of the test performed as related to the LOINC code.

---

**Name**: Test_result_code

**Type**: CODE

<<<<<<< HEAD
**Format**: $display
=======
**PII**: No

**HL7 Fields**: ORC-12-3, OBR-16-3
>>>>>>> ccf6bc29

**Cardinality**: [0..1]

**Value Sets**

Code | Display
---- | -------
260373001|Detected
260415000|Not detected
720735008|Presumptive positive
10828004|Positive
42425007|Equivocal
260385009|Negative
895231008|Not detected in pooled specimen
462371000124108|Detected in pooled specimen
419984006|Inconclusive
125154007|Specimen unsatisfactory for evaluation
455371000124106|Invalid result
840539006|Disease caused by sever acute respitory syndrome coronavirus 2 (disorder)
840544004|Suspected disease caused by severe acute respiratory coronavirus 2 (situation)
840546002|Exposure to severe acute respiratory syndrome coronavirus 2 (event)
840533007|Severe acute respiratory syndrome coronavirus 2 (organism)
840536004|Antigen of severe acute respiratory syndrome coronavirus 2 (substance)
840535000|Antibody to severe acute respiratory syndrome coronavirus 2 (substance)
840534001|Severe acute respiratory syndrome coronavirus 2 vaccination (procedure)

**Documentation**:

The result of the test performed. For IgG, IgM and CT results that give a numeric value put that here.

---

**Name**: Test_date

**Type**: DATETIME

<<<<<<< HEAD
**Format**: yyyy-MM-dd
=======
**PII**: Yes

**HL7 Field**: ORC-24-1
>>>>>>> ccf6bc29

**Cardinality**: [0..1]

---

**Name**: Testing_lab_city

<<<<<<< HEAD
**Type**: CITY
=======
**PII**: Yes

**HL7 Field**: ORC-24-2
>>>>>>> ccf6bc29

**Cardinality**: [0..1]

**Documentation**:

The city of the testing lab

---

**Name**: Testing_lab_CLIA

**Type**: ID_CLIA

<<<<<<< HEAD
**HL7 Fields**
=======
**PII**: Yes

**HL7 Field**: ORC-24-3
>>>>>>> ccf6bc29

- [OBX-15-1](https://hl7-definition.caristix.com/v2/HL7v2.5.1/Fields/OBX.15.1)
- [OBX-23-10](https://hl7-definition.caristix.com/v2/HL7v2.5.1/Fields/OBX.23.10)
- [ORC-3-3](https://hl7-definition.caristix.com/v2/HL7v2.5.1/Fields/ORC.3.3)

**Cardinality**: [1..1]

**Documentation**:

CLIA Number from the laboratory that sends the message to DOH

An example of the ID is 03D2159846


---

**Name**: Testing_lab_county

**Type**: TABLE

<<<<<<< HEAD
=======
**PII**: No

**HL7 Field**: ORC-24-4

>>>>>>> ccf6bc29
**Cardinality**: [0..1]

**Table**: fips-county

**Table Column**: County

**Documentation**:

The text value for the testing lab county. This is used to do the lookup in the FIPS dataset.

---

**Name**: testing_lab_name

<<<<<<< HEAD
**Type**: TEXT
=======
**PII**: No

**HL7 Field**: ORC-24-5
>>>>>>> ccf6bc29

**Cardinality**: [0..1]

**Documentation**:

The name of the laboratory which performed the test, can be the same as the sending facility name

---

**Name**: Testing_lab_phone_number

**Type**: TELEPHONE

<<<<<<< HEAD
=======
**PII**: Yes

**HL7 Fields**: ORC-14, OBR-17

>>>>>>> ccf6bc29
**Cardinality**: [0..1]

**Documentation**:

The phone number of the testing lab

---

**Name**: Testing_lab_specimen_ID

**Type**: ID

**PII**: No

**Cardinality**: [0..1]

**Documentation**:

The specimen-id from the testing lab

---

**Name**: Testing_lab_state

**Type**: TABLE

**PII**: No

**Cardinality**: [0..1]

**Table**: fips-county

**Table Column**: State

**Documentation**:

The state for the testing lab

---

**Name**: Testing_lab_street

<<<<<<< HEAD
**Type**: STREET
=======
**PII**: No

**HL7 Field**: ORC-21-1
>>>>>>> ccf6bc29

**Cardinality**: [0..1]

**Documentation**:

The street address for the testing lab

---

**Name**: Testing_lab_street_2

<<<<<<< HEAD
**Type**: STREET_OR_BLANK
=======
**PII**: No

**HL7 Fields**: ORC-2-2, OBR-2-2, ORC-3-2, OBR-3-2, OBX-23-1, PID-3-4-1
>>>>>>> ccf6bc29

**Cardinality**: [0..1]

**Documentation**:

Street 2 field for the testing lab

---

**Name**: Testing_lab_zip_code

<<<<<<< HEAD
**Type**: POSTAL_CODE
=======
**PII**: No

**HL7 Fields**: ORC-2-1, OBR-2-1
>>>>>>> ccf6bc29

**Cardinality**: [0..1]

**Documentation**:

The postal code for the testing lab

---<|MERGE_RESOLUTION|>--- conflicted
+++ resolved
@@ -4,20 +4,12 @@
 
 ---
 
-<<<<<<< HEAD
 **Name**: Date_result_released
-=======
-**Name**: Patient_last_name
-
-**Type**: PERSON_NAME
-
-**PII**: Yes
-
-**HL7 Field**: PID-5-1
->>>>>>> ccf6bc29
 
 **Type**: DATETIME
 
+**PII**: No
+
 **Format**: yyyy-MM-dd
 
 **Cardinality**: [0..1]
@@ -28,13 +20,9 @@
 
 **Type**: CODE
 
-<<<<<<< HEAD
+**PII**: No
+
 **Format**: $alt
-=======
-**PII**: Yes
-
-**HL7 Field**: PID-5-2
->>>>>>> ccf6bc29
 
 **Cardinality**: [0..1]
 
@@ -58,13 +46,9 @@
 
 **Type**: CODE
 
-<<<<<<< HEAD
+**PII**: No
+
 **LOINC Code**: 95418-0
-=======
-**PII**: Yes
-
-**HL7 Field**: PID-5-3
->>>>>>> ccf6bc29
 
 **Cardinality**: [0..1]
 
@@ -76,13 +60,7 @@
 N|No
 UNK|Unknown
 
-<<<<<<< HEAD
-**Documentation**:
-=======
-**PII**: Yes
-
-**HL7 Field**: PID-5-4
->>>>>>> ccf6bc29
+**Documentation**:
 
 Is the patient employed in health care?
 
@@ -90,13 +68,9 @@
 
 **Name**: Instrument_ID
 
-<<<<<<< HEAD
 **Type**: ID
-=======
-**PII**: Yes
-
-**HL7 Field**: PID-3-1
->>>>>>> ccf6bc29
+
+**PII**: No
 
 **Cardinality**: [0..1]
 
@@ -106,23 +80,15 @@
 
 **Type**: TABLE
 
-<<<<<<< HEAD
-**Cardinality**: [0..1]
-
-=======
-**PII**: No
-
-**HL7 Field**: OBX-3-2
-
-**Cardinality**: [0..1]
-
-**Table**: LIVD-SARS-CoV-2-2021-04-28
->>>>>>> ccf6bc29
+**PII**: No
+
+**Cardinality**: [0..1]
+
 
 **Reference URL**:
 [https://confluence.hl7.org/display/OO/Proposed+HHS+ELR+Submission+Guidance+using+HL7+v2+Messages#ProposedHHSELRSubmissionGuidanceusingHL7v2Messages-DeviceIdentification](https://confluence.hl7.org/display/OO/Proposed+HHS+ELR+Submission+Guidance+using+HL7+v2+Messages#ProposedHHSELRSubmissionGuidanceusingHL7v2Messages-DeviceIdentification) 
 
-**Table**: LIVD-SARS-CoV-2-2021-01-20
+**Table**: LIVD-SARS-CoV-2-2021-04-28
 
 **Table Column**: Model
 
@@ -132,15 +98,9 @@
 
 **Type**: CODE
 
-<<<<<<< HEAD
+**PII**: No
+
 **LOINC Code**: 95417-2
-=======
-**PII**: No
-
-**Format**: $display
-
-**HL7 Field**: SPM-8
->>>>>>> ccf6bc29
 
 **Cardinality**: [0..1]
 
@@ -148,7 +108,6 @@
 
 Code | Display
 ---- | -------
-<<<<<<< HEAD
 Y|Yes
 N|No
 UNK|Unknown
@@ -156,119 +115,798 @@
 **Documentation**:
 
 Is this the patient's first test for this condition?
-=======
+
+---
+
+**Name**: Illness_onset_date
+
+**Type**: DATE
+
+**PII**: No
+
+**Format**: yyyy-MM-dd
+
+**LOINC Code**: 65222-2
+
+**Cardinality**: [0..1]
+
+---
+
+**Name**: Order_test_date
+
+**Type**: DATE
+
+**PII**: No
+
+**Format**: yyyy-MM-dd
+
+**Cardinality**: [0..1]
+
+---
+
+**Name**: Ordering_facility_city
+
+**Type**: CITY
+
+**PII**: No
+
+**Cardinality**: [0..1]
+
+**Documentation**:
+
+The city of the facility which the test was ordered from
+
+---
+
+**Name**: Ordering_facility_county
+
+**Type**: TABLE
+
+**PII**: No
+
+**Cardinality**: [0..1]
+
+**Table**: fips-county
+
+**Table Column**: County
+
+---
+
+**Name**: ordering_facility_name
+
+**Type**: TEXT
+
+**PII**: No
+
+**Cardinality**: [0..1]
+
+**Documentation**:
+
+The name of the facility which the test was ordered from
+
+---
+
+**Name**: Ordering_facility_phone_number
+
+**Type**: TELEPHONE
+
+**PII**: No
+
+**Cardinality**: [0..1]
+
+**Documentation**:
+
+The phone number of the facility which the test was ordered from
+
+---
+
+**Name**: Ordering_facility_state
+
+**Type**: TABLE
+
+**PII**: No
+
+**Cardinality**: [1..1]
+
+**Table**: fips-county
+
+**Table Column**: State
+
+**Documentation**:
+
+The state of the facility which the test was ordered from
+
+---
+
+**Name**: Ordering_facility_street
+
+**Type**: STREET
+
+**PII**: No
+
+**Cardinality**: [0..1]
+
+**Documentation**:
+
+The address of the facility which the test was ordered from
+
+---
+
+**Name**: Ordering_facility_street_2
+
+**Type**: STREET_OR_BLANK
+
+**PII**: No
+
+**Cardinality**: [0..1]
+
+**Documentation**:
+
+The secondary address of the facility which the test was ordered from
+
+---
+
+**Name**: Ordering_facility_zip_code
+
+**Type**: POSTAL_CODE
+
+**PII**: No
+
+**Cardinality**: [0..1]
+
+**Documentation**:
+
+The zip code of the facility which the test was ordered from
+
+---
+
+**Name**: Ordering_provider_city
+
+**Type**: CITY
+
+**PII**: Yes
+
+**Cardinality**: [0..1]
+
+**Documentation**:
+
+The city of the provider
+
+---
+
+**Name**: Ordering_provider_county
+
+**Type**: TABLE
+
+**PII**: No
+
+**Cardinality**: [0..1]
+
+**Table**: fips-county
+
+**Table Column**: County
+
+---
+
+**Name**: Ordering_provider_first_name
+
+**Type**: PERSON_NAME
+
+**PII**: No
+
+**HL7 Fields**
+
+- [OBR-16-3](https://hl7-definition.caristix.com/v2/HL7v2.5.1/Fields/OBR.16.3)
+- [ORC-12-3](https://hl7-definition.caristix.com/v2/HL7v2.5.1/Fields/ORC.12.3)
+
+**Cardinality**: [0..1]
+
+**Documentation**:
+
+The first name of the provider who ordered the test
+
+---
+
+**Name**: Ordering_provider_ID
+
+**Type**: ID_NPI
+
+**PII**: No
+
+**HL7 Fields**
+
+- [OBR-16-1](https://hl7-definition.caristix.com/v2/HL7v2.5.1/Fields/OBR.16.1)
+- [ORC-12-1](https://hl7-definition.caristix.com/v2/HL7v2.5.1/Fields/ORC.12.1)
+
+**Cardinality**: [0..1]
+
+**Documentation**:
+
+The ordering provider’s National Provider Identifier
+
+---
+
+**Name**: Ordering_provider_last_name
+
+**Type**: PERSON_NAME
+
+**PII**: No
+
+**HL7 Fields**
+
+- [OBR-16-2](https://hl7-definition.caristix.com/v2/HL7v2.5.1/Fields/OBR.16.2)
+- [ORC-12-2](https://hl7-definition.caristix.com/v2/HL7v2.5.1/Fields/ORC.12.2)
+
+**Cardinality**: [0..1]
+
+**Documentation**:
+
+The last name of provider who ordered the test
+
+---
+
+**Name**: Ordering_provider_phone_number
+
+**Type**: TELEPHONE
+
+**PII**: Yes
+
+**HL7 Fields**
+
+- [OBR-17](https://hl7-definition.caristix.com/v2/HL7v2.5.1/Fields/OBR.17)
+- [ORC-14](https://hl7-definition.caristix.com/v2/HL7v2.5.1/Fields/ORC.14)
+
+**Cardinality**: [0..1]
+
+**Documentation**:
+
+The phone number of the provider
+
+---
+
+**Name**: Ordering_provider_state
+
+**Type**: TABLE
+
+**PII**: No
+
+**Cardinality**: [0..1]
+
+**Table**: fips-county
+
+**Table Column**: State
+
+**Documentation**:
+
+The state of the provider
+
+---
+
+**Name**: Ordering_provider_street
+
+**Type**: STREET
+
+**PII**: Yes
+
+**Cardinality**: [0..1]
+
+**Documentation**:
+
+The street address of the provider
+
+---
+
+**Name**: Ordering_provider_street_2
+
+**Type**: STREET_OR_BLANK
+
+**PII**: Yes
+
+**Cardinality**: [0..1]
+
+**Documentation**:
+
+The street second address of the provider
+
+---
+
+**Name**: Ordering_provider_zip_code
+
+**Type**: POSTAL_CODE
+
+**PII**: No
+
+**Cardinality**: [0..1]
+
+**Documentation**:
+
+The zip code of the provider
+
+---
+
+**Name**: Ordering_facility_name
+
+**Type**: TEXT
+
+**PII**: No
+
+**Cardinality**: [0..1]
+
+---
+
+**Name**: Testing_lab_name
+
+**Type**: TEXT
+
+**PII**: No
+
+**Cardinality**: [0..1]
+
+---
+
+**Name**: organization_name
+
+**Type**: TEXT
+
+**PII**: No
+
+**Default Value**: 
+
+**Cardinality**: [0..1]
+
+---
+
+**Name**: Patient_city
+
+**Type**: CITY
+
+**PII**: Yes
+
+**Cardinality**: [0..1]
+
+**Documentation**:
+
+The patient's city
+
+---
+
+**Name**: Patient_county
+
+**Type**: TABLE_OR_BLANK
+
+**PII**: No
+
+**Cardinality**: [1..1]
+
+**Table**: fips-county
+
+**Table Column**: County
+
+---
+
+**Name**: Patient_DOB
+
+**Type**: DATE
+
+**PII**: Yes
+
+**Format**: yyyy-MM-dd
+
+**Cardinality**: [0..1]
+
+**Documentation**:
+
+The patient's date of birth. Default format is yyyyMMdd.
+
+Other states may choose to define their own formats.
+
+
+---
+
+**Name**: Patient_ethnicity
+
+**Type**: CODE
+
+**PII**: No
+
+**Format**: $display
+
+**Cardinality**: [0..1]
+
+**Value Sets**
+
+Code | Display
+---- | -------
+H|Hispanic or Latino
+N|Non Hispanic or Latino
+U|Unknown
+
+**Documentation**:
+
+The patient's ethnicity. There is a valueset defined based on the values in PID-22, but downstream
+consumers are free to define their own values. Please refer to the consumer-specific schema if you have questions.
+
+
+---
+
+**Name**: Patient_first_name
+
+**Type**: PERSON_NAME
+
+**PII**: Yes
+
+**Cardinality**: [0..1]
+
+**Documentation**:
+
+The patient's first name
+
+---
+
+**Name**: Patient_gender
+
+**Type**: CODE
+
+**PII**: No
+
+**Cardinality**: [0..1]
+
+**Value Sets**
+
+Code | Display
+---- | -------
+M|Male
+F|Female
+O|Other
+A|Ambiguous
+U|Unknown
+N|Not applicable
+
+**Documentation**:
+
+The patient's gender. There is a valueset defined based on the values in PID-8-1, but downstream consumers are free to define their own accepted values. Please refer to the consumer-specific schema if you have questions.
+
+
+---
+
+**Name**: Patient_ID
+
+**Type**: TEXT
+
+**PII**: Yes
+
+**Cardinality**: [0..1]
+
+**Documentation**:
+
+The ID for the patient within one of the reporting entities for this lab result. It could be the
+the patient ID from the testing lab, the oder placer, the ordering provider, or even within the PRIME system itself.
+
+
+---
+
+**Name**: Patient_last_name
+
+**Type**: PERSON_NAME
+
+**PII**: Yes
+
+**Cardinality**: [1..1]
+
+**Documentation**:
+
+The patient's last name
+
+---
+
+**Name**: Patient_middle_name
+
+**Type**: PERSON_NAME
+
+**PII**: Yes
+
+**Cardinality**: [0..1]
+
+---
+
+**Name**: Patient_phone_number
+
+**Type**: TELEPHONE
+
+**PII**: Yes
+
+**Cardinality**: [0..1]
+
+**Documentation**:
+
+The patient's phone number with area code
+
+---
+
+**Name**: Patient_race
+
+**Type**: CODE
+
+**PII**: No
+
+**Format**: $display
+
+**Cardinality**: [0..1]
+
+**Value Sets**
+
+Code | Display
+---- | -------
+1002-5|American Indian or Alaska Native
+2028-9|Asian
+2054-5|Black or African American
+2076-8|Native Hawaiian or Other Pacific Islander
+2106-3|White
+2131-1|Other
+UNK|Unknown
+ASKU|Asked, but unknown
+
+**Documentation**:
+
+The patient's race. There is a common valueset defined for race values, but some states may choose to define different code/value combinations.
+
+
+---
+
+**Name**: Patient_role
+
+**Type**: TEXT
+
+**PII**: No
+
+**Cardinality**: [0..1]
+
+---
+
+**Name**: Patient_state
+
+**Type**: TABLE
+
+**PII**: No
+
+**Cardinality**: [1..1]
+
+**Table**: fips-county
+
+**Table Column**: State
+
+**Documentation**:
+
+The patient's state
+
+---
+
+**Name**: Patient_street
+
+**Type**: STREET
+
+**PII**: Yes
+
+**Cardinality**: [0..1]
+
+**Documentation**:
+
+The patient's street address
+
+---
+
+**Name**: Patient_street_2
+
+**Type**: STREET_OR_BLANK
+
+**PII**: Yes
+
+**Cardinality**: [0..1]
+
+**Documentation**:
+
+The patient's second address line
+
+---
+
+**Name**: Patient_suffix
+
+**Type**: PERSON_NAME
+
+**PII**: Yes
+
+**Cardinality**: [0..1]
+
+**Documentation**:
+
+The suffix for the patient's name, (i.e. Jr, Sr, etc)
+
+---
+
+**Name**: Patient_zip_code
+
+**Type**: POSTAL_CODE
+
+**PII**: No
+
+**Cardinality**: [0..1]
+
+**Documentation**:
+
+The patient's zip code
+
+---
+
+**Name**: placer_order_id
+
+**Type**: ID
+
+**PII**: No
+
+**HL7 Fields**
+
+- [OBR-2-1](https://hl7-definition.caristix.com/v2/HL7v2.5.1/Fields/OBR.2.1)
+- [ORC-2-1](https://hl7-definition.caristix.com/v2/HL7v2.5.1/Fields/ORC.2.1)
+
+**Cardinality**: [0..1]
+
+**Documentation**:
+
+The ID number of the lab order from the placer
+
+---
+
+**Name**: Resident_congregate_setting
+
+**Type**: CODE
+
+**PII**: No
+
+**LOINC Code**: 95421-4
+
+**Cardinality**: [0..1]
+
+**Value Sets**
+
+Code | Display
+---- | -------
+Y|Yes
+N|No
+UNK|Unknown
+
+**Documentation**:
+
+Does the patient reside in a congregate care setting?
+
+---
+
+**Name**: Specimen_collection_date_time
+
+**Type**: DATETIME
+
+**PII**: No
+
+**Format**: yyyy-MM-dd
+
+**HL7 Fields**
+
+- [OBR-7](https://hl7-definition.caristix.com/v2/HL7v2.5.1/Fields/OBR.7)
+- [OBR-8](https://hl7-definition.caristix.com/v2/HL7v2.5.1/Fields/OBR.8)
+- [OBX-14](https://hl7-definition.caristix.com/v2/HL7v2.5.1/Fields/OBX.14)
+- [SPM-17-1](https://hl7-definition.caristix.com/v2/HL7v2.5.1/Fields/SPM.17.1)
+
+**Cardinality**: [0..1]
+
+**Documentation**:
+
+The date which the specimen was collected. The default format is yyyyMMddHHmmsszz
+
+
+---
+
+**Name**: Specimen_source_site
+
+**Type**: CODE
+
+**PII**: No
+
+**Format**: $display
+
+**Cardinality**: [0..1]
+
+**Value Sets**
+
+Code | Display
+---- | -------
 119297000|Blood specimen (specimen)
 71836000|Nasopharyngeal structure (body structure)
 45206002|Nasal structure (body structure)
 53342003|Internal nose structure (body structure)
->>>>>>> ccf6bc29
-
----
-
-**Name**: Illness_onset_date
-
-**Type**: DATE
-
-<<<<<<< HEAD
-**Format**: yyyy-MM-dd
-=======
+
+**Documentation**:
+
+Refers back to the specimen source site, which is then encoded into the SPM-8 segment
+
+---
+
+**Name**: Specimen_type_code
+
+**Type**: CODE
+
 **PII**: No
 
 **Format**: $display
->>>>>>> ccf6bc29
-
-**LOINC Code**: 65222-2
-
-**Cardinality**: [0..1]
-
----
-
-**Name**: Order_test_date
-
-**Type**: DATE
-
-**Format**: yyyy-MM-dd
-
-**Cardinality**: [0..1]
-
----
-
-**Name**: Ordering_facility_city
-
-**Type**: CITY
-
-**PII**: No
-
-**Cardinality**: [0..1]
-
-**Documentation**:
-
-<<<<<<< HEAD
-The city of the facility which the test was ordered from
-=======
-**Reference URL**:
-[https://confluence.hl7.org/display/OO/Proposed+HHS+ELR+Submission+Guidance+using+HL7+v2+Messages#ProposedHHSELRSubmissionGuidanceusingHL7v2Messages-DeviceIdentification](https://confluence.hl7.org/display/OO/Proposed+HHS+ELR+Submission+Guidance+using+HL7+v2+Messages#ProposedHHSELRSubmissionGuidanceusingHL7v2Messages-DeviceIdentification) 
+
+**Cardinality**: [0..1]
+
+**Value Sets**
+
+Code | Display
+---- | -------
+445297001|Swab of internal nose
+258500001|Nasopharyngeal swab
+871810001|Mid-turbinate nasal swab
+697989009|Anterior nares swab
+258411007|Nasopharyngeal aspirate
+429931000124105|Nasal aspirate
+258529004|Throat swab
+119334006|Sputum specimen
+119342007|Saliva specimen
+258607008|Bronchoalveolar lavage fluid sample
+119364003|Serum specimen
+119361006|Plasma specimen
+440500007|Dried blood spot specimen
+258580003|Whole blood sample
+122555007|Venous blood specimen
+
+**Documentation**:
+
+The specimen source, such as Blood or Serum
+
+---
+
+**Name**: Symptomatic_for_disease
+
+**Type**: CODE
+
+**PII**: No
+
+**LOINC Code**: 95419-8
+
+**Cardinality**: [0..1]
+
+**Value Sets**
+
+Code | Display
+---- | -------
+Y|Yes
+N|No
+UNK|Unknown
+
+**Documentation**:
+
+Is the patient symptomatic?
+
+---
+
+**Name**: Ordered_test_name
+
+**Type**: TABLE
+
+**PII**: No
+
+**Cardinality**: [0..1]
 
 **Table**: LIVD-SARS-CoV-2-2021-04-28
 
-**Table Column**: Model
->>>>>>> ccf6bc29
-
----
-
-**Name**: Ordering_facility_county
-
-<<<<<<< HEAD
-**Type**: TABLE
-=======
-**PII**: No
-
-**Format**: $alt
->>>>>>> ccf6bc29
-
-**Cardinality**: [0..1]
-
-**Table**: fips-county
-
-**Table Column**: County
-
----
-
-**Name**: ordering_facility_name
-
-**Type**: TEXT
-
-**PII**: No
-
-**Cardinality**: [0..1]
-
-**Documentation**:
-
-The name of the facility which the test was ordered from
-
----
-
-<<<<<<< HEAD
-**Name**: Ordering_facility_phone_number
-=======
-**PII**: No
-
-**HL7 Field**: SPM-2-1
->>>>>>> ccf6bc29
-
-**Type**: TELEPHONE
-
-**Cardinality**: [1..1]
-
-**Documentation**:
-
-The phone number of the facility which the test was ordered from
-
----
-
-<<<<<<< HEAD
-**Name**: Ordering_facility_state
-=======
+**Table Column**: Test Performed LOINC Long Name
+
+**Documentation**:
+
+The LOINC description of the test performed as related to the LOINC code.
+
+---
+
 **Name**: Test_result_code
 
 **Type**: CODE
@@ -276,17 +914,11 @@
 **PII**: No
 
 **Format**: $display
->>>>>>> ccf6bc29
-
-**Type**: TABLE
-
-**Cardinality**: [1..1]
-
-**Table**: fips-county
-
-<<<<<<< HEAD
-**Table Column**: State
-=======
+
+**Cardinality**: [0..1]
+
+**Value Sets**
+
 Code | Display
 ---- | -------
 260373001|Detected
@@ -308,954 +940,52 @@
 840535000|Antibody to severe acute respiratory syndrome coronavirus 2 (substance)
 840534001|Severe acute respiratory syndrome coronavirus 2 vaccination (procedure)
 373121007|Test not done
->>>>>>> ccf6bc29
-
-**Documentation**:
-
-The state of the facility which the test was ordered from
-
----
-
-**Name**: Ordering_facility_street
-
-**Type**: STREET
-
-<<<<<<< HEAD
-**Cardinality**: [0..1]
-=======
+
+**Documentation**:
+
+The result of the test performed. For IgG, IgM and CT results that give a numeric value put that here.
+
+---
+
+**Name**: Test_date
+
+**Type**: DATETIME
+
 **PII**: No
 
 **Format**: yyyy-MM-dd
->>>>>>> ccf6bc29
-
-**Documentation**:
-
-The address of the facility which the test was ordered from
-
----
-
-**Name**: Ordering_facility_street_2
-
-**Type**: STREET_OR_BLANK
-
-**Cardinality**: [0..1]
-
-**Documentation**:
-
-The secondary address of the facility which the test was ordered from
-
----
-
-<<<<<<< HEAD
-**Name**: Ordering_facility_zip_code
-=======
-**PII**: No
-
-**Format**: yyyy-MM-dd
->>>>>>> ccf6bc29
-
-**Type**: POSTAL_CODE
-
-**Cardinality**: [0..1]
-
-**Documentation**:
-
-The zip code of the facility which the test was ordered from
-
----
-
-**Name**: Ordering_provider_city
+
+**Cardinality**: [0..1]
+
+---
+
+**Name**: Testing_lab_city
 
 **Type**: CITY
 
-<<<<<<< HEAD
-**Cardinality**: [0..1]
-=======
-**PII**: No
-
-**Format**: yyyy-MM-dd
->>>>>>> ccf6bc29
-
-**Documentation**:
-
-The city of the provider
-
----
-
-**Name**: Ordering_provider_county
-
-**Type**: TABLE
-
-<<<<<<< HEAD
-**Cardinality**: [0..1]
-=======
-**PII**: No
-
-**Format**: yyyy-MM-dd
->>>>>>> ccf6bc29
-
-**Table**: fips-county
-
-**Table Column**: County
-
----
-
-**Name**: Ordering_provider_first_name
-
-**Type**: PERSON_NAME
-
-<<<<<<< HEAD
+**PII**: No
+
+**Cardinality**: [0..1]
+
+**Documentation**:
+
+The city of the testing lab
+
+---
+
+**Name**: Testing_lab_CLIA
+
+**Type**: ID_CLIA
+
+**PII**: No
+
 **HL7 Fields**
-=======
-**PII**: No
-
-**Format**: yyyy-MM-dd
->>>>>>> ccf6bc29
-
-- [OBR-16-3](https://hl7-definition.caristix.com/v2/HL7v2.5.1/Fields/OBR.16.3)
-- [ORC-12-3](https://hl7-definition.caristix.com/v2/HL7v2.5.1/Fields/ORC.12.3)
-
-**Cardinality**: [0..1]
-
-**Documentation**:
-
-The first name of the provider who ordered the test
-
----
-
-<<<<<<< HEAD
-**Name**: Ordering_provider_ID
-=======
-**PII**: No
-
-**Format**: $display
->>>>>>> ccf6bc29
-
-**Type**: ID_NPI
-
-**HL7 Fields**
-
-- [OBR-16-1](https://hl7-definition.caristix.com/v2/HL7v2.5.1/Fields/OBR.16.1)
-- [ORC-12-1](https://hl7-definition.caristix.com/v2/HL7v2.5.1/Fields/ORC.12.1)
-
-**Cardinality**: [0..1]
-
-**Documentation**:
-
-The ordering provider’s National Provider Identifier
-
----
-
-**Name**: Ordering_provider_last_name
-
-**Type**: PERSON_NAME
-
-<<<<<<< HEAD
-**HL7 Fields**
-=======
-**PII**: Yes
-
-**Format**: yyyy-MM-dd
->>>>>>> ccf6bc29
-
-- [OBR-16-2](https://hl7-definition.caristix.com/v2/HL7v2.5.1/Fields/OBR.16.2)
-- [ORC-12-2](https://hl7-definition.caristix.com/v2/HL7v2.5.1/Fields/ORC.12.2)
-
-**Cardinality**: [0..1]
-
-**Documentation**:
-
-The last name of provider who ordered the test
-
----
-
-**Name**: Ordering_provider_phone_number
-
-**Type**: TELEPHONE
-
-<<<<<<< HEAD
-**HL7 Fields**
-=======
-**PII**: No
-
-**HL7 Field**: PID-8-1
->>>>>>> ccf6bc29
-
-- [OBR-17](https://hl7-definition.caristix.com/v2/HL7v2.5.1/Fields/OBR.17)
-- [ORC-14](https://hl7-definition.caristix.com/v2/HL7v2.5.1/Fields/ORC.14)
-
-**Cardinality**: [0..1]
-
-**Documentation**:
-
-The phone number of the provider
-
----
-
-<<<<<<< HEAD
-**Name**: Ordering_provider_state
-=======
-**Name**: Patient_ethnicity
-
-**Type**: CODE
-
-**PII**: No
-
-**Format**: $display
->>>>>>> ccf6bc29
-
-**Type**: TABLE
-
-**Cardinality**: [0..1]
-
-**Table**: fips-county
-
-**Table Column**: State
-
-**Documentation**:
-
-The state of the provider
-
----
-
-**Name**: Ordering_provider_street
-
-**Type**: STREET
-
-<<<<<<< HEAD
-=======
-**PII**: Yes
-
-**HL7 Field**: PID-11-1
-
->>>>>>> ccf6bc29
-**Cardinality**: [0..1]
-
-**Documentation**:
-
-The street address of the provider
-
----
-
-**Name**: Ordering_provider_street_2
-
-**Type**: STREET_OR_BLANK
-
-<<<<<<< HEAD
-=======
-**PII**: Yes
-
-**HL7 Field**: PID-11-2
-
->>>>>>> ccf6bc29
-**Cardinality**: [0..1]
-
-**Documentation**:
-
-The street second address of the provider
-
----
-
-**Name**: Ordering_provider_zip_code
-
-<<<<<<< HEAD
-**Type**: POSTAL_CODE
-=======
-**PII**: Yes
-
-**HL7 Field**: PID-11-3
->>>>>>> ccf6bc29
-
-**Cardinality**: [0..1]
-
-**Documentation**:
-
-The zip code of the provider
-
----
-
-**Name**: Ordering_facility_name
-
-<<<<<<< HEAD
-**Type**: TEXT
-=======
-**PII**: No
-
-**HL7 Field**: PID-11-4
->>>>>>> ccf6bc29
-
-**Cardinality**: [0..1]
-
----
-
-**Name**: Testing_lab_name
-
-**Type**: TEXT
-
-**Cardinality**: [0..1]
-
----
-
-**Name**: organization_name
-
-**Type**: TEXT
-
-<<<<<<< HEAD
-**Default Value**: 
-=======
-**PII**: No
-
-**HL7 Field**: PID-11-5
->>>>>>> ccf6bc29
-
-**Cardinality**: [0..1]
-
----
-
-**Name**: Patient_city
-
-<<<<<<< HEAD
-**Type**: CITY
-=======
-**PII**: Yes
-
-**HL7 Field**: PID-13
->>>>>>> ccf6bc29
-
-**Cardinality**: [0..1]
-
-**Documentation**:
-
-The patient's city
-
----
-
-**Name**: Patient_county
-
-**Type**: TABLE_OR_BLANK
-
-**PII**: No
-
-**Cardinality**: [1..1]
-
-**Table**: fips-county
-
-**Table Column**: County
-
----
-
-<<<<<<< HEAD
-**Name**: Patient_DOB
-
-**Type**: DATE
-=======
-**Name**: Patient_role
-
-**Type**: TEXT
-
-**PII**: No
-
-**Cardinality**: [0..1]
-
----
-
-**Name**: Employed_in_healthcare
-
-**Type**: CODE
-
-**PII**: No
-
-**HL7 Field**: AOE
->>>>>>> ccf6bc29
-
-**Format**: yyyy-MM-dd
-
-**Cardinality**: [0..1]
-
-**Documentation**:
-
-The patient's date of birth. Default format is yyyyMMdd.
-
-Other states may choose to define their own formats.
-
-
----
-
-**Name**: Patient_ethnicity
-
-**Type**: CODE
-
-<<<<<<< HEAD
-**Format**: $display
-=======
-**PII**: No
-
-**HL7 Field**: AOE
-
-**LOINC Code**: 95421-4
->>>>>>> ccf6bc29
-
-**Cardinality**: [0..1]
-
-**Value Sets**
-
-Code | Display
----- | -------
-H|Hispanic or Latino
-N|Non Hispanic or Latino
-U|Unknown
-
-**Documentation**:
-
-The patient's ethnicity. There is a valueset defined based on the values in PID-22, but downstream
-consumers are free to define their own values. Please refer to the consumer-specific schema if you have questions.
-
-
----
-
-<<<<<<< HEAD
-**Name**: Patient_first_name
-=======
-**PII**: No
-
-**HL7 Field**: AOE
->>>>>>> ccf6bc29
-
-**Type**: PERSON_NAME
-
-**Cardinality**: [0..1]
-
-**Documentation**:
-
-The patient's first name
-
----
-
-**Name**: Patient_gender
-
-**Type**: CODE
-
-<<<<<<< HEAD
-=======
-**PII**: No
-
-**HL7 Field**: AOE
-
-**LOINC Code**: 95419-8
-
->>>>>>> ccf6bc29
-**Cardinality**: [0..1]
-
-**Value Sets**
-
-Code | Display
----- | -------
-M|Male
-F|Female
-O|Other
-A|Ambiguous
-U|Unknown
-N|Not applicable
-
-**Documentation**:
-
-The patient's gender. There is a valueset defined based on the values in PID-8-1, but downstream consumers are free to define their own accepted values. Please refer to the consumer-specific schema if you have questions.
-
-
----
-
-**Name**: Patient_ID
-
-**Type**: TEXT
-
-**PII**: No
-
-**Cardinality**: [0..1]
-
-**Documentation**:
-
-The ID for the patient within one of the reporting entities for this lab result. It could be the
-the patient ID from the testing lab, the oder placer, the ordering provider, or even within the PRIME system itself.
-
-
-<<<<<<< HEAD
----
-=======
-**PII**: No
-
-**HL7 Fields**: OBX-15-1, OBX-23-10, ORC-3-3, OBR-3-3, OBR-2-3, ORC-2-3
->>>>>>> ccf6bc29
-
-**Name**: Patient_last_name
-
-**Type**: PERSON_NAME
-
-**Cardinality**: [1..1]
-
-**Documentation**:
-
-The patient's last name
-
----
-
-**Name**: Patient_middle_name
-
-<<<<<<< HEAD
-**Type**: PERSON_NAME
-=======
-**PII**: No
-
-**HL7 Field**: OBX-24-1
->>>>>>> ccf6bc29
-
-**Cardinality**: [0..1]
-
----
-
-**Name**: Patient_phone_number
-
-<<<<<<< HEAD
-**Type**: TELEPHONE
-=======
-**PII**: No
-
-**HL7 Field**: OBX-24-2
->>>>>>> ccf6bc29
-
-**Cardinality**: [0..1]
-
-**Documentation**:
-
-The patient's phone number with area code
-
----
-
-**Name**: Patient_race
-
-**Type**: CODE
-
-<<<<<<< HEAD
-**Format**: $display
-=======
-**PII**: No
-
-**HL7 Field**: OBX-24-3
->>>>>>> ccf6bc29
-
-**Cardinality**: [0..1]
-
-**Value Sets**
-
-Code | Display
----- | -------
-1002-5|American Indian or Alaska Native
-2028-9|Asian
-2054-5|Black or African American
-2076-8|Native Hawaiian or Other Pacific Islander
-2106-3|White
-2131-1|Other
-UNK|Unknown
-ASKU|Asked, but unknown
-
-**Documentation**:
-
-<<<<<<< HEAD
-The patient's race. There is a common valueset defined for race values, but some states may choose to define different code/value combinations.
-=======
-**PII**: No
-
-**HL7 Field**: OBX-24-4
->>>>>>> ccf6bc29
-
-
----
-
-**Name**: Patient_role
-
-**Type**: TEXT
-
-**Cardinality**: [0..1]
-
----
-
-<<<<<<< HEAD
-**Name**: Patient_state
-=======
-**PII**: No
-
-**HL7 Field**: OBX-24-5
->>>>>>> ccf6bc29
-
-**Type**: TABLE
-
-**Cardinality**: [1..1]
-
-**Table**: fips-county
-
-**Table Column**: State
-
-**Documentation**:
-
-<<<<<<< HEAD
-The patient's state
-=======
-**PII**: No
-
-**Cardinality**: [0..1]
->>>>>>> ccf6bc29
-
----
-
-**Name**: Patient_street
-
-**Type**: STREET
-
-**PII**: No
-
-**Cardinality**: [0..1]
-
-**Documentation**:
-
-The patient's street address
-
----
-
-**Name**: Patient_street_2
-
-**Type**: STREET_OR_BLANK
-
-**PII**: No
-
-**Cardinality**: [0..1]
-
-**Documentation**:
-
-The patient's second address line
-
----
-
-**Name**: Patient_suffix
-
-<<<<<<< HEAD
-**Type**: PERSON_NAME
-=======
-**PII**: No
-
-**HL7 Field**: ORC-22-1
->>>>>>> ccf6bc29
-
-**Cardinality**: [0..1]
-
-**Documentation**:
-
-The suffix for the patient's name, (i.e. Jr, Sr, etc)
-
----
-
-**Name**: Patient_zip_code
-
-<<<<<<< HEAD
-**Type**: POSTAL_CODE
-=======
-**PII**: No
-
-**HL7 Field**: ORC-22-2
->>>>>>> ccf6bc29
-
-**Cardinality**: [0..1]
-
-**Documentation**:
-
-The patient's zip code
-
----
-
-**Name**: placer_order_id
-
-**Type**: ID
-
-<<<<<<< HEAD
-**HL7 Fields**
-
-- [OBR-2-1](https://hl7-definition.caristix.com/v2/HL7v2.5.1/Fields/OBR.2.1)
-- [ORC-2-1](https://hl7-definition.caristix.com/v2/HL7v2.5.1/Fields/ORC.2.1)
-=======
-**PII**: No
-
-**HL7 Field**: ORC-22-3
->>>>>>> ccf6bc29
-
-**Cardinality**: [0..1]
-
-**Documentation**:
-
-The ID number of the lab order from the placer
-
----
-
-**Name**: Resident_congregate_setting
-
-**Type**: CODE
-
-<<<<<<< HEAD
-**LOINC Code**: 95421-4
-=======
-**PII**: No
-
-**HL7 Field**: ORC-22-4
->>>>>>> ccf6bc29
-
-**Cardinality**: [0..1]
-
-**Value Sets**
-
-Code | Display
----- | -------
-Y|Yes
-N|No
-UNK|Unknown
-
-**Documentation**:
-
-Does the patient reside in a congregate care setting?
-
----
-
-**Name**: Specimen_collection_date_time
-
-**Type**: DATETIME
-
-**Format**: yyyy-MM-dd
-
-**HL7 Fields**
-
-<<<<<<< HEAD
-- [OBR-7](https://hl7-definition.caristix.com/v2/HL7v2.5.1/Fields/OBR.7)
-- [OBR-8](https://hl7-definition.caristix.com/v2/HL7v2.5.1/Fields/OBR.8)
-- [OBX-14](https://hl7-definition.caristix.com/v2/HL7v2.5.1/Fields/OBX.14)
-- [SPM-17-1](https://hl7-definition.caristix.com/v2/HL7v2.5.1/Fields/SPM.17.1)
-=======
-**PII**: No
-
-**HL7 Field**: ORC-22-5
->>>>>>> ccf6bc29
-
-**Cardinality**: [0..1]
-
-**Documentation**:
-
-The date which the specimen was collected. The default format is yyyyMMddHHmmsszz
-
-
----
-
-**Name**: Specimen_source_site
-
-**Type**: CODE
-
-**Format**: $display
-
-<<<<<<< HEAD
-**Cardinality**: [0..1]
-
-**Value Sets**
-
-Code | Display
----- | -------
-119297000|Blood specimen (specimen)
-71836000|Nasopharyngeal structure (body structure)
-45206002|Nasal structure (body structure)
-=======
-**PII**: No
-
-**HL7 Field**: ORC-23
-
-**Cardinality**: [0..1]
->>>>>>> ccf6bc29
-
-**Documentation**:
-
-Refers back to the specimen source site, which is then encoded into the SPM-8 segment
-
----
-
-**Name**: Specimen_type_code
-
-**Type**: CODE
-
-**Format**: $display
-
-**PII**: No
-
-**Cardinality**: [0..1]
-
-**Value Sets**
-
-Code | Display
----- | -------
-445297001|Swab of internal nose
-258500001|Nasopharyngeal swab
-871810001|Mid-turbinate nasal swab
-697989009|Anterior nares swab
-258411007|Nasopharyngeal aspirate
-429931000124105|Nasal aspirate
-258529004|Throat swab
-119334006|Sputum specimen
-119342007|Saliva specimen
-258607008|Bronchoalveolar lavage fluid sample
-119364003|Serum specimen
-119361006|Plasma specimen
-440500007|Dried blood spot specimen
-258580003|Whole blood sample
-122555007|Venous blood specimen
-
-**Documentation**:
-
-The specimen source, such as Blood or Serum
-
----
-
-**Name**: Symptomatic_for_disease
-
-**Type**: CODE
-
-<<<<<<< HEAD
-**LOINC Code**: 95419-8
-=======
-**PII**: No
-
-**HL7 Fields**: ORC-12-1, OBR-16-1
->>>>>>> ccf6bc29
-
-**Cardinality**: [0..1]
-
-**Value Sets**
-
-Code | Display
----- | -------
-Y|Yes
-N|No
-UNK|Unknown
-
-**Documentation**:
-
-Is the patient symptomatic?
-
----
-
-**Name**: Ordered_test_name
-
-<<<<<<< HEAD
-**Type**: TABLE
-=======
-**PII**: No
-
-**HL7 Fields**: ORC-12-2, OBR-16-2
->>>>>>> ccf6bc29
-
-**Cardinality**: [0..1]
-
-**Table**: LIVD-SARS-CoV-2-2021-01-20
-
-**Table Column**: Test Performed LOINC Long Name
-
-**Documentation**:
-
-The LOINC description of the test performed as related to the LOINC code.
-
----
-
-**Name**: Test_result_code
-
-**Type**: CODE
-
-<<<<<<< HEAD
-**Format**: $display
-=======
-**PII**: No
-
-**HL7 Fields**: ORC-12-3, OBR-16-3
->>>>>>> ccf6bc29
-
-**Cardinality**: [0..1]
-
-**Value Sets**
-
-Code | Display
----- | -------
-260373001|Detected
-260415000|Not detected
-720735008|Presumptive positive
-10828004|Positive
-42425007|Equivocal
-260385009|Negative
-895231008|Not detected in pooled specimen
-462371000124108|Detected in pooled specimen
-419984006|Inconclusive
-125154007|Specimen unsatisfactory for evaluation
-455371000124106|Invalid result
-840539006|Disease caused by sever acute respitory syndrome coronavirus 2 (disorder)
-840544004|Suspected disease caused by severe acute respiratory coronavirus 2 (situation)
-840546002|Exposure to severe acute respiratory syndrome coronavirus 2 (event)
-840533007|Severe acute respiratory syndrome coronavirus 2 (organism)
-840536004|Antigen of severe acute respiratory syndrome coronavirus 2 (substance)
-840535000|Antibody to severe acute respiratory syndrome coronavirus 2 (substance)
-840534001|Severe acute respiratory syndrome coronavirus 2 vaccination (procedure)
-
-**Documentation**:
-
-The result of the test performed. For IgG, IgM and CT results that give a numeric value put that here.
-
----
-
-**Name**: Test_date
-
-**Type**: DATETIME
-
-<<<<<<< HEAD
-**Format**: yyyy-MM-dd
-=======
-**PII**: Yes
-
-**HL7 Field**: ORC-24-1
->>>>>>> ccf6bc29
-
-**Cardinality**: [0..1]
-
----
-
-**Name**: Testing_lab_city
-
-<<<<<<< HEAD
-**Type**: CITY
-=======
-**PII**: Yes
-
-**HL7 Field**: ORC-24-2
->>>>>>> ccf6bc29
-
-**Cardinality**: [0..1]
-
-**Documentation**:
-
-The city of the testing lab
-
----
-
-**Name**: Testing_lab_CLIA
-
-**Type**: ID_CLIA
-
-<<<<<<< HEAD
-**HL7 Fields**
-=======
-**PII**: Yes
-
-**HL7 Field**: ORC-24-3
->>>>>>> ccf6bc29
-
+
+- [OBR-2-3](https://hl7-definition.caristix.com/v2/HL7v2.5.1/Fields/OBR.2.3)
+- [OBR-3-3](https://hl7-definition.caristix.com/v2/HL7v2.5.1/Fields/OBR.3.3)
 - [OBX-15-1](https://hl7-definition.caristix.com/v2/HL7v2.5.1/Fields/OBX.15.1)
 - [OBX-23-10](https://hl7-definition.caristix.com/v2/HL7v2.5.1/Fields/OBX.23.10)
+- [ORC-2-3](https://hl7-definition.caristix.com/v2/HL7v2.5.1/Fields/ORC.2.3)
 - [ORC-3-3](https://hl7-definition.caristix.com/v2/HL7v2.5.1/Fields/ORC.3.3)
 
 **Cardinality**: [1..1]
@@ -1273,13 +1003,8 @@
 
 **Type**: TABLE
 
-<<<<<<< HEAD
-=======
-**PII**: No
-
-**HL7 Field**: ORC-24-4
-
->>>>>>> ccf6bc29
+**PII**: No
+
 **Cardinality**: [0..1]
 
 **Table**: fips-county
@@ -1294,13 +1019,18 @@
 
 **Name**: testing_lab_name
 
-<<<<<<< HEAD
 **Type**: TEXT
-=======
-**PII**: No
-
-**HL7 Field**: ORC-24-5
->>>>>>> ccf6bc29
+
+**PII**: No
+
+**HL7 Fields**
+
+- [OBR-2-2](https://hl7-definition.caristix.com/v2/HL7v2.5.1/Fields/OBR.2.2)
+- [OBR-3-2](https://hl7-definition.caristix.com/v2/HL7v2.5.1/Fields/OBR.3.2)
+- [OBX-23-1](https://hl7-definition.caristix.com/v2/HL7v2.5.1/Fields/OBX.23.1)
+- [ORC-2-2](https://hl7-definition.caristix.com/v2/HL7v2.5.1/Fields/ORC.2.2)
+- [ORC-3-2](https://hl7-definition.caristix.com/v2/HL7v2.5.1/Fields/ORC.3.2)
+- [PID-3-4-1](https://hl7-definition.caristix.com/v2/HL7v2.5.1/Fields/PID.3.4.1)
 
 **Cardinality**: [0..1]
 
@@ -1314,13 +1044,8 @@
 
 **Type**: TELEPHONE
 
-<<<<<<< HEAD
-=======
-**PII**: Yes
-
-**HL7 Fields**: ORC-14, OBR-17
-
->>>>>>> ccf6bc29
+**PII**: No
+
 **Cardinality**: [0..1]
 
 **Documentation**:
@@ -1363,13 +1088,9 @@
 
 **Name**: Testing_lab_street
 
-<<<<<<< HEAD
 **Type**: STREET
-=======
-**PII**: No
-
-**HL7 Field**: ORC-21-1
->>>>>>> ccf6bc29
+
+**PII**: No
 
 **Cardinality**: [0..1]
 
@@ -1381,13 +1102,9 @@
 
 **Name**: Testing_lab_street_2
 
-<<<<<<< HEAD
 **Type**: STREET_OR_BLANK
-=======
-**PII**: No
-
-**HL7 Fields**: ORC-2-2, OBR-2-2, ORC-3-2, OBR-3-2, OBX-23-1, PID-3-4-1
->>>>>>> ccf6bc29
+
+**PII**: No
 
 **Cardinality**: [0..1]
 
@@ -1399,13 +1116,9 @@
 
 **Name**: Testing_lab_zip_code
 
-<<<<<<< HEAD
 **Type**: POSTAL_CODE
-=======
-**PII**: No
-
-**HL7 Fields**: ORC-2-1, OBR-2-1
->>>>>>> ccf6bc29
+
+**PII**: No
 
 **Cardinality**: [0..1]
 
