--- conflicted
+++ resolved
@@ -930,17 +930,15 @@
 
     implementation("org.jetbrains.kotlinx:kotlinx-serialization-json:1.6.3")
 
-<<<<<<< HEAD
-    // validations
-    implementation("com.networknt:json-schema-validator:1.4.0")
-    implementation("io.konform:konform-jvm:0.4.0")
-=======
     implementation("gov.nist:hl7-v2-validation:1.6.4") {
         // These conflict with the javax.xml.transform package available in the base JDK and need to be excluded
         exclude("xerces")
         exclude("xml-apis")
     }
->>>>>>> 247fa001
+
+    // validations
+    implementation("com.networknt:json-schema-validator:1.4.0")
+    implementation("io.konform:konform-jvm:0.4.0")
 
     runtimeOnly("com.okta.jwt:okta-jwt-verifier-impl:0.5.7")
     runtimeOnly("com.squareup.okio:okio:3.9.0")
