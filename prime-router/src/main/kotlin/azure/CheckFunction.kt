--- conflicted
+++ resolved
@@ -118,18 +118,10 @@
         val host = sftpTransportType.host
         val port = sftpTransportType.port
         val path = sftpTransportType.filePath
-<<<<<<< HEAD
-        val (user, pass) = SftpTransport.lookupCredentials(receiver.fullName)
-        val lsList = SftpTransport.SftpSession(host, port, user, pass).use {
-            responseBody.add("${receiver.fullName}: Able to Connect to sftp site.  Now trying an `ls`...")
-            SftpTransport.ls(it, path)
-        }
-=======
         val credential = SftpTransport.lookupCredentials(receiver.fullName)
         val sshClient = SftpTransport.connect(host, port, credential)
         responseBody.add("${receiver.fullName}: Able to Connect to sftp site.  Now trying an `ls`...")
         val lsList: List<String> = SftpTransport.ls(sshClient, path)
->>>>>>> da180f23
         // Log what we found from ls, but don't return it.
         logger.info("What we got back from ls (first few lines): ")
         lsList.filterIndexed { index, _ -> index <= 5 }.forEach { logger.info(it) }
