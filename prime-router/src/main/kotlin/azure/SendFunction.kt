--- conflicted
+++ resolved
@@ -42,29 +42,14 @@
             val actionHistory = ActionHistory(event.eventAction.toTaskAction(), context)
             actionHistory.trackActionParams(message)
             workflowEngine.handleReportEvent(event, actionHistory) { header, retryToken, _ ->
-<<<<<<< HEAD
-                val receiver = workflowEngine.settings.findReceiver(header.task.receiverName)
+                val receiver = workflowEngine.settings.findReceiver(header.reportFile.receiverName)
                     ?: error("Internal Error: could not find ${header.task.receiverName}")
-                val inputReportId = header.task.reportId
+                val inputReportId = header.reportFile.reportId
                 actionHistory.trackExistingInputReport(inputReportId)
                 val serviceName = receiver.fullName
                 val content = workflowEngine.readBody(header)
                 val nextRetryItems = mutableListOf<String>()
                 if (receiver.transport == null) {
-=======
-                val service = header.orgSvc
-                    ?: error("Internal Error: could not find service for ${header.reportFile.receivingOrgSvc}")
-                val inputReportId = header.reportFile.reportId
-                actionHistory.trackExistingInputReport(inputReportId)
-                val serviceName = service.fullName
-                val nextRetryTransports = mutableListOf<RetryTransport>()
-                val transports = service
-                    .transports
-                    .filterIndexed { i, _ ->
-                        retryToken == null || retryToken.transports.find { it.index == i } != null
-                    }
-                if (transports.isEmpty()) {
->>>>>>> 893d988e
                     actionHistory.setActionType(TaskAction.send_error)
                     actionHistory.trackActionResult("Not sending $inputReportId to $serviceName: No transports defined")
                 } else {
