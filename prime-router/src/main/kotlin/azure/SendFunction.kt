--- conflicted
+++ resolved
@@ -14,10 +14,7 @@
 import gov.cdc.prime.router.azure.db.enums.TaskAction
 import gov.cdc.prime.router.transport.ITransport
 import gov.cdc.prime.router.transport.NullTransport
-<<<<<<< HEAD
 import gov.cdc.prime.router.transport.RetryItems
-=======
->>>>>>> 3135637d
 import gov.cdc.prime.router.transport.RetryToken
 import java.time.OffsetDateTime
 import java.util.UUID
@@ -54,7 +51,6 @@
                 context.logger.warning("Send function received an unhandled action: $message")
                 return
             }
-<<<<<<< HEAD
             val actionHistory = ActionHistory(event.eventAction.toTaskAction(), context)
             actionHistory.trackActionParams(message)
             workflowEngine.handleReceiverEvent(event, maxFilesPerSession, actionHistory) { receiver, headers, txn ->
@@ -83,31 +79,6 @@
                         nextRetryTokens += formRetryToken(
                             nextRetryItems, inputReportId, serviceName, retryToken, context, actionHistory
                         )
-=======
-            workflowEngine.handleReportEvent(event) { header, retryToken, _ ->
-                val receiver = header.receiver
-                    ?: error("Internal Error: could not find ${header.task.receiverName}")
-                val inputReportId = header.reportFile.reportId
-                actionHistory.trackExistingInputReport(inputReportId)
-                val serviceName = receiver.fullName
-                val nextRetryItems = mutableListOf<String>()
-                if (receiver.transport == null) {
-                    actionHistory.setActionType(TaskAction.send_error)
-                    actionHistory.trackActionResult("Not sending $inputReportId to $serviceName: No transports defined")
-                } else {
-                    val retryItems = retryToken?.items
-                    val sentReportId = UUID.randomUUID() // each sent report gets its own UUID
-                    val nextRetry = getTransport(receiver.transport)?.send(
-                        receiver.transport,
-                        header,
-                        sentReportId,
-                        retryItems,
-                        context,
-                        actionHistory,
-                    )
-                    if (nextRetry != null) {
-                        nextRetryItems += nextRetry
->>>>>>> 3135637d
                     }
                 } finally {
                     session?.close()
@@ -168,15 +139,6 @@
         )
     }
 
-    private fun getTransport(transportType: TransportType): ITransport? {
-        return when (transportType) {
-            is SFTPTransportType -> workflowEngine.sftpTransport
-            is RedoxTransportType -> workflowEngine.redoxTransport
-            is NullTransportType -> NullTransport()
-            else -> null
-        }
-    }
-
     private fun formRetryToken(
         nextRetryItems: List<String>,
         reportId: ReportId,
@@ -199,17 +161,8 @@
                 RetryToken(nextRetryCount, nextRetryItems)
             } else {
                 // retry using a back-off strategy
-<<<<<<< HEAD
                 val nextRetryTime = calculateRetryTime(nextRetryCount)
                 val msg = "Send Failed. Will retry sending report: $reportId to $serviceName} at $nextRetryTime"
-=======
-                val waitMinutes = retryDuration.getOrDefault(nextRetryCount, maxDurationValue)
-                val randomSeconds = Random.nextInt(-30, 31)
-                val nextRetryTime = OffsetDateTime.now().plusSeconds(waitMinutes * 60 + randomSeconds)
-                val nextRetryToken = RetryToken(nextRetryCount, nextRetryItems)
-                val msg = "Send Failed.  Will retry sending report: $reportId to $serviceName}" +
-                    " in $waitMinutes minutes and $randomSeconds seconds at $nextRetryTime"
->>>>>>> 3135637d
                 context.logger.info(msg)
                 actionHistory.trackActionResult(msg)
                 RetryToken(nextRetryCount, nextRetryItems)
@@ -219,6 +172,7 @@
 
     private fun calculateRetryTime(nextRetryCount: Int): OffsetDateTime {
         val waitMinutes = retryDuration.getOrDefault(nextRetryCount, maxDurationValue)
-        return OffsetDateTime.now().plusMinutes(waitMinutes)
+        val randomSeconds = Random.nextInt(-30, 31)
+        return OffsetDateTime.now().plusMinutes(waitMinutes).plusSeconds(randomSeconds)
     }
 }