--- conflicted
+++ resolved
@@ -697,17 +697,10 @@
                 if (it.get(COVID_RESULT_METADATA.TESTING_LAB_CITY)
                     .isNullOrBlank()
                 )
-<<<<<<< HEAD
-                    "${it.get(COVID_RESULT_METADATA.TESTING_LAB_STATE)}"
-                else
-                    "${it.get(COVID_RESULT_METADATA.TESTING_LAB_CITY)}, " +
-                        "${it.get(COVID_RESULT_METADATA.TESTING_LAB_STATE)}"
-=======
                     it.get(COVID_RESULT_METADATA.TESTING_LAB_STATE)
                 else
                     "${it.get(COVID_RESULT_METADATA.TESTING_LAB_CITY)}, " +
                         it.get(COVID_RESULT_METADATA.TESTING_LAB_STATE)
->>>>>>> 0adc5b21
             )
                 .build()
         }
