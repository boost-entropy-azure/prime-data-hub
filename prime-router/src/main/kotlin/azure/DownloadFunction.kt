--- conflicted
+++ resolved
@@ -27,12 +27,7 @@
 import java.util.UUID
 import java.util.logging.Level
 
-<<<<<<< HEAD
-class DownloadFunction {
-
-=======
 class DownloadFunction(private val workflowEngine: WorkflowEngine = WorkflowEngine()) {
->>>>>>> 81b81cdf
     val DAYS_TO_SHOW = 7L
     val LOGIN_PAGE = "./assets/csv-download-site/login__inline.html"
     val DOWNLOAD_PAGE = "./assets/csv-download-site/index__inline.html"
@@ -94,19 +89,11 @@
         return response
     }
 
-<<<<<<< HEAD
     private fun generateTestResults(reportFiles: List<ReportFile>, authClaims: AuthClaims): List<TestResult> {
         return reportFiles.sortedByDescending {
             it.createdAt
         }.map {
-            val svc = WorkflowEngine().metadata.findService(it.receivingOrg)
-=======
-    private fun generateTestResults(headers: List<WorkflowEngine.Header>, authClaims: AuthClaims): List<TestResult> {
-        return headers.sortedByDescending {
-            it.task.createdAt
-        }.map {
-            val svc = WorkflowEngine().settings.findReceiver(it.task.receiverName)
->>>>>>> 81b81cdf
+            val svc = WorkflowEngine().settings.findReceiver(it.receivingOrg)
             val orgDesc = authClaims.organization.description
             val receiver = if (svc !== null && svc.description.isNotBlank()) svc.description else orgDesc
             TestResult(
@@ -122,22 +109,14 @@
     }
 
     private fun generateTodaysTestResults(
-<<<<<<< HEAD
         reportFiles: List<ReportFile>,
-=======
-        headers: List<WorkflowEngine.Header>,
->>>>>>> 81b81cdf
         authClaims: AuthClaims
     ): List<TestResult> {
         var filtered = reportFiles.filter { filter(it) }
         return generateTestResults(filtered, authClaims)
     }
 
-<<<<<<< HEAD
     private fun filter(reportFile: ReportFile): Boolean {
-=======
-    private fun filter(it: WorkflowEngine.Header): Boolean {
->>>>>>> 81b81cdf
         val now = OffsetDateTime.now()
         return reportFile.createdAt.year == now.year &&
             reportFile.createdAt.monthValue == now.monthValue &&
@@ -145,11 +124,7 @@
     }
 
     private fun generatePreviousTestResults(
-<<<<<<< HEAD
         reportFiles: List<ReportFile>,
-=======
-        headers: List<WorkflowEngine.Header>,
->>>>>>> 81b81cdf
         authClaims: AuthClaims
     ): List<TestResult> {
         var filtered = reportFiles.filterNot { filter(it) }
@@ -161,15 +136,11 @@
         authClaims: AuthClaims
     ): HttpResponseMessage {
         val htmlTemplate: String = Files.readString(Path.of(DOWNLOAD_PAGE))
-<<<<<<< HEAD
-        val reportFiles = DatabaseAccess(dataSource = DatabaseAccess.dataSource).fetchDownloadableReportFiles(
-=======
-        val headers = workflowEngine.fetchDownloadableHeaders(
->>>>>>> 81b81cdf
+        val reportFiles = workflowEngine.fetchDownloadableReportFiles(
             OffsetDateTime.now().minusDays(DAYS_TO_SHOW), authClaims.organization.name
         )
         val attr = mapOf(
-            "description" to (authClaims.organization.description ?: ""),
+            "description" to (authClaims.organization.description),
             "user" to authClaims.userName,
             "today" to Calendar.getInstance(),
             "todays" to generateTodaysTestResults(reportFiles, authClaims),
