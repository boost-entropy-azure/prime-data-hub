--- conflicted
+++ resolved
@@ -733,10 +733,6 @@
      * Create a report object from a header including loading the blob data associated with it
      */
     fun createReport(header: Header): Report {
-<<<<<<< HEAD
-=======
-        val bytes = BlobAccess.downloadBlobAsByteArray(header.task.bodyUrl)
->>>>>>> 30676f4f
         return when (header.task.bodyFormat) {
             // TODO after the CSV internal format is flushed from the system, this code will be safe to remove
             "CSV", "CSV_SINGLE" -> {
