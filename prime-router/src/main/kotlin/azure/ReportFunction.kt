--- conflicted
+++ resolved
@@ -17,14 +17,8 @@
 import gov.cdc.prime.router.ResultDetail
 import gov.cdc.prime.router.Sender
 import gov.cdc.prime.router.azure.db.enums.TaskAction
-<<<<<<< HEAD
-import gov.cdc.prime.router.tokens.DatabaseJtiCache
-import gov.cdc.prime.router.tokens.FindReportStreamSecretInVault
-import gov.cdc.prime.router.tokens.FindSenderKeyInSettings
-=======
 import gov.cdc.prime.router.tokens.AuthenticationStrategy
 import gov.cdc.prime.router.tokens.OktaAuthentication
->>>>>>> 1108c164
 import gov.cdc.prime.router.tokens.TokenAuthentication
 import org.apache.logging.log4j.kotlin.Logging
 import org.postgresql.util.PSQLException
@@ -46,11 +40,7 @@
  * Azure Functions with HTTP Trigger.
  * This is basically the "front end" of the Hub. Reports come in here.
  */
-<<<<<<< HEAD
-class ReportFunction: Logging {
-=======
 class ReportFunction : Logging {
->>>>>>> 1108c164
     enum class Options {
         None,
         ValidatePayload,
@@ -97,10 +87,7 @@
     }
 
     /**
-<<<<<<< HEAD
      * TODO Jim do we want to change the 'reports' endpoint to this one 'report' ?
-=======
->>>>>>> 1108c164
      * POST a report to the router, using FHIR auth security
      * This one is "/api/report".  The other one is "/api/reports"
      */
@@ -114,20 +101,6 @@
         ) request: HttpRequestMessage<String?>,
         context: ExecutionContext,
     ): HttpResponseMessage {
-<<<<<<< HEAD
-        val workflowEngine = WorkflowEngine()
-        val tokenAuthentication = TokenAuthentication(DatabaseJtiCache(workflowEngine.db))
-        val senderName = request.headers[CLIENT_PARAMETER]
-            ?: request.queryParameters.getOrDefault(CLIENT_PARAMETER, "")
-        // todo This code is redundant with validateRequest.  Remove from validateRequest once old endpoint is removed
-        if (senderName.isBlank())
-            return HttpUtilities.bad(request,"Expected a '$CLIENT_PARAMETER' query parameter")
-        val sender = workflowEngine.settings.findSender(senderName)
-            ?: return HttpUtilities.bad(request, "'$CLIENT_PARAMETER:$senderName': unknown sender")
-
-        tokenAuthentication.checkAccessToken(request, "${sender.fullName}.report")
-            ?: return HttpUtilities.unauthorizedResponse(request)
-=======
 
         logger.debug(" request headers: ${request.headers}")
         val authenticationStrategy = AuthenticationStrategy.authStrategy(
@@ -154,7 +127,6 @@
                 ?: return HttpUtilities.unauthorizedResponse(request)
         }
 
->>>>>>> 1108c164
         return ingestReport(request, context)
     }
 
