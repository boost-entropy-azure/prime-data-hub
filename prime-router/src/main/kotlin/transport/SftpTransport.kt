--- conflicted
+++ resolved
@@ -21,15 +21,11 @@
 import net.schmizz.sshj.xfer.LocalSourceFile
 import org.apache.commons.lang3.StringUtils
 import org.apache.logging.log4j.kotlin.Logging
-<<<<<<< HEAD
-=======
 import org.apache.logging.log4j.kotlin.logger
->>>>>>> 33fa2979
 import java.io.InputStream
 import java.io.StringReader
 
 class SftpTransport : ITransport, Logging {
-<<<<<<< HEAD
     class SftpSession(
         host: String,
         port: String,
@@ -75,8 +71,6 @@
         return SftpSession(host, port, credential)
     }
 
-=======
->>>>>>> 33fa2979
     override fun send(
         header: WorkflowEngine.Header,
         sentReportId: ReportId,
@@ -143,12 +137,6 @@
             fileName: String,
             contents: ByteArray
         ) {
-<<<<<<< HEAD
-            val client = sshClient.newSFTPClient()
-            client.fileTransfer.preserveAttributes = false
-            client.use {
-                it.put(makeSourceFile(contents, fileName), "$path/$fileName")
-=======
             try {
                 try {
                     sshClient.newSFTPClient().use { client ->
@@ -170,17 +158,10 @@
                 } else {
                     throw ce
                 }
->>>>>>> 33fa2979
             }
         }
 
         fun ls(sshClient: SSHClient, path: String): List<String> {
-<<<<<<< HEAD
-            val client = sshClient.newSFTPClient()
-            client.use {
-                val lsResponse = it.ls(path)
-                return lsResponse.map { l -> l.toString() }.toList()
-=======
             val lsResults = mutableListOf<String>()
             try {
                 try {
@@ -201,19 +182,12 @@
                 } else {
                     throw ce
                 }
->>>>>>> 33fa2979
             }
 
             return lsResults
         }
 
         fun pwd(sshClient: SSHClient): String {
-<<<<<<< HEAD
-            val client = sshClient.newStatefulSFTPClient() as StatefulSFTPClient
-            sshClient.timeout = 120000
-            client.use {
-                return it.pwd()
-=======
             var pwd = ""
             try {
                 sshClient.newStatefulSFTPClient().use { client ->
@@ -225,7 +199,6 @@
                 }
             } finally {
                 sshClient.disconnect()
->>>>>>> 33fa2979
             }
 
             return pwd
