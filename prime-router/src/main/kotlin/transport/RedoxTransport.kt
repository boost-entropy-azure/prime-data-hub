--- conflicted
+++ resolved
@@ -111,11 +111,7 @@
             }
             resultMsg = resultMsg + "$statusStr: $successCount of $attemptedCount items successfully sent to $sendUrl"
             actionHistory.trackActionResult(resultMsg)
-<<<<<<< HEAD
             logger.info(resultMsg)
-=======
-            context.logger.info(resultMsg)
->>>>>>> da180f23
             if (successCount > 0) {
                 // only create a child report in the history, if something actually worked.
                 actionHistory.trackSentReport(receiver, sentReportId, null, sendUrl, resultMsg, successCount)
@@ -130,13 +126,8 @@
             }
         }
         if (nextRetryItems.isNotEmpty()) {
-<<<<<<< HEAD
             logger.info(
-                "The retry item list for ${header.reportFile.reportId} is: " +
-=======
-            context.logger.info(
                 "The outgoing retry item list for ${header.reportFile.reportId} is: " +
->>>>>>> da180f23
                     nextRetryItems.joinToString(",")
             )
             return nextRetryItems
