--- conflicted
+++ resolved
@@ -287,7 +287,6 @@
             val random = Random()
             return choices[random.nextInt(choices.size)]
         }
-<<<<<<< HEAD
 
         private fun randomChoices(vararg choices: String): List<String> {
             val random = Random()
@@ -315,7 +314,5 @@
             iteratorStore[list] = next
             return list[next]
         }
-=======
->>>>>>> d75fb871
     }
 }