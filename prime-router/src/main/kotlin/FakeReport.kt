--- conflicted
+++ resolved
@@ -129,15 +129,11 @@
                     else -> TODO()
                 }
             }
-<<<<<<< HEAD
             Element.Type.TELEPHONE -> {
                 val csvField = element.csvFields?.get(0)
                 val phoneNumberFormat = csvField?.format ?: "##########:1:"
                 faker.numerify(phoneNumberFormat)
             }
-=======
-            Element.Type.TELEPHONE -> faker.numerify("2#########:1:") // faker.phoneNumber().cellPhone()
->>>>>>> a953b405
             Element.Type.EMAIL -> "${context.patientName.username()}@email.com"
             null -> error("Invalid element type for ${element.name}")
         }
