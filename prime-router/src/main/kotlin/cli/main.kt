@file:Suppress("unused", "unused")

package gov.cdc.prime.router.cli

import com.github.ajalt.clikt.core.CliktCommand
import com.github.ajalt.clikt.core.subcommands
import com.github.ajalt.clikt.parameters.groups.mutuallyExclusiveOptions
import com.github.ajalt.clikt.parameters.groups.single
import com.github.ajalt.clikt.parameters.options.convert
import com.github.ajalt.clikt.parameters.options.default
import com.github.ajalt.clikt.parameters.options.flag
import com.github.ajalt.clikt.parameters.options.multiple
import com.github.ajalt.clikt.parameters.options.option
import com.github.ajalt.clikt.parameters.types.int
import gov.cdc.prime.router.CsvComparer
import gov.cdc.prime.router.DocumentationFactory
import gov.cdc.prime.router.FakeReport
import gov.cdc.prime.router.FileSource
import gov.cdc.prime.router.Metadata
import gov.cdc.prime.router.Report
import gov.cdc.prime.router.Translator
import gov.cdc.prime.router.serializers.CsvSerializer
import gov.cdc.prime.router.serializers.Hl7Serializer
import gov.cdc.prime.router.serializers.RedoxSerializer
import java.io.File
import java.io.OutputStream
import java.net.HttpURLConnection
import java.net.URL

sealed class InputSource {
    data class FileSource(val fileName: String) : InputSource()
    data class FakeSource(val count: Int) : InputSource()
    data class DirSource(val dirName: String) : InputSource()
    data class ListOfFilesSource(val commaSeparatedList: String) : InputSource() // supports merge.
}

class RouterCli : CliktCommand(
    name = "prime",
    help = "Tools and commands that support the PRIME Data Hub.",
    printHelpOnEmptyArgs = true,
) {
    override fun run() = Unit
}

class ProcessData : CliktCommand(
    name = "data",
    help = """
    process data
     
    Use this command to process data in a variety of ways, similar to how the
    REST service might handle data sent to it.
    
    You must always specify input data (via --input, --input-dir, --merge, or
    --input-fake to generate random data) and --input-schema.
    
    The data can then be transformed to a new schema (using --route, --route-to,
    or --output-schema) and written to a given location. Output will be written
    in CSV format unless otherwise specified.
    
    If no output location is set, files are written to the current working
    directory.
    
    To generate test data for later use, use --input-fake with no
    transformations. For example, to generate 5 rows of test data using the
    Florida COVID-19 schema:
    > prime data --input-fake 5 --input-schema fl/fl-covid-19 --output florida-data.csv
    """
) {
    // Input
    private val inputSource: InputSource? by mutuallyExclusiveOptions(
        option(
            "--merge",
            metavar = "<paths>",
            help = "list of comma-separated CSV files to merge as input"
        ).convert { InputSource.ListOfFilesSource(it) },
        option(
            "--input",
            metavar = "<path>",
            help = "path to CSV file to read"
        ).convert { InputSource.FileSource(it) },
        option(
            "--input-fake",
            metavar = "<int>",
            help = "generate N rows of random input according to --input-schema. " +
                "The value is the number of rows to generate."
        ).int().convert { InputSource.FakeSource(it) },
        option(
            "--input-dir",
            metavar = "<dir>",
            help = "path to directory of files"
        ).convert { InputSource.DirSource(it) },
    ).single()
    private val inputSchema by option(
        "--input-schema",
        metavar = "<schema_name>",
        help = "interpret input according to this schema"
    )

    // Actions
    private val validate by option(
        "--validate",
        help = "Validate stream"
    ).flag(default = true)
    private val send by option(
        "--send",
        help = "send output to receivers"
    ).flag(default = false)
    private val synthesize by option(
        "--synthesize",
        help = "converts live production data into synthesized data"
    ).flag(default = false)

    // Output schema
    private val route by option(
        "--route",
        help = "transform output to the schemas for each receiver the input would be routed to"
    ).flag(default = false)
    private val routeTo by option(
        "--route-to",
        metavar = "<receiver>",
        help = "transform output to the schema for the given receiver"
    )
    private val outputSchema by option(
        "--output-schema",
        metavar = "<name>",
        help = "transform output to the given schema"
    )

    // Output format
    private val forcedFormat by option(
        "--output-format",
        help = "serialize as the specified format. Use the destination format if not specified."
    )

    // Output location
    private val outputFileName by option(
        "--output",
        metavar = "<path>",
        help = "write output to this file. Do not use with --route, which generates multiple outputs."
    )
    private val outputDir by option(
        "--output-dir",
        metavar = "<path>",
        help = "write output files to this directory instead of the working directory. Ignored if --output is set."
    )

    // Fake data configuration
    private val targetStates: String? by
    option(
        "--target-states",
        metavar = "<abbrev>",
        help = "when using --input-fake, fill geographic fields using these states, separated by commas. " +
            "States should be two letters, e.g. 'FL'"
    )

    private val targetCounties: String? by
    option(
        "--target-counties",
        metavar = "<name>",
        help = "when using --input-fake, fill county-related fields with these county names, separated by commas."
    )
    private val receivingApplication by option(
        "--receiving-application",
        help = "the receiving application"
    )
    private val receivingFacility by option(
        "--receiving-facility",
        help = "the receiving facility"
    )

    private fun mergeReports(
        metadata: Metadata,
        listOfFiles: String
    ): Report {
        if (listOfFiles.isEmpty()) error("No files to merge.")
        val files = listOfFiles.split(",", " ").filter { it.isNotBlank() }
        if (files.isEmpty()) error("No files to merge found in comma separated list.  Need at least one file.")
        val reports = files.map { readReportFromFile(metadata, it) }
        echo("Merging ${reports.size} reports.")
        return Report.merge(reports)
    }

    private fun readReportFromFile(
        metadata: Metadata,
        fileName: String
    ): Report {
        val schemaName = inputSchema?.toLowerCase() ?: ""
        val schema = metadata.findSchema(schemaName) ?: error("Schema $schemaName is not found")
        val file = File(fileName)
        if (!file.exists()) error("$fileName does not exist")
        echo("Opened: ${file.absolutePath}")
        val csvSerializer = CsvSerializer(metadata)
<<<<<<< HEAD
        val result = csvSerializer.readExternal(schema.name, file.inputStream(), FileSource(file.nameWithoutExtension))
        if (result.report == null) {
            error(result.errorsToString())
        }
        if (result.errors.isNotEmpty()) {
            echo(result.errorsToString())
        }
        if (result.warnings.isNotEmpty()) {
            echo(result.warningsToString())
=======
        return if (file.extension.toUpperCase() == "INTERNAL") {
            csvSerializer.readInternal(schema.name, file.inputStream(), listOf(FileSource(file.nameWithoutExtension)))
        } else {
            val result = csvSerializer.read(schema.name, file.inputStream(), FileSource(file.nameWithoutExtension))
            if (result.report == null) {
                error(result.errorsToString())
            }
            if (result.errors.isNotEmpty()) {
                echo(result.errorsToString())
            }
            if (result.warnings.isNotEmpty()) {
                echo(result.warningsToString())
            }
            result.report
>>>>>>> d75fb871
        }
    }

    private fun writeReportsToFile(
        reports: List<Pair<Report, Report.Format>>,
        writeBlock: (report: Report, format: Report.Format, outputStream: OutputStream) -> Unit
    ) {
        if (outputDir == null && outputFileName == null) return

        if (reports.isNotEmpty()) {
            echo("Creating these files:")
        }
        reports
            .flatMap { (report, format) ->
                // Some report formats only support one result per file
                if (format.isSingleItemFormat()) {
                    val splitReports = report.split()
                    splitReports.map { Pair(it, format) }
                } else {
                    listOf(Pair(report, format))
                }
            }.forEach { (report, format) ->
                val outputFile = if (outputFileName != null) {
                    File(outputFileName!!)
                } else {
                    val fileName = Report.formFilename(
                        report.id,
                        report.schema.baseName,
                        format,
                        report.createdDateTime
                    )
                    File(outputDir ?: ".", fileName)
                }
                echo(outputFile.absolutePath)
                if (!outputFile.exists()) {
                    outputFile.createNewFile()
                }
                outputFile.outputStream().use {
                    writeBlock(report, format, it)
                }
            }
    }

    // NOTE: This exists to support not-yet-implemented functionality.
    private fun postHttp(address: String, block: (stream: OutputStream) -> Unit) {
        echo("Sending to: $address")
        val urlObj = URL(address)
        val connection = urlObj.openConnection() as HttpURLConnection
        connection.requestMethod = "POST"
        connection.doOutput = true
        val outputStream = connection.outputStream
        outputStream.use {
            block(it)
        }

        if (connection.responseCode != HttpURLConnection.HTTP_OK) {
            echo("connection: ${connection.responseCode}")
        }
    }

    private fun getOutputFormat(default: Report.Format): Report.Format {
        return if (forcedFormat != null) Report.Format.valueOf(forcedFormat!!) else default
    }

    override fun run() {
        // Load the schema and receivers
        val metadata = Metadata(Metadata.defaultMetadataDirectory)
        metadata.receivingApplication = receivingApplication
        metadata.receivingFacility = receivingFacility
        val csvSerializer = CsvSerializer(metadata)
        val hl7Serializer = Hl7Serializer(metadata)
        val redoxSerializer = RedoxSerializer(metadata)
        echo("Loaded schema and receivers")
        // Gather input source
        var inputReport: Report = when (inputSource) {
            is InputSource.ListOfFilesSource ->
                mergeReports(metadata, (inputSource as InputSource.ListOfFilesSource).commaSeparatedList)
            is InputSource.FileSource ->
                readReportFromFile(metadata, (inputSource as InputSource.FileSource).fileName)
            is InputSource.DirSource ->
                TODO("Dir source is not implemented")
            is InputSource.FakeSource -> {
                val schema = metadata.findSchema(inputSchema ?: "")
                    ?: error("$inputSchema is an invalid schema name")
                FakeReport(metadata).build(
                    schema,
                    (inputSource as InputSource.FakeSource).count,
                    FileSource("fake"),
                    targetStates,
                    targetCounties
                )
            }
            else -> {
                error("input source must be specified")
            }
        }

        // synthesize the data here
        // todo: put these strategies into metadata so we can load them from a file
        val synthesizeStrategies = mapOf(
            "patient_last_name" to Report.SynthesizeStrategy.FAKE,
            "patient_first_name" to Report.SynthesizeStrategy.FAKE,
            "patient_middle_name" to Report.SynthesizeStrategy.FAKE,
            "patient_middle_initial" to Report.SynthesizeStrategy.FAKE,
            "patient_gender" to Report.SynthesizeStrategy.SHUFFLE,
            "patient_race" to Report.SynthesizeStrategy.SHUFFLE,
            "patient_ethnicity" to Report.SynthesizeStrategy.SHUFFLE,
            "patient_dob" to Report.SynthesizeStrategy.SHUFFLE,
            "patient_phone_number" to Report.SynthesizeStrategy.FAKE,
            "patient_street" to Report.SynthesizeStrategy.FAKE,
            "patient_state" to Report.SynthesizeStrategy.FAKE,
            "patient_city" to Report.SynthesizeStrategy.FAKE,
            "patient_county" to Report.SynthesizeStrategy.FAKE,
            "patient_zip_code" to Report.SynthesizeStrategy.FAKE,
            "message_id" to Report.SynthesizeStrategy.FAKE,
            "patient_email" to Report.SynthesizeStrategy.FAKE,
        )

        if (!validate) TODO("validation cannot currently be disabled")
        if (send) TODO("--send is not implemented")
        if (synthesize) inputReport = inputReport.synthesizeData(synthesizeStrategies, targetState, targetCounty)

        // Transform reports
        val translator = Translator(metadata)
        val outputReports: List<Pair<Report, Report.Format>> = when {
            route ->
                translator
                    .filterAndTranslateByService(inputReport)
                    .map { it.first to getOutputFormat(it.second.format) }
            routeTo != null -> {
                val pair = translator.translate(input = inputReport, toService = routeTo!!)
                if (pair != null)
                    listOf(pair.first to getOutputFormat(pair.second.format))
                else
                    emptyList()
            }
            outputSchema != null -> {
                val toSchema = metadata.findSchema(outputSchema!!) ?: error("outputSchema is invalid")
                val mapping = translator.buildMapping(toSchema, inputReport.schema, defaultValues = emptyMap())
                if (mapping.missing.isNotEmpty()) {
                    error(
                        "Error: When translating to $'${toSchema.name} " +
                            "missing fields for ${mapping.missing.joinToString(", ")}"
                    )
                }
                val toReport = inputReport.applyMapping(mapping)
                listOf(Pair(toReport, getOutputFormat(Report.Format.CSV)))
            }
            else -> listOf(Pair(inputReport, getOutputFormat(Report.Format.CSV)))
        }

        // Output reports
        writeReportsToFile(outputReports) { report, format, stream ->
            when (format) {
                Report.Format.INTERNAL -> csvSerializer.writeInternal(report, stream)
                Report.Format.CSV -> csvSerializer.write(report, stream)
                Report.Format.HL7 -> hl7Serializer.write(report, stream)
                Report.Format.HL7_BATCH -> hl7Serializer.writeBatch(report, stream)
                Report.Format.REDOX -> redoxSerializer.write(report, stream)
            }
        }
    }
}

fun listSchemas(metadata: Metadata) {
    println("Current Hub Schema Library")
    val formatTemplate = "%-25s\t%-10s\t%s"
    println(formatTemplate.format("Schema Name", "Topic", "Description"))
    metadata.schemas.forEach {
        println(formatTemplate.format(it.name, it.topic, it.description))
    }
}

class ListSchemas : CliktCommand(
    name = "list",
    help = "list known schemas, clients, and services"
) {
    fun listOrganizations(metadata: Metadata) {
        println("Current Clients (Senders to the Hub)")
        var formatTemplate = "%-18s\t%-10s\t%s"
        println(formatTemplate.format("Organization Name", "Client Name", "Schema Sent to Hub"))
        metadata.organizationClients.forEach {
            println(formatTemplate.format(it.organization.name, it.name, it.schema))
        }
        println()
        println("Current Services (Receivers from the Hub)")
        formatTemplate = "%-18s\t%-10s\t%-25s\t%s"
        println(
            formatTemplate.format(
                "Organization Name",
                "Service Name",
                "Schema Sent by Hub",
                "Filters Applied"
            )
        )
        metadata.organizationServices.forEach {
            println(
                formatTemplate.format(
                    it.organization.name, it.name, it.schema,
                    it.jurisdictionalFilter.joinToString()
                )
            )
        }
    }

    override fun run() {
        val metadata = Metadata(Metadata.defaultMetadataDirectory)
        println()
        listSchemas(metadata)
        println()
        listOrganizations(metadata)
        println()
    }
}

class GenerateDocs : CliktCommand(
    help = """
    generate documentation for schemas

    By default, this will generate documentation for all known schemas. To
    generate docs for a particular schema, use the --input-schema option.
    """
) {
    private val inputSchema by option(
        "--input-schema",
        metavar = "<schema_name>",
        help = "schema to document"
    )
    private val includeTimestamps by
    option("--include-timestamps", help = "include creation time in file names")
        .flag(default = false)
    private val outputFileName by option(
        "--output",
        metavar = "<path>",
        help = "write documentation to this file (should not include extension)"
    )
    private val defaultOutputDir = "docs/schema_documentation"
    private val outputDir by option(
        "--output-dir",
        metavar = "<path>",
        help = "interpret `--output` relative to this directory (default: \"$defaultOutputDir\")"
    )
        .default(defaultOutputDir)

    fun generateSchemaDocumentation(metadata: Metadata) {
        if (inputSchema.isNullOrBlank()) {
            println("Generating documentation for all schemas")
            metadata.schemas.forEach {
                DocumentationFactory.writeDocumentationForSchema(
                    it,
                    outputDir,
                    outputFileName,
                    includeTimestamps
                )
                println(it.name)
            }
        } else {
            val schemaName = inputSchema?.toLowerCase() ?: ""
            val schema = metadata.findSchema(schemaName)
            if (schema == null) {
                echo("$schemaName not found. Did you mean one of these?")
                listSchemas(metadata)
                return
            }
            // start generating documentation
            echo("Generating documentation for $schemaName")
            DocumentationFactory.writeDocumentationForSchema(schema, outputDir, outputFileName, includeTimestamps)
        }
    }

    override fun run() {
        val metadata = Metadata(Metadata.defaultMetadataDirectory)
        generateSchemaDocumentation(metadata)
    }
}

class CompareCsvFiles : CliktCommand(
    name = "compare",
    help = """
    compares two CSV files so you can view the differences within them
    
    In order to compare two CSV files, you need to pass in a record ID value, which is the
    column header for a value that is unique per row. i.e. "Patient ID"
        
    Example:
    ./prime compare --record-id "MRN" --csv-file FILE_PATH --csv-file FILE_PATH
    """
) {
    // lets us compare CSV files generated by the application
    private val csvCompareFile by option(
        "--csv-file",
        help = "specify paths to CSV files to compare contents"
    ).multiple()
    private val csvRecordId by option(
        "--record-id",
        help = "the column header that identifies the id value for each row in a CSV file"
    ).default("Patient_Id")

    private fun compareCsvDocuments() {
        val fileOne = csvCompareFile[0]
        val fileTwo = csvCompareFile[1]
        val csvComparer = CsvComparer(fileOne, fileTwo, csvRecordId)
        csvComparer.compareFiles()
    }

    override fun run() {
        compareCsvDocuments()
    }
}

fun main(args: Array<String>) = RouterCli()
    .subcommands(ProcessData(), ListSchemas(), GenerateDocs(), CompareCsvFiles())
    .main(args)<|MERGE_RESOLUTION|>--- conflicted
+++ resolved
@@ -190,21 +190,11 @@
         if (!file.exists()) error("$fileName does not exist")
         echo("Opened: ${file.absolutePath}")
         val csvSerializer = CsvSerializer(metadata)
-<<<<<<< HEAD
-        val result = csvSerializer.readExternal(schema.name, file.inputStream(), FileSource(file.nameWithoutExtension))
-        if (result.report == null) {
-            error(result.errorsToString())
-        }
-        if (result.errors.isNotEmpty()) {
-            echo(result.errorsToString())
-        }
-        if (result.warnings.isNotEmpty()) {
-            echo(result.warningsToString())
-=======
         return if (file.extension.toUpperCase() == "INTERNAL") {
             csvSerializer.readInternal(schema.name, file.inputStream(), listOf(FileSource(file.nameWithoutExtension)))
         } else {
-            val result = csvSerializer.read(schema.name, file.inputStream(), FileSource(file.nameWithoutExtension))
+            val result =
+                csvSerializer.readExternal(schema.name, file.inputStream(), FileSource(file.nameWithoutExtension))
             if (result.report == null) {
                 error(result.errorsToString())
             }
@@ -215,7 +205,6 @@
                 echo(result.warningsToString())
             }
             result.report
->>>>>>> d75fb871
         }
     }
 
@@ -336,7 +325,7 @@
 
         if (!validate) TODO("validation cannot currently be disabled")
         if (send) TODO("--send is not implemented")
-        if (synthesize) inputReport = inputReport.synthesizeData(synthesizeStrategies, targetState, targetCounty)
+        if (synthesize) inputReport = inputReport.synthesizeData(synthesizeStrategies, targetStates, targetCounties)
 
         // Transform reports
         val translator = Translator(metadata)
