--- conflicted
+++ resolved
@@ -4,16 +4,17 @@
 
 import com.github.ajalt.clikt.core.CliktCommand
 import com.github.ajalt.clikt.core.subcommands
+import com.github.ajalt.clikt.parameters.groups.mutuallyExclusiveOptions
+import com.github.ajalt.clikt.parameters.groups.single
+import com.github.ajalt.clikt.parameters.options.convert
 import com.github.ajalt.clikt.parameters.options.default
 import com.github.ajalt.clikt.parameters.options.flag
 import com.github.ajalt.clikt.parameters.options.multiple
 import com.github.ajalt.clikt.parameters.options.option
+import com.github.ajalt.clikt.parameters.types.int
 import gov.cdc.prime.router.CsvComparer
 import gov.cdc.prime.router.DefaultValues
 import gov.cdc.prime.router.DocumentationFactory
-<<<<<<< HEAD
-import gov.cdc.prime.router.Metadata
-=======
 import gov.cdc.prime.router.FakeReport
 import gov.cdc.prime.router.FileSettings
 import gov.cdc.prime.router.FileSource
@@ -28,7 +29,6 @@
 import java.io.OutputStream
 import java.net.HttpURLConnection
 import java.net.URL
->>>>>>> 81b81cdf
 
 sealed class InputSource {
     data class FileSource(val fileName: String) : InputSource()
@@ -37,16 +37,6 @@
     data class ListOfFilesSource(val commaSeparatedList: String) : InputSource() // supports merge.
 }
 
-class RouterCli : CliktCommand(
-    name = "prime",
-    help = "Tools and commands that support the PRIME Data Hub.",
-    printHelpOnEmptyArgs = true,
-) {
-    override fun run() = Unit
-}
-
-<<<<<<< HEAD
-=======
 class ProcessData : CliktCommand(
     name = "data",
     help = """
@@ -69,7 +59,8 @@
     transformations. For example, to generate 5 rows of test data using the
     Florida COVID-19 schema:
     > prime data --input-fake 5 --input-schema fl/fl-covid-19 --output florida-data.csv
-    """
+    """,
+    printHelpOnEmptyArgs = true,
 ) {
     // Input
     private val inputSource: InputSource? by mutuallyExclusiveOptions(
@@ -399,7 +390,14 @@
     }
 }
 
->>>>>>> 81b81cdf
+class RouterCli : CliktCommand(
+    name = "prime",
+    help = "Tools and commands that support the PRIME Data Hub.",
+    printHelpOnEmptyArgs = true,
+) {
+    override fun run() = Unit
+}
+
 fun listSchemas(metadata: Metadata) {
     println("Current Hub Schema Library")
     val formatTemplate = "%-25s\t%-10s\t%s"
