package gov.cdc.prime.router

import org.apache.logging.log4j.kotlin.Logging

/**
 * The translator converts reports from one schema to another.
 * The object can be reused for multiple translations.
 *
 * Dev Note: This glue code was originally in the Report class and then
 * in the Metadata class.
 */
class Translator(private val metadata: Metadata, private val settings: SettingsProvider) : Logging {
    /**
     * A mapping defines how to translate from one schema to another
     */
    data class Mapping(
        val toSchema: Schema,
        val fromSchema: Schema,
        val useDirectly: Map<String, String>,
        val useValueSet: Map<String, String>,
        val useMapper: Map<String, Mapper>,
        val useDefault: Map<String, String>,
        val missing: Set<String>,
    )

    /**
     * Translate this report by the list of services in metadata. One report for every service, reports
     * may be empty.
     */
    fun translateByReceiver(input: Report, defaultValues: DefaultValues = emptyMap()): List<Report> {
        return settings.receivers.map { receiver -> translateByReceiver(input, receiver, defaultValues) }
    }

    /**
     * Translate and filter by the list of receiver in metadata. Only return reports that have items.
     */
    fun filterAndTranslateByReceiver(
        input: Report,
        defaultValues: DefaultValues = emptyMap(),
        limitReceiversTo: List<String> = emptyList(),
        warnings: MutableList<ResultDetail>? = null,
    ): List<Pair<Report, Receiver>> {
        if (input.isEmpty()) return emptyList()
        return settings.receivers.filter { receiver ->
            receiver.topic == input.schema.topic &&
                (limitReceiversTo.isEmpty() || limitReceiversTo.contains(receiver.fullName))
        }.mapNotNull { receiver ->
            try {
                val mappedReport = translateByReceiver(input, receiver, defaultValues)
                if (mappedReport.itemCount == 0) return@mapNotNull null
                Pair(mappedReport, receiver)
            } catch (e: IllegalStateException) {
                // catching individual translation exceptions enables overall work to continue
                warnings?.let {
                    warnings.add(
                        ResultDetail(
                            ResultDetail.DetailScope.TRANSLATION,
                            "TO:${receiver.fullName}:${receiver.schemaName}", e.localizedMessage
                        )
                    )
                }
                return@mapNotNull null
            }
        }
    }

    /**
     * This does both the filtering by jurisdiction, by qualityFilter, and also the translation.
     */
    private fun translateByReceiver(input: Report, receiver: Receiver, defaultValues: DefaultValues): Report {
        // Filter according to this receiver's desired JurisdictionalFilter patterns
        val jurisFilterAndArgs = receiver.jurisdictionalFilter.map { filterSpec ->
            val (fnName, fnArgs) = JurisdictionalFilters.parseJurisdictionalFilter(filterSpec)
            val filterFn = metadata.findJurisdictionalFilter(fnName)
                ?: error("JurisdictionalFilter $fnName is not found")
            Pair(filterFn, fnArgs)
        }
        val jurisFilteredReport = input.filter(jurisFilterAndArgs, receiver)

        // Always succeed in translating an empty report after filtering (even if the mapping process would fail)
        if (jurisFilteredReport.isEmpty()) return buildEmptyReport(receiver, input)

        // Now filter according to this receiver's desired qualityFilter, or default filter if none found.
        val qualityFilter = when {
            receiver.qualityFilter.isNotEmpty() -> receiver.qualityFilter
            JurisdictionalFilters.defaultQualityFilters[receiver.topic] != null ->
                JurisdictionalFilters.defaultQualityFilters[receiver.topic]!!
            else -> {
                logger.info("No default qualityFilter found for topic ${receiver.topic}. Not doing qual filtering")
                emptyList<String>()
            }
        }
        val qualityFilterAndArgs = qualityFilter.map { filterSpec ->
            val (fnName, fnArgs) = JurisdictionalFilters.parseJurisdictionalFilter(filterSpec)
            val filterFn = metadata.findJurisdictionalFilter(fnName)
                ?: error("qualityFilter $fnName is not found in list of JurisdictionalFilters")
            Pair(filterFn, fnArgs)
        }
        val qualityFilteredReport = jurisFilteredReport.filter(qualityFilterAndArgs, receiver)
        if (qualityFilteredReport.itemCount != jurisFilteredReport.itemCount) {
<<<<<<< HEAD
            logger.warn(
                "Data quality problem in report ${input.id}, receiver ${receiver.fullName}: " +
                    "There were ${jurisFilteredReport.itemCount} rows prior to quality filtering, and " +
                    "${qualityFilteredReport.itemCount} rows after quality filtering."
            )
=======
            logger.warn("Data quality problem in report ${input.id}, receiver ${receiver.fullName}: " +
                "There were ${jurisFilteredReport.itemCount} rows prior to qualityFilter, and " +
                "${qualityFilteredReport.itemCount} rows after qualityFilter.")
>>>>>>> b82d5504
        }

        // Always succeed in translating an empty report after filtering (even if the mapping process would fail)
        if (qualityFilteredReport.isEmpty()) return buildEmptyReport(receiver, input)

        // Apply mapping to change schema
        val toReport: Report = if (receiver.schemaName != qualityFilteredReport.schema.name) {
            val toSchema = metadata.findSchema(receiver.schemaName)
                ?: error("${receiver.schemaName} schema is missing from catalog")
            val receiverDefaults = receiver.translation.defaults
            val defaults = if (receiverDefaults.isNotEmpty()) receiverDefaults.plus(defaultValues) else defaultValues
            val mapping = buildMapping(toSchema, qualityFilteredReport.schema, defaults)
            if (mapping.missing.isNotEmpty()) {
                error(
                    "Error: To translate to ${receiver.fullName}, ${toSchema.name}, these elements are missing: ${
                    mapping.missing.joinToString(
                        ", "
                    )
                    }"
                )
            }
            qualityFilteredReport.applyMapping(mapping)
        } else {
            qualityFilteredReport
        }

        // Transform reports
        var transformed = toReport
        if (receiver.deidentify)
            transformed = transformed.deidentify()
        return transformed.copy(destination = receiver, bodyFormat = receiver.format)
    }

    fun buildEmptyReport(receiver: Receiver, from: Report): Report {
        val toSchema = metadata.findSchema(receiver.schemaName)
            ?: error("${receiver.schemaName} schema is missing from catalog")
        return Report(toSchema, emptyList(), listOf(ReportSource(from.id, "mapping")), metadata = metadata)
    }

    /**
     * Translate one report to another schema. Translate all items.
     */
    fun translate(input: Report, toSchema: Schema, defaultValues: DefaultValues): Report {
        val mapping = buildMapping(toSchema = toSchema, fromSchema = input.schema, defaultValues)
        return input.applyMapping(mapping = mapping)
    }

    fun translate(
        input: Report,
        toReceiver: String,
        defaultValues: DefaultValues = emptyMap()
    ): Pair<Report, Receiver>? {
        if (input.isEmpty()) return null
        val service = settings.findReceiver(toReceiver) ?: error("invalid service name $toReceiver")
        val mappedReport = translateByReceiver(input, service, defaultValues)
        if (mappedReport.itemCount == 0) return null
        return Pair(mappedReport, service)
    }

    /**
     * Build the mapping that will translate a one schema to another. The mapping
     * can be used for multiple translations.
     */
    fun buildMapping(toSchema: Schema, fromSchema: Schema, defaultValues: DefaultValues): Mapping {
        if (toSchema.topic != fromSchema.topic) error("Trying to match schema with different topics")

        val useDirectly = mutableMapOf<String, String>()
        val useValueSet: MutableMap<String, String> = mutableMapOf()
        val useMapper = mutableMapOf<String, Mapper>()
        val useDefault = mutableMapOf<String, String>()
        val missing = mutableSetOf<String>()

        toSchema.elements.forEach { toElement ->
            var isMissing = toElement.cardinality == Element.Cardinality.ONE
            fromSchema.findElement(toElement.name)?.let { matchedElement ->
                useDirectly[toElement.name] = matchedElement.name
                isMissing = false
            }
            toElement.mapper?.let {
                val name = Mappers.parseMapperField(it).first
                useMapper[toElement.name] = metadata.findMapper(name) ?: error("Mapper $name is not found")
                isMissing = false
            }
            if (toElement.hasDefaultValue(defaultValues)) {
                useDefault[toElement.name] = toElement.defaultValue(defaultValues)
                isMissing = false
            }
            if (isMissing) {
                missing.add(toElement.name)
            }
        }
        return Mapping(toSchema, fromSchema, useDirectly, useValueSet, useMapper, useDefault, missing)
    }
}<|MERGE_RESOLUTION|>--- conflicted
+++ resolved
@@ -98,17 +98,9 @@
         }
         val qualityFilteredReport = jurisFilteredReport.filter(qualityFilterAndArgs, receiver)
         if (qualityFilteredReport.itemCount != jurisFilteredReport.itemCount) {
-<<<<<<< HEAD
-            logger.warn(
-                "Data quality problem in report ${input.id}, receiver ${receiver.fullName}: " +
-                    "There were ${jurisFilteredReport.itemCount} rows prior to quality filtering, and " +
-                    "${qualityFilteredReport.itemCount} rows after quality filtering."
-            )
-=======
             logger.warn("Data quality problem in report ${input.id}, receiver ${receiver.fullName}: " +
                 "There were ${jurisFilteredReport.itemCount} rows prior to qualityFilter, and " +
                 "${qualityFilteredReport.itemCount} rows after qualityFilter.")
->>>>>>> b82d5504
         }
 
         // Always succeed in translating an empty report after filtering (even if the mapping process would fail)
