--- conflicted
+++ resolved
@@ -46,24 +46,9 @@
         }
     }
 
-<<<<<<< HEAD
-    fun translate(
-        input: Report,
-        toService: String,
-        defaultValues: DefaultValues = emptyMap()
-    ): Pair<Report, OrganizationService>? {
-        if (input.isEmpty()) return null
-        val service = metadata.findService(toService) ?: error("invalid service name $toService")
-        val mappedReport = translateByService(input, service, defaultValues)
-        if (mappedReport.itemCount == 0) return null
-        return Pair(mappedReport, service)
-    }
-
     /**
      * This does both the filtering by jurisdiction, and also the translation.
      */
-=======
->>>>>>> d75fb871
     private fun translateByService(input: Report, receiver: OrganizationService, defaultValues: DefaultValues): Report {
         // Filter according to receiver patterns
         val filterAndArgs = receiver.jurisdictionalFilter.map { filterSpec ->
