package gov.cdc.prime.router.serializers

import com.github.doyaaaaaken.kotlincsv.dsl.csvReader
import com.github.doyaaaaaken.kotlincsv.dsl.csvWriter
import gov.cdc.prime.router.Element
import gov.cdc.prime.router.ElementAndValue
import gov.cdc.prime.router.Mapper
import gov.cdc.prime.router.Metadata
import gov.cdc.prime.router.Receiver
import gov.cdc.prime.router.Report
import gov.cdc.prime.router.ReportId
import gov.cdc.prime.router.ResultDetail
import gov.cdc.prime.router.Schema
import gov.cdc.prime.router.Source
import java.io.InputStream
import java.io.OutputStream

/**
 * The CSV serializer is crafted to handle poor data. The logic depends on the type of the element and it cardinality.
 *
 * | Type         | Cardinality | no column on input                   | empty input value                    | Invalid input value | valid input value |
 * |--------------|-------------|--------------------------------------|--------------------------------------|---------------------|-------------------|
 * | FOO          | 0..1        | mapper -> default -> empty + warning | mapper -> default -> empty + warning | empty + warning     | value             |
 * | FOO          | 1..1        | mapper -> default -> error           | mapper -> default -> error           | error               | value             |
 * | FOO_OR_BLANK | 0..1        | mapper -> default -> empty + warning | empty                                | empty + warning     | value             |
 * | FOO_OR_BLANK | 1..1        | mapper -> default -> error           | empty                                | error               | value             |
 *
 */
class CsvSerializer(val metadata: Metadata) {
    private data class CsvMapping(
        val useCsv: Map<String, List<Element.CsvField>>,
        val useMapper: Map<String, Pair<Mapper, List<String>>>,
        val useDefault: Map<String, String>,
        val errors: List<String>,
        val warnings: List<String>,
    )

    private data class RowResult(
        val row: List<String>,
        val errors: List<String>,
        val warnings: List<String>,
    )

    fun readExternal(schemaName: String, input: InputStream, source: Source): ReadResult {
        return readExternal(schemaName, input, listOf(source))
    }

    fun readExternal(
        schemaName: String,
        input: InputStream,
        sources: List<Source>,
        destination: Receiver? = null,
        defaultValues: Map<String, String> = emptyMap(),
    ): ReadResult {
        val schema = metadata.findSchema(schemaName) ?: error("Internal Error: invalid schema name '$schemaName'")
        val rows: List<Map<String, String>> = csvReader().readAllWithHeader(input)
        val errors = mutableListOf<ResultDetail>()
        val warnings = mutableListOf<ResultDetail>()

        if (rows.isEmpty()) {
            return ReadResult(Report(schema, emptyList(), sources, destination), errors, warnings)
        }

        val csvMapping = buildMappingForReading(schema, defaultValues, rows[0])
        errors.addAll(csvMapping.errors.map { ResultDetail.report(it) })
        warnings.addAll(csvMapping.warnings.map { ResultDetail.report(it) })
        if (csvMapping.errors.isNotEmpty()) {
            return ReadResult(null, errors, warnings)
        }

        val mappedRows = rows.mapIndexedNotNull { index, row ->
            val result = mapRow(schema, csvMapping, row)
            val trackingColumn = schema.findElementColumn(schema.trackingElement ?: "")
            var trackingId = if (trackingColumn != null) result.row[trackingColumn] else ""
            if (trackingId.isEmpty())
                trackingId = "row$index"
            errors.addAll(result.errors.map { ResultDetail.item(trackingId, it) })
            warnings.addAll(result.warnings.map { ResultDetail.item(trackingId, it) })
            if (result.errors.isEmpty()) {
                result.row
            } else {
                null
            }
        }
        return ReadResult(Report(schema, mappedRows, sources, destination), errors, warnings)
    }

    fun readInternal(
        schemaName: String,
        input: InputStream,
        sources: List<Source>,
<<<<<<< HEAD
        destination: Receiver? = null
=======
        destination: OrganizationService? = null,
        blobReportId: ReportId? = null
>>>>>>> 893d988e
    ): Report {
        val schema = metadata.findSchema(schemaName) ?: error("Internal Error: invalid schema name '$schemaName'")
        val rows: List<List<String>> = csvReader().readAll(input).drop(1)
        return Report(schema, rows, sources, destination, id = blobReportId)
    }

    fun write(report: Report, output: OutputStream) {
        val schema = report.schema

        fun buildHeader(): List<String> = schema.csvFields.map { it.name }

        fun buildRows(): List<List<String>> {
            return report.itemIndices.map { row ->
                schema
                    .elements
                    .flatMap { element ->
                        if (element.csvFields != null) {
                            element.csvFields.map { field ->
                                val value = report.getString(row, element.name)
                                    ?: error("Internal Error: table is missing '${element.name} column")
                                element.toFormatted(value, field.format)
                            }
                        } else {
                            emptyList()
                        }
                    }
            }
        }

        val allRows = listOf(buildHeader()).plus(buildRows())
        csvWriter {
            lineTerminator = "\n"
            outputLastLineTerminator = true
        }.writeAll(allRows, output)
    }

    fun writeInternal(report: Report, output: OutputStream) {
        val schema = report.schema

        fun buildHeader(): List<String> = schema.elements.map { it.name }

        fun buildRows(): List<List<String>> {
            return report.itemIndices.map { row -> report.getRow(row) }
        }

        val allRows = listOf(buildHeader()).plus(buildRows())
        csvWriter {
            lineTerminator = "\n"
            outputLastLineTerminator = true
        }.writeAll(allRows, output)
    }

    private fun buildMappingForReading(
        schema: Schema,
        defaultValues: Map<String, String>,
        row: Map<String, String>
    ): CsvMapping {
        fun rowContainsAll(fields: List<Element.CsvField>): Boolean {
            return fields.find { !row.containsKey(it.name) } == null
        }

        val useCsv = schema
            .elements
            .filter { it.csvFields != null && rowContainsAll(it.csvFields) }
            .map { it.name to it.csvFields!! }
            .toMap()
        val useMapper = schema
            .elements
            .filter { it.mapper?.isNotBlank() == true } // TODO: check for the presence of fields
            .map { it.name to Pair(it.mapperRef!!, it.mapperArgs!!) }
            .toMap()
        val useDefault = schema
            .elements
            .map { it.name to it.defaultValue(defaultValues) }
            .toMap()

        // Figure out what is missing or ignored
        val requiredHeaders = schema
            .filterCsvFields { it.cardinality == Element.Cardinality.ONE && it.default == null && it.mapper == null }
            .map { it.name }
            .toSet()
        val optionalHeaders = schema
            .filterCsvFields {
                (it.cardinality == null || it.cardinality == Element.Cardinality.ZERO_OR_ONE) &&
                    it.default == null && it.mapper == null
            }
            .map { it.name }
            .toSet()
        val headersWithDefault = schema.filterCsvFields { it.default != null || it.mapper != null }
            .map { it.name }
        val actualHeaders = row.keys.toSet()
        val missingRequiredHeaders = requiredHeaders - actualHeaders
        val missingOptionalHeaders = optionalHeaders - actualHeaders
        val ignoredHeaders = actualHeaders - requiredHeaders - optionalHeaders - headersWithDefault
        val errors = missingRequiredHeaders.map { "Missing '$it' header" }
        val warnings = missingOptionalHeaders.map { "Missing '$it' header" } +
            ignoredHeaders.map { "Unexpected '$it' header is ignored" }

        return CsvMapping(useCsv, useMapper, useDefault, errors, warnings)
    }

    /**
     * For a input row from the CSV file map to a schema defined row by
     *
     *  1. Using values from the csv file
     *  2. Using a mapper defined by the schema
     *  3. Using the default defined by the schema
     *
     * If the element `canBeBlank` then only step 1 is used.
     *
     * Also, format values into the normalized format for the type
     */
    private fun mapRow(schema: Schema, csvMapping: CsvMapping, inputRow: Map<String, String>): RowResult {
        val lookupValues = mutableMapOf<String, String>()
        val errors = mutableListOf<String>()
        val warnings = mutableListOf<String>()
        val placeholderValue = "**%%placeholder**"
        val failureValue = "**^^validationFail**"

        fun useCsv(element: Element): String? {
            val csvFields = csvMapping.useCsv[element.name] ?: return null
            val subValues = csvFields.map {
                val value = inputRow.getValue(it.name)
                Element.SubValue(it.name, value, it.format)
            }
            for (subValue in subValues) {
                if (subValue.value.isBlank()) {
                    return if (element.canBeBlank) "" else null
                }
                val error = element.checkForError(subValue.value, subValue.format)
                if (error != null) {
                    when (element.cardinality) {
                        Element.Cardinality.ONE -> errors += error
                        Element.Cardinality.ZERO_OR_ONE -> warnings += error
                    }
                    return failureValue
                }
            }
            return if (subValues.size == 1) {
                element.toNormalized(subValues[0].value, subValues[0].format)
            } else {
                element.toNormalized(subValues)
            }
        }

        fun useMapperPlaceholder(element: Element): String? {
            return if (csvMapping.useMapper[element.name] != null) placeholderValue else null
        }

        fun useMapper(element: Element): String? {
            val (mapper, args) = csvMapping.useMapper[element.name] ?: return null
            val valueNames = mapper.valueNames(element, args)
            val valuesForMapper = valueNames.map { elementName ->
                val valueElement = schema.findElement(elementName)
                    ?: error(
                        "Schema Error: Could not find element '$elementName' for mapper " +
                            "'${mapper.name}' from '${element.name}'."
                    )
                val value = lookupValues[elementName]
                    ?: error("Schema Error: No mapper input for $elementName")
                ElementAndValue(valueElement, value)
            }
            return mapper.apply(element, args, valuesForMapper)
        }

        fun useDefault(element: Element): String {
            return csvMapping.useDefault[element.name] ?: ""
        }

        // Build up lookup values
        schema.elements.forEach { element ->
            val value = useCsv(element) ?: useMapperPlaceholder(element) ?: useDefault(element)
            lookupValues[element.name] = value
        }

        // Output with value
        val outputRow = schema.elements.map { element ->
            var value = lookupValues[element.name] ?: error("Internal Error: Second pass should have all values")
            if (value == placeholderValue) {
                value = useMapper(element) ?: useDefault(element)
            }
            if (value.isBlank() && !element.canBeBlank) {
                when (element.cardinality) {
                    Element.Cardinality.ONE -> errors += "Empty value for '${element.name}'"
                    Element.Cardinality.ZERO_OR_ONE -> {
                    }
                }
            }
            if (value == failureValue) {
                value = ""
            }
            value
        }
        return RowResult(outputRow, errors, warnings)
    }
}<|MERGE_RESOLUTION|>--- conflicted
+++ resolved
@@ -89,12 +89,8 @@
         schemaName: String,
         input: InputStream,
         sources: List<Source>,
-<<<<<<< HEAD
-        destination: Receiver? = null
-=======
-        destination: OrganizationService? = null,
+        destination: Receiver? = null,
         blobReportId: ReportId? = null
->>>>>>> 893d988e
     ): Report {
         val schema = metadata.findSchema(schemaName) ?: error("Internal Error: invalid schema name '$schemaName'")
         val rows: List<List<String>> = csvReader().readAll(input).drop(1)
