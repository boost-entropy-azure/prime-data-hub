package gov.cdc.prime.router.history.azure

import com.microsoft.azure.functions.HttpRequestMessage
import gov.cdc.prime.router.azure.DatabaseAccess
import gov.cdc.prime.router.azure.db.enums.TaskAction
import gov.cdc.prime.router.azure.db.tables.pojos.Action
import gov.cdc.prime.router.common.BaseEngine
import gov.cdc.prime.router.common.JacksonMapperUtilities
import gov.cdc.prime.router.history.DetailedSubmissionHistory
import gov.cdc.prime.router.history.SubmissionHistory
import gov.cdc.prime.router.tokens.AuthenticatedClaims
import java.time.OffsetDateTime
import java.util.UUID

/**
 * Submissions / history API
 * Contains all business logic regarding submissions and JSON serialization.
 */
class SubmissionsFacade(
    private val dbSubmissionAccess: HistoryDatabaseAccess = DatabaseSubmissionsAccess(),
    dbAccess: DatabaseAccess = BaseEngine.databaseAccessSingleton,
) : ReportFileFacade(
    dbAccess,
) {
    // Ignoring unknown properties because we don't require them. -DK
    private val mapper = JacksonMapperUtilities.allowUnknownsMapper

    /**
     * Serializes a list of Actions into a String.
     *
     * @param organization from JWT Claim.
     * @param sendingOrgService is a specifier for the sending organization's client.
     * @param sortDir sort the table by date in ASC or DESC order.
     * @param sortColumn sort the table by a specific column; defaults to sorting by created_at.
     * @param cursor is the OffsetDateTime of the last result in the previous list.
     * @param since is the OffsetDateTime minimum date to get results for.
     * @param until is the OffsetDateTime maximum date to get results for.
     * @param pageSize Int of items to return per page.
     * @param showFailed whether to include actions that failed to be sent.
     *
     * @return a String representation of an array of actions.
     */
    fun findSubmissionsAsJson(
        organization: String,
        sendingOrgService: String?,
        sortDir: HistoryDatabaseAccess.SortDir,
        sortColumn: HistoryDatabaseAccess.SortColumn,
        cursor: OffsetDateTime?,
        since: OffsetDateTime?,
        until: OffsetDateTime?,
        pageSize: Int,
        showFailed: Boolean,
    ): String {
        val result = findSubmissions(
            organization,
            sendingOrgService,
            sortDir,
            sortColumn,
            cursor,
            since,
            until,
            pageSize,
            showFailed
        )
        return mapper.writeValueAsString(result)
    }

    /**
     * Find submissions based on various parameters.
     *
     * @param organization from JWT Claim.
     * @param sendingOrgService is a specifier for the sending organization's client.
     * @param sortDir sort the table by date in ASC or DESC order; defaults to DESC.
     * @param sortColumn sort the table by a specific column; defaults to sorting by CREATED_AT.
     * @param cursor is the OffsetDateTime of the last result in the previous list.
     * @param since is the OffsetDateTime minimum date to get results for.
     * @param until is the OffsetDateTime maximum date to get results for.
     * @param pageSize Int of items to return per page.
     * @param showFailed whether to include actions that failed to be sent.
     *
     * @return a List of Actions
     */
    private fun findSubmissions(
        organization: String,
        sendingOrgService: String?,
        sortDir: HistoryDatabaseAccess.SortDir,
        sortColumn: HistoryDatabaseAccess.SortColumn,
        cursor: OffsetDateTime?,
        since: OffsetDateTime?,
        until: OffsetDateTime?,
        pageSize: Int,
        showFailed: Boolean,
    ): List<SubmissionHistory> {
        require(organization.isNotBlank()) {
            "Invalid organization."
        }

        return dbSubmissionAccess.fetchActions(
            organization,
            sendingOrgService,
            sortDir,
            sortColumn,
            cursor,
            since,
            until,
            pageSize,
            showFailed,
            SubmissionHistory::class.java
        )
    }

    /**
     * Get expanded details for a single report
     *
     * @param action the action being used
     * @return Report details
     */
    fun findDetailedSubmissionHistory(
        action: Action,
    ): DetailedSubmissionHistory? {
        // This assumes that ReportFileFunction.authSingleBlocks has already run, and has checked that the
        // sendingOrg is good.  If that assumption is incorrect, die here.
        assert(action.sendingOrg != null && action.actionName == TaskAction.receive)
        val submission = dbSubmissionAccess.fetchAction(
            action.actionId,
            action.sendingOrg,
            DetailedSubmissionHistory::class.java
        )
        submission?.actionsPerformed?.add(action.actionName)

        // Submissions with a report ID (means had no errors) can have a lineage
        submission?.reportId?.let {
            val relatedSubmissions = dbSubmissionAccess.fetchRelatedActions(
                UUID.fromString(it),
                DetailedSubmissionHistory::class.java
            )
            submission.enrichWithDescendants(relatedSubmissions)
        }

        submission?.enrichWithSummary()

        return submission
    }

    /**
     * Check whether these [claims] from this [request]
     * allow access to the sender associated with this [action].
     * @return true if authorized, false otherwise.
     * Because this is a Submission request, this checks the [Action.sendingOrg]
     */
    override fun checkAccessAuthorizationForAction(
        claims: AuthenticatedClaims,
        action: Action,
        request: HttpRequestMessage<String?>,
    ): Boolean {
        val senderAuthorized = claims.authorizedForSendOrReceive(action.sendingOrg, null, request)

        if (senderAuthorized) {
<<<<<<< HEAD
            return true
        }

        val report = this.fetchReportForActionId(action.actionId)

        val relatedSubmissions = dbSubmissionAccess.fetchRelatedActions(
=======
            // if the sender is authorized, no need to check the receivers.  This is equivalent to a short-circuited "or" statement.
            return true
        }

        val receivingOrgs = receivingOrgsForAction(action)

        return receivingOrgs.any { claims.authorizedForSendOrReceive(it, null, request) }
    }

    private fun receivingOrgsForAction(action: Action): Set<String?> {
        val report = fetchReportForActionId(action.actionId)

        val relatedActions = dbSubmissionAccess.fetchRelatedActions(
>>>>>>> d81d2996
            report!!.reportId,
            DetailedSubmissionHistory::class.java
        )

<<<<<<< HEAD
        val receivingOrgs = relatedSubmissions.filter {
            it.actionName == TaskAction.send
        }.flatMap { it.reports!! }.map { it.receivingOrg }

        return receivingOrgs.any { claims.authorizedForSendOrReceive(it, null, request) }
=======
        return relatedActions.filter { it.actionName == TaskAction.send }
            .flatMap { it.reports!! }
            .map { it.receivingOrg }.toSet()
>>>>>>> d81d2996
    }

    companion object {
        val instance: SubmissionsFacade by lazy(LazyThreadSafetyMode.SYNCHRONIZED) {
            SubmissionsFacade()
        }
    }
}<|MERGE_RESOLUTION|>--- conflicted
+++ resolved
@@ -156,14 +156,6 @@
         val senderAuthorized = claims.authorizedForSendOrReceive(action.sendingOrg, null, request)
 
         if (senderAuthorized) {
-<<<<<<< HEAD
-            return true
-        }
-
-        val report = this.fetchReportForActionId(action.actionId)
-
-        val relatedSubmissions = dbSubmissionAccess.fetchRelatedActions(
-=======
             // if the sender is authorized, no need to check the receivers.  This is equivalent to a short-circuited "or" statement.
             return true
         }
@@ -177,22 +169,13 @@
         val report = fetchReportForActionId(action.actionId)
 
         val relatedActions = dbSubmissionAccess.fetchRelatedActions(
->>>>>>> d81d2996
             report!!.reportId,
             DetailedSubmissionHistory::class.java
         )
 
-<<<<<<< HEAD
-        val receivingOrgs = relatedSubmissions.filter {
-            it.actionName == TaskAction.send
-        }.flatMap { it.reports!! }.map { it.receivingOrg }
-
-        return receivingOrgs.any { claims.authorizedForSendOrReceive(it, null, request) }
-=======
         return relatedActions.filter { it.actionName == TaskAction.send }
             .flatMap { it.reports!! }
             .map { it.receivingOrg }.toSet()
->>>>>>> d81d2996
     }
 
     companion object {
