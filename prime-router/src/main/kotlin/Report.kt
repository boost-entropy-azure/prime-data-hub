package gov.cdc.prime.router

import gov.cdc.prime.router.azure.DatabaseAccess
import tech.tablesaw.api.StringColumn
import tech.tablesaw.api.Table
import tech.tablesaw.columns.Column
import tech.tablesaw.selection.Selection
import java.time.OffsetDateTime
import java.time.format.DateTimeFormatter
import java.util.UUID

/**
 * Report id
 */
typealias ReportId = UUID

/**
 * Default values for elements to use when creating reports
 */
typealias DefaultValues = Map<String, String>

/**
 * The report represents the report from one agent-organization, and which is
 * translated and sent to another agent-organization. Each report has a schema,
 * unique id and name as well as list of sources for the creation of the report.
 */
class Report {
    enum class Format {
        INTERNAL, // A format that serializes all elements of a report (A CSV today)
        CSV, // A CSV format the follows the csvFields
        HL7, // HL7 with one result per file
        HL7_BATCH, // HL7 with BHS and FHS headers
        REDOX; // Redox format
        // FHIR

        fun toExt(): String {
            return when (this) {
                INTERNAL -> "internal"
                CSV -> "csv"
                HL7 -> "hl7"
                HL7_BATCH -> "hl7"
                REDOX -> "redox"
            }
        }

        fun isSingleItemFormat(): Boolean {
            return when (this) {
                REDOX -> true
                HL7 -> true
                else -> false
            }
        }
    }

    /**
     * the UUID for the report
     */
    val id: ReportId

    /**
     * The schema of the data in the report
     */
    val schema: Schema

    /**
     * The sources that generated this service
     * todo this is now redundant with ActionHistory.reportLineages.
     */
    val sources: List<Source>

    /**
     * The intended destination service for this report
     */
    val destination: OrganizationService?

    /**
     * The time when the report was created
     */
    val createdDateTime: OffsetDateTime

    /**
     * The number of items in the report
     */
    val itemCount: Int get() = this.table.rowCount()

    /**
     * A range of item index for this report
     */
    val itemIndices: IntRange get() = 0 until this.table.rowCount()

    /**
     * A standard name for this report that take schema, id, and destination into account
     */
<<<<<<< HEAD
    val name: String get() = formFileName(id, schema.baseName, bodyFormat, createdDateTime)

    /**
     * A format for the body or use the destination format
     */
    val bodyFormat: Format
=======
    val name: String get() = formFilename(id, schema.baseName, destination?.format, createdDateTime)
>>>>>>> 17b59ab8

    /**
     * A pointer to where the Report is stored.
     */
    var bodyURL: String = ""

    // The use of a TableSaw is an implementation detail hidden by this class
    // The TableSaw table is mutable, while this class is has immutable semantics
    //
    // Dev Note: TableSaw is not multi-platform, so it could be switched out in the future.
    // Don't let the TableSaw abstraction leak.
    //
    private val table: Table

    // Generic
    constructor(
        schema: Schema,
        values: List<List<String>>,
        sources: List<Source>,
        destination: OrganizationService? = null,
    ) {
        this.id = UUID.randomUUID()
        this.schema = schema
        this.sources = sources
        this.createdDateTime = OffsetDateTime.now()
        this.destination = destination
        this.bodyFormat = this.destination?.format ?: Format.INTERNAL
        this.table = createTable(schema, values)
    }

    // Test source
    constructor(
        schema: Schema,
        values: List<List<String>>,
        source: TestSource,
        destination: OrganizationService? = null,
    ) {
        this.id = UUID.randomUUID()
        this.schema = schema
        this.sources = listOf(source)
        this.destination = destination
        this.bodyFormat = this.destination?.format ?: Format.INTERNAL
        this.createdDateTime = OffsetDateTime.now()
        this.table = createTable(schema, values)
    }

    // Client source
    constructor(
        schema: Schema,
        values: List<List<String>>,
        source: OrganizationClient,
        destination: OrganizationService? = null,
    ) {
        this.id = UUID.randomUUID()
        this.schema = schema
        this.sources = listOf(ClientSource(source.organization.name, source.name))
        this.destination = destination
        this.bodyFormat = this.destination?.format ?: Format.INTERNAL
        this.createdDateTime = OffsetDateTime.now()
        this.table = createTable(schema, values)
    }

    private constructor(
        schema: Schema,
        table: Table,
        sources: List<Source>,
        destination: OrganizationService? = null
    ) {
        this.id = UUID.randomUUID()
        this.schema = schema
        this.table = table
        this.sources = sources
        this.destination = destination
        this.bodyFormat = this.destination?.format ?: Format.INTERNAL
        this.createdDateTime = OffsetDateTime.now()
    }

    @Suppress("Destructure")
    private fun createTable(schema: Schema, values: List<List<String>>): Table {
        fun valuesToColumns(schema: Schema, values: List<List<String>>): List<Column<*>> {
            return schema.elements.mapIndexed { index, element ->
                StringColumn.create(element.name, values.map { it[index] })
            }
        }

        return Table.create("prime", valuesToColumns(schema, values))
    }

    private fun fromThisReport(action: String) = listOf(ReportSource(this.id, action))

    /**
     * Does a shallow copy of this report. Will have a new id and create date.
     */
    fun copy(destination: OrganizationService?): Report {
        // Dev Note: table is immutable, so no need to duplicate it
        return Report(
            this.schema,
            this.table,
            fromThisReport("copy"),
            destination
        )
    }

    fun copy(): Report {
        // Dev Note: table is immutable, so no need to duplicate it
        return Report(
            this.schema,
            this.table,
            fromThisReport("copy"),
            this.destination
        )
    }

    fun isEmpty(): Boolean {
        return table.rowCount() == 0
    }

    fun getString(row: Int, column: Int): String? {
        return table.getString(row, column)
    }

    fun getString(row: Int, colName: String): String? {
        val column = schema.findElementColumn(colName) ?: return null
        return table.getString(row, column)
    }

    fun getRow(row: Int): List<String> {
        return schema.elements.map {
            val column = schema.findElementColumn(it.name)
                ?: error("Internal Error: column for '${it.name}' is not found")
            table.getString(row, column) ?: ""
        }
    }

    fun filter(filterFunctions: List<Pair<JurisdictionalFilter, List<String>>>): Report {
        val combinedSelection = Selection.withRange(0, table.rowCount())
        filterFunctions.forEach { (filterFn, fnArgs) ->
            val filterFnSelection = filterFn.getSelection(fnArgs, table)
            combinedSelection.and(filterFnSelection)
        }
        val filteredTable = table.where(combinedSelection)
        return Report(this.schema, filteredTable, fromThisReport("filter: $filterFunctions"))
    }

    fun deidentify(): Report {
        val columns = schema.elements.map {
            if (it.pii == true) {
                buildEmptyColumn(it.name)
            } else {
                table.column(it.name).copy()
            }
        }
        return Report(schema, Table.create(columns), fromThisReport("deidentify"))
    }

    /**
     * Create a separate report for each item in the report
     */
    fun split(): List<Report> {
        return itemIndices.map {
            val row = getRow(it)
            Report(schema, values = listOf(row), sources = fromThisReport("split"), destination = destination)
        }
    }

    fun applyMapping(mapping: Translator.Mapping): Report {
        val pass1Columns = mapping.toSchema.elements.map { element -> buildColumnPass1(mapping, element) }
        val pass2Columns = mapping.toSchema.elements.map { element -> buildColumnPass2(mapping, element, pass1Columns) }
        val newTable = Table.create(pass2Columns)
        return Report(mapping.toSchema, newTable, fromThisReport("mapping"))
    }

    private fun buildColumnPass1(mapping: Translator.Mapping, toElement: Element): StringColumn? {
        return when (toElement.name) {
            in mapping.useDirectly -> {
                table.stringColumn(mapping.useDirectly[toElement.name]).copy().setName(toElement.name)
            }
            in mapping.useMapper -> {
                null
            }
            in mapping.useDefault -> {
                val defaultValue = mapping.useDefault[toElement.name]
                val defaultValues = Array(table.rowCount()) { defaultValue }
                StringColumn.create(toElement.name, defaultValues.asList())
            }
            else -> {
                buildEmptyColumn(toElement.name)
            }
        }
    }

    private fun buildColumnPass2(
        mapping: Translator.Mapping,
        toElement: Element,
        pass1Columns: List<StringColumn?>
    ): StringColumn {
        val toSchema = mapping.toSchema
        val fromSchema = mapping.fromSchema
        val index = mapping.toSchema.findElementColumn(toElement.name)
            ?: error("Schema Error: buildColumnPass2")
        // pass1 put a null column for columns that should use a mapper
        return if (pass1Columns[index] != null) {
            pass1Columns[index]!!
        } else {
            val mapper = mapping.useMapper[toElement.name]!!
            val (_, args) = Mappers.parseMapperField(
                toElement.mapper
                    ?: error("'${toElement.mapper}' mapper is missing")
            )
            val values = Array(table.rowCount()) { row ->
                val inputValues = mapper.valueNames(toElement, args).mapNotNull { argName ->
                    val element = toSchema.findElement(argName)
                        ?: fromSchema.findElement(argName)
                        ?: return@mapNotNull null
                    var value = toSchema.findElementColumn(argName)?.let {
                        val column = pass1Columns[it] ?: return@let null
                        column.get(row)
                    }
                    if (value == null && fromSchema.containsElement(argName)) {
                        value = table.getString(row, argName)
                    }
                    if (value == null || value.isBlank()) return@mapNotNull null
                    ElementAndValue(element, value)
                }
                mapper.apply(toElement, args, inputValues) ?: mapping.useDefault[toElement.name] ?: ""
            }
            return StringColumn.create(toElement.name, values.asList())
        }
    }

    private fun buildEmptyColumn(name: String): StringColumn {
        return StringColumn.create(name, List(itemCount) { "" })
    }

    companion object {
        fun merge(inputs: List<Report>): Report {
            if (inputs.isEmpty()) error("Cannot merge an empty report list")
            if (inputs.size == 1) return inputs[0]
            val head = inputs[0]
            val tail = inputs.subList(1, inputs.size)

            // Check schema
            val schema = head.schema
            tail.find { it.schema != schema }?.let { error("${it.schema.name} does not match the rest of the merge") }

            // Build table
            val newTable = head.table.copy()
            tail.forEach {
                newTable.append(it.table)
            }

            // Build sources
            val sources = inputs.map { ReportSource(it.id, "merge") }

            return Report(schema, newTable, sources)
        }

        fun formFilename(
            id: ReportId,
            schemaName: String,
            fileFormat: Format?,
            createdDateTime: OffsetDateTime
        ): String {
            val formatter = DateTimeFormatter.ofPattern("yyyyMMddHHmmss")
            val namePrefix = "${Schema.formBaseName(schemaName)}-$id-${formatter.format(createdDateTime)}"
            val nameSuffix = fileFormat?.toExt() ?: Format.CSV.toExt()
            return "$namePrefix.$nameSuffix"
        }

        /**
         * Try to extract an existing filename from report metadata.  If it does not exist or is malformed,
         * create a new filename.
         */
        fun formExternalFilename(header: DatabaseAccess.Header): String {
            // extract the filename from the blob url.
            val filename = if (header.reportFile.bodyUrl != null)
                header.reportFile.bodyUrl.split("/").last()
            else ""
            return if (filename.isNotEmpty())
                filename
            else {
                formFilename(
                    header.reportFile.reportId,
                    header.reportFile.schemaName,
                    header.orgSvc?.format ?: OrganizationService.Format.CSV, // todo problematic default.
                    header.reportFile.createdAt
                )
            }
        }
    }
}<|MERGE_RESOLUTION|>--- conflicted
+++ resolved
@@ -91,16 +91,12 @@
     /**
      * A standard name for this report that take schema, id, and destination into account
      */
-<<<<<<< HEAD
     val name: String get() = formFileName(id, schema.baseName, bodyFormat, createdDateTime)
 
     /**
      * A format for the body or use the destination format
      */
     val bodyFormat: Format
-=======
-    val name: String get() = formFilename(id, schema.baseName, destination?.format, createdDateTime)
->>>>>>> 17b59ab8
 
     /**
      * A pointer to where the Report is stored.
