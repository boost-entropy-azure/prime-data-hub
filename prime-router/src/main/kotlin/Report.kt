package gov.cdc.prime.router

import gov.cdc.prime.router.azure.WorkflowEngine
import gov.cdc.prime.router.azure.db.tables.pojos.ItemLineage
import tech.tablesaw.api.Row
import tech.tablesaw.api.StringColumn
import tech.tablesaw.api.Table
import tech.tablesaw.columns.Column
import tech.tablesaw.selection.Selection
import java.time.LocalDate
import java.time.OffsetDateTime
import java.time.format.DateTimeFormatter
import java.util.UUID
import kotlin.random.Random

/**
 * Report id
 */
typealias ReportId = UUID

/**
 * Default values for elements to use when creating reports
 */
typealias DefaultValues = Map<String, String>

// the threshold for count of rows inside the report that we don't want
// to shuffle at. If there are less than this number of rows in the table
// then we just want to fake the data instead to prevent the leakage of PII
const val SHUFFLE_THRESHOLD = 25

// Basic size limitations on incoming reports
const val PAYLOAD_MAX_BYTES: Long = 50 * 1000 * 1000 // Experiments show 10k HL7 Items is ~41Meg. So allow 50Meg
const val REPORT_MAX_ITEMS = 10000
const val REPORT_MAX_ITEM_COLUMNS = 2000
const val REPORT_MAX_ERRORS = 100

/**
 * The report represents the report from one agent-organization, and which is
 * translated and sent to another agent-organization. Each report has a schema,
 * unique id and name as well as list of sources for the creation of the report.
 */
class Report {
    enum class NameFormat {
        STANDARD,
        APHL,
        APHL_LIGHT,
        OHIO,
        CUSTOM,
    }

    enum class Format(
        val ext: String,
        val mimeType: String,
        val isSingleItemFormat: Boolean = false,
    ) {
        INTERNAL("internal", "text/csv"), // A format that serializes all elements of a Report.kt (in CSV)
        CSV("csv", "text/csv"), // A CSV format the follows the csvFields
        HL7("hl7", "text/hl7", true), // HL7 with one result per file
        HL7_BATCH("hl7", "text/hl7"), // HL7 with BHS and FHS headers
        REDOX("redox", "text/json", true); // Redox format
        // FHIR

        companion object {
            // Default to CSV if weird or unknown
            fun safeValueOf(formatStr: String?): Format {
                return try {
                    Format.valueOf(formatStr ?: "CSV")
                } catch (e: IllegalArgumentException) {
                    Format.CSV
                }
            }
        }
    }

    /**
     * the UUID for the report
     */
    val id: ReportId

    /**
     * The schema of the data in the report
     */
    val schema: Schema

    /**
     * The sources that generated this service
     * todo this is no longer being stored in the db. Its not clear what its useful for.
     */
    val sources: List<Source>

    /**
     * The intended destination service for this report
     */
    val destination: Receiver?

    /**
     * The time when the report was created
     */
    val createdDateTime: OffsetDateTime

    /**
     * The number of items in the report
     */
    val itemCount: Int get() = this.table.rowCount()

    /**
     * The set of parent -> child lineage items associated with this report.
     * The items in *this* report are the *child* items.
     * There should be `itemCount` items in this List, or it should be null.
     * Implicit in that assumption is that each Item
     * within this report has only a single parent item.  If this assumption changes, we'll
     * need to make this into a more complex data structure.
     */
    var itemLineages: List<ItemLineage>? = null

    /**
     * A range of item index for this report
     */
    val itemIndices: IntRange get() = 0 until this.table.rowCount()

    /**
     * A standard name for this report that take schema, id, and destination into account
     */
    val name: String get() = formFilename(
        id,
        schema.baseName,
        bodyFormat,
        createdDateTime,
<<<<<<< HEAD
        destination?.translation?.nameFormat ?: NameFormat.STANDARD,
        destination?.translation?.receivingOrganization,
        translationConfig = destination?.translation,
        fileNameTemplate = destination?.fileName
=======
        destination?.translation
>>>>>>> 60be00ea
    )

    /**
     * A format for the body or use the destination format
     */
    val bodyFormat: Format

    /**
     * A pointer to where the Report is stored.
     */
    var bodyURL: String = ""

    // The use of a TableSaw is an implementation detail hidden by this class
    // The TableSaw table is mutable, while this class is has immutable semantics
    //
    // Dev Note: TableSaw is not multi-platform, so it could be switched out in the future.
    // Don't let the TableSaw abstraction leak.
    //
    private val table: Table

    /**
     * Allows us to specify a synthesize strategy when converting a report from live data
     * into synthetic data that cannot be tied back to any real persons
     */
    enum class SynthesizeStrategy {
        BLANK,
        SHUFFLE,
        PASSTHROUGH,
        FAKE
    }

    // Generic
    constructor(
        schema: Schema,
        values: List<List<String>>,
        sources: List<Source>,
        destination: Receiver? = null,
        bodyFormat: Format? = null,
        itemLineage: List<ItemLineage>? = null,
        id: ReportId? = null // If constructing from blob storage, must pass in its UUID here.  Otherwise null.
    ) {
        this.id = id ?: UUID.randomUUID()
        this.schema = schema
        this.sources = sources
        this.createdDateTime = OffsetDateTime.now()
        this.destination = destination
        this.bodyFormat = bodyFormat ?: destination?.format ?: Format.INTERNAL
        this.itemLineages = itemLineage
        this.table = createTable(schema, values)
    }

    // Test source
    constructor(
        schema: Schema,
        values: List<List<String>>,
        source: TestSource,
        destination: Receiver? = null,
        bodyFormat: Format? = null,
        itemLineage: List<ItemLineage>? = null
    ) {
        this.id = UUID.randomUUID()
        this.schema = schema
        this.sources = listOf(source)
        this.destination = destination
        this.bodyFormat = bodyFormat ?: destination?.format ?: Format.INTERNAL
        this.itemLineages = itemLineage
        this.createdDateTime = OffsetDateTime.now()
        this.table = createTable(schema, values)
    }

    // Client source.  Proposed deprecation of this - it is not used.
/*    constructor(
        schema: Schema,
        values: List<List<String>>,
        source: Sender,
        destination: Receiver? = null,
        bodyFormat: Format? = null,
        itemLineage: List<ItemLineage>? = null
    ) {
        this.id = UUID.randomUUID()
        this.schema = schema
        this.sources = listOf(ClientSource(source.organization.name, source.name))
        this.destination = destination
        this.bodyFormat = bodyFormat ?: destination?.format ?: Format.INTERNAL
        this.itemLineage = itemLineage
        this.createdDateTime = OffsetDateTime.now()
        this.table = createTable(schema, values)
    }
*/

    constructor(
        schema: Schema,
        values: Map<String, List<String>>,
        source: Source,
        destination: Receiver? = null,
        bodyFormat: Format? = null,
        itemLineage: List<ItemLineage>? = null,
    ) {
        this.id = UUID.randomUUID()
        this.schema = schema
        this.sources = listOf(source)
        this.bodyFormat = bodyFormat ?: destination?.format ?: Format.INTERNAL
        this.destination = destination
        this.createdDateTime = OffsetDateTime.now()
        this.itemLineages = itemLineage
        this.table = createTable(values)
    }

    private constructor(
        schema: Schema,
        table: Table,
        sources: List<Source>,
        destination: Receiver? = null,
        bodyFormat: Format? = null,
        itemLineage: List<ItemLineage>? = null
    ) {
        this.id = UUID.randomUUID()
        this.schema = schema
        this.table = table
        this.sources = sources
        this.destination = destination
        this.bodyFormat = bodyFormat ?: destination?.format ?: Format.INTERNAL
        this.itemLineages = itemLineage
        this.createdDateTime = OffsetDateTime.now()
    }

    @Suppress("Destructure")
    private fun createTable(schema: Schema, values: List<List<String>>): Table {
        fun valuesToColumns(schema: Schema, values: List<List<String>>): List<Column<*>> {
            return schema.elements.mapIndexed { index, element ->
                StringColumn.create(element.name, values.map { it[index] })
            }
        }

        return Table.create("prime", valuesToColumns(schema, values))
    }

    private fun createTable(values: Map<String, List<String>>): Table {
        fun valuesToColumns(values: Map<String, List<String>>): List<Column<*>> {
            return values.keys.map {
                StringColumn.create(it, values[it])
            }
        }
        return Table.create("prime", valuesToColumns(values))
    }

    // todo remove this when we remove ReportSource
    private fun fromThisReport(action: String) = listOf(ReportSource(this.id, action))

    /**
     * Does a shallow copy of this report. Will have a new id and create date.
     */
    fun copy(destination: Receiver? = null, bodyFormat: Format? = null): Report {
        // Dev Note: table is immutable, so no need to duplicate it
        val copy = Report(
            this.schema,
            this.table,
            fromThisReport("copy"),
            destination ?: this.destination,
            bodyFormat ?: this.bodyFormat,
        )
        copy.itemLineages = createOneToOneItemLineages(this, copy)
        return copy
    }

    fun isEmpty(): Boolean {
        return table.rowCount() == 0
    }

    fun getString(row: Int, column: Int, maxLength: Int? = null): String? {
        return table.getString(row, column).let {
            if (maxLength == null || maxLength > it.length) {
                it
            } else {
                it.substring(0, maxLength)
            }
        }
    }

    fun getString(row: Int, colName: String, maxLength: Int? = null): String? {
        val column = schema.findElementColumn(colName) ?: return null
        return table.getString(row, column).let {
            if (maxLength == null || maxLength > it.length) {
                it
            } else {
                it.substring(0, maxLength)
            }
        }
    }

    fun getStringByHl7Field(row: Int, hl7Field: String, maxLength: Int? = null): String? {
        val column = schema.elements.firstOrNull { it.hl7Field.equals(hl7Field, ignoreCase = true) } ?: return null
        val index = schema.findElementColumn(column.name) ?: return null
        return table.getString(row, index).let {
            if (maxLength == null || maxLength > it.length) {
                it
            } else {
                it.substring(0, maxLength)
            }
        }
    }

    fun getRow(row: Int): List<String> {
        return schema.elements.map {
            val column = schema.findElementColumn(it.name)
                ?: error("Internal Error: column for '${it.name}' is not found")
            table.getString(row, column) ?: ""
        }
    }

    fun filter(filterFunctions: List<Pair<JurisdictionalFilter, List<String>>>, receiver: Receiver): Report {
        val combinedSelection = Selection.withRange(0, table.rowCount())
        filterFunctions.forEach { (filterFn, fnArgs) ->
            val filterFnSelection = filterFn.getSelection(fnArgs, table, receiver)
            combinedSelection.and(filterFnSelection)
        }
        val filteredTable = table.where(combinedSelection)
        val filteredReport = Report(
            this.schema,
            filteredTable,
            fromThisReport("filter: $filterFunctions"),
        )
        filteredReport.itemLineages = createItemLineages(combinedSelection, this, filteredReport)
        return filteredReport
    }

    fun deidentify(): Report {
        val columns = schema.elements.map {
            if (it.pii == true) {
                buildEmptyColumn(it.name)
            } else {
                table.column(it.name).copy()
            }
        }
        return Report(
            schema,
            Table.create(columns),
            fromThisReport("deidentify"),
            itemLineage = this.itemLineages
        )
    }

    // takes the data in the existing report and synthesizes different data from it
    // the goal is to allow us to take real data in, move it around and scramble it so it's
    // not able to point back to the actual records
    fun synthesizeData(
        synthesizeStrategies: Map<String, SynthesizeStrategy> = emptyMap(),
        targetState: String? = null,
        targetCounty: String? = null,
        metadata: Metadata,
    ): Report {
        fun safeSetStringInRow(row: Row, columnName: String, value: String) {
            if (row.columnNames().contains(columnName))
                row.setString(columnName, value)
        }
        val columns = schema.elements.map {
            val synthesizedColumn = synthesizeStrategies[it.name]?.let { strategy ->
                // we want to guard against the possibility that there are too few records
                // to reliably shuffle against. because shuffling is pseudo-random, it's possible that
                // with something below a threshold we could end up leaking PII, therefore
                // ignore the call to shuffle and just fake it
                val synthesizeStrategy = if (itemCount < SHUFFLE_THRESHOLD && strategy == SynthesizeStrategy.SHUFFLE) {
                    SynthesizeStrategy.FAKE
                } else {
                    strategy
                }
                // look in the mapping parameter passed in for the current element
                when (synthesizeStrategy) {
                    // examine the synthesizeStrategy for the field
                    // can be one of three values right now:
                    // empty column, shuffle column, pass through column untouched
                    SynthesizeStrategy.SHUFFLE -> {
                        // if the field is date of birth, then we can break it apart and make
                        // a pseudo-random date
                        val shuffledValues = if (it.name == "patient_dob") {
                            // shuffle all the DOBs
                            val dobs = table.column(it.name).asStringColumn().shuffled().map { dob ->
                                // parse the date
                                val parsedDate = LocalDate.parse(
                                    dob.ifEmpty {
                                        LocalDate.now().format(
                                            DateTimeFormatter.ofPattern(Element.datePattern)
                                        )
                                    },
                                    DateTimeFormatter.ofPattern(Element.datePattern)
                                )
                                // get the year and date
                                val year = parsedDate.year
                                // fake a month
                                val month = Random.nextInt(1, 12)
                                val day = Random.nextInt(1, 28)
                                // return with a different month and day
                                Element.dateFormatter.format(LocalDate.of(year, month, day))
                            }
                            // return our list of days
                            dobs
                        } else {
                            // return the string column shuffled
                            table.column(it.name).asStringColumn().shuffled()
                        }
                        StringColumn.create(it.name, shuffledValues)
                    }
                    SynthesizeStrategy.FAKE -> {
                        // generate random faked data for the column passed in
                        buildFakedColumn(it.name, it, targetState, targetCounty, metadata)
                    }
                    SynthesizeStrategy.BLANK -> buildEmptyColumn(it.name)
                    SynthesizeStrategy.PASSTHROUGH -> table.column(it.name).copy()
                }
            }
            // if the element name is not mapping, it is handled as a pass through
            synthesizedColumn ?: table.column(it.name).copy()
        }
        val table = Table.create(columns)
        // unfortunate fact for how we do faking of rows, the four columns below
        // would never match because the row context was new on each write of the
        // column. because we synthesize the data here, we need to actually overwrite the
        // values in each row because quality synthetic data matters
        table.forEach {
            val context = FakeReport.RowContext(
                metadata::findLookupTable,
                targetState,
                schema.name,
                targetCounty
            )
            safeSetStringInRow(it, "patient_county", context.county)
            safeSetStringInRow(it, "patient_city", context.city)
            safeSetStringInRow(it, "patient_state", context.state)
            safeSetStringInRow(it, "patient_zip_code", context.zipCode)
        }
        // return the new copy of the report here
        return Report(schema, table, fromThisReport("synthesizeData"))
    }

    /**
     * Create a separate report for each item in the report
     */
    fun split(): List<Report> {
        return itemIndices.map {
            val row = getRow(it)
            val oneItemReport = Report(
                schema = schema,
                values = listOf(row),
                sources = fromThisReport("split"),
                destination = destination,
                bodyFormat = bodyFormat,
            )
            oneItemReport.itemLineages =
                listOf(createItemLineageForRow(this, it, oneItemReport, 0))
            oneItemReport
        }
    }

    fun applyMapping(mapping: Translator.Mapping): Report {
        val pass1Columns = mapping.toSchema.elements.map { element -> buildColumnPass1(mapping, element) }
        val pass2Columns = mapping.toSchema.elements.map { element -> buildColumnPass2(mapping, element, pass1Columns) }
        val newTable = Table.create(pass2Columns)
        return Report(mapping.toSchema, newTable, fromThisReport("mapping"), itemLineage = itemLineages)
    }

    private fun buildColumnPass1(mapping: Translator.Mapping, toElement: Element): StringColumn? {
        return when (toElement.name) {
            in mapping.useDirectly -> {
                table.stringColumn(mapping.useDirectly[toElement.name]).copy().setName(toElement.name)
            }
            in mapping.useMapper -> {
                null
            }
            in mapping.useDefault -> {
                val defaultValue = mapping.useDefault[toElement.name]
                val defaultValues = Array(table.rowCount()) { defaultValue }
                StringColumn.create(toElement.name, defaultValues.asList())
            }
            else -> {
                buildEmptyColumn(toElement.name)
            }
        }
    }

    private fun buildColumnPass2(
        mapping: Translator.Mapping,
        toElement: Element,
        pass1Columns: List<StringColumn?>
    ): StringColumn {
        val toSchema = mapping.toSchema
        val fromSchema = mapping.fromSchema
        val index = mapping.toSchema.findElementColumn(toElement.name)
            ?: error("Schema Error: buildColumnPass2")
        // pass1 put a null column for columns that should use a mapper
        return if (pass1Columns[index] != null) {
            pass1Columns[index]!!
        } else {
            val mapper = mapping.useMapper[toElement.name]!!
            val (_, args) = Mappers.parseMapperField(
                toElement.mapper
                    ?: error("'${toElement.mapper}' mapper is missing")
            )
            val values = Array(table.rowCount()) { row ->
                val inputValues = mapper.valueNames(toElement, args).mapNotNull { argName ->
                    val element = toSchema.findElement(argName)
                        ?: fromSchema.findElement(argName)
                        ?: return@mapNotNull null
                    var value = toSchema.findElementColumn(argName)?.let {
                        val column = pass1Columns[it] ?: return@let null
                        column.get(row)
                    }
                    if (value == null && fromSchema.containsElement(argName)) {
                        value = table.getString(row, argName)
                    }
                    if (value == null || value.isBlank()) return@mapNotNull null
                    ElementAndValue(element, value)
                }
                mapper.apply(toElement, args, inputValues) ?: mapping.useDefault[toElement.name] ?: ""
            }
            return StringColumn.create(toElement.name, values.asList())
        }
    }

    private fun buildEmptyColumn(name: String): StringColumn {
        return StringColumn.create(name, List(itemCount) { "" })
    }

    private fun buildFakedColumn(
        name: String,
        element: Element,
        targetState: String?,
        targetCounty: String?,
        metadata: Metadata,
    ): StringColumn {
        val fakeDataService = FakeDataService()
        return StringColumn.create(
            name,
            List(itemCount) {
                // moved context into the list creator so we get many different values
                val context = FakeReport.RowContext(metadata::findLookupTable, targetState, schema.name, targetCounty)
                fakeDataService.getFakeValueForElement(element, context)
            }
        )
    }

    companion object {
        fun merge(inputs: List<Report>): Report {
            if (inputs.isEmpty())
                error("Cannot merge an empty report list")
            if (inputs.size == 1)
                return inputs[0]
            if (!inputs.all { it.destination == inputs[0].destination })
                error("Cannot merge reports with different destinations")
            if (!inputs.all { it.bodyFormat == inputs[0].bodyFormat })
                error("Cannot merge reports with different bodyFormats")

            val head = inputs[0]
            val tail = inputs.subList(1, inputs.size)

            // Check schema
            val schema = head.schema
            tail.find { it.schema != schema }?.let { error("${it.schema.name} does not match the rest of the merge") }

            // Build table
            val newTable = head.table.copy()
            tail.forEach {
                newTable.append(it.table)
            }

            // Build sources
            val sources = inputs.map { ReportSource(it.id, "merge") }
            val mergedReport =
                Report(schema, newTable, sources, destination = head.destination, bodyFormat = head.bodyFormat)
            mergedReport.itemLineages = createItemLineages(inputs, mergedReport)
            return mergedReport
        }

        fun createItemLineages(parentReports: List<Report>, childReport: Report): List<ItemLineage> {
            var childRowNum = 0
            var itemLineages = mutableListOf<ItemLineage>()
            parentReports.forEach { parentReport ->
                parentReport.itemIndices.forEach {
                    itemLineages.add(createItemLineageForRow(parentReport, it, childReport, childRowNum))
                    childRowNum++
                }
            }
            return itemLineages
        }

        /**
         * Use a tablesaw Selection bitmap to create a mapping from this report items to newReport items.
         * Note: A tablesaw Selection is just an array of the row indexes in the oldReport that meet the filter criteria
         * That is, selection[childRowNum] is the parentRowNum
         */
        fun createItemLineages(selection: Selection, parentReport: Report, childReport: Report): List<ItemLineage> {
            return selection.mapIndexed() { childRowNum, parentRowNum ->
                createItemLineageForRow(parentReport, parentRowNum, childReport, childRowNum)
            }.toList()
        }

        fun createOneToOneItemLineages(parentReport: Report, childReport: Report): List<ItemLineage> {
            if (parentReport.itemCount != childReport.itemCount)
                error("Reports must have same number of items: ${parentReport.id}, ${childReport.id}")
            if (parentReport.itemLineages != null && parentReport.itemLineages!!.size != parentReport.itemCount) {
                // good place for a simple sanity check.  OK to have no itemLineage, but if you do have it,
                // it must be complete.
                error(
                    "Report ${parentReport.id} should have ${parentReport.itemCount} lineage items" +
                        " but instead has ${parentReport.itemLineages!!.size} lineage items"
                )
            }
            return parentReport.itemIndices.map { i ->
                createItemLineageForRow(parentReport, i, childReport, i)
            }.toList()
        }

        /**
         * This is designed to survive any complicated dicing and slicing of Items that Rick can come up with.
         */
        fun createItemLineageForRow(
            parentReport: Report,
            parentRowNum: Int,
            childReport: Report,
            childRowNum: Int
        ): ItemLineage {
            // ok if this is null.
            if (parentReport.itemLineages != null) {
                // Avoid losing history.
                // If the parent report already had lineage, then pass its sins down to the next generation.
                val grandParentReportId = parentReport.itemLineages!![parentRowNum].parentReportId
                val grandParentRowNum = parentReport.itemLineages!![parentRowNum].parentIndex
                val grandParentTrackingValue = parentReport.itemLineages!![parentRowNum].trackingId
                return ItemLineage(
                    null,
                    grandParentReportId,
                    grandParentRowNum,
                    childReport.id,
                    childRowNum,
                    grandParentTrackingValue,
                    null,
                    null
                )
            } else {
                val trackingElementValue =
                    parentReport.getString(parentRowNum, parentReport.schema.trackingElement ?: "")
                return ItemLineage(
                    null,
                    parentReport.id,
                    parentRowNum,
                    childReport.id,
                    childRowNum,
                    trackingElementValue,
                    null,
                    null
                )
            }
        }

        /**
         * Create a 1:1 parent_child lineage mapping, using data taken from the
         * grandparent:parent lineage pulled from the database.
         * This is needed in cases where an Action doesn't have the actual Report data in mem. (examples: Send,Download)
         * In those cases, to populate the lineage, we can grab needed fields from previous lineage rows.
         */
        fun createItemLineagesFromDb(
            prevHeader: WorkflowEngine.Header,
            newChildReportId: ReportId
        ): List<ItemLineage>? {
            if (prevHeader.itemLineages == null) return null
            val newLineages = mutableMapOf<Int, ItemLineage>()
            prevHeader.itemLineages.forEach {
                if (it.childReportId != prevHeader.reportFile.reportId) {
                    return@forEach
                }
                newLineages[it.childIndex] =
                    ItemLineage(
                        null,
                        it.childReportId, // the prev child is the new parent
                        it.childIndex,
                        newChildReportId,
                        it.childIndex, // 1:1 mapping
                        it.trackingId,
                        it.transportResult,
                        null
                    )
            }
            val retval = mutableListOf<ItemLineage>()
            for (i in 0 until prevHeader.reportFile.itemCount) {
                if (newLineages[i] == null)
                    error(
                        "Unable to create parent->child lineage " +
                            "${prevHeader.reportFile.reportId} -> $newChildReportId: missing lineage $i"
                    )
                retval.add(newLineages[i]!!)
            }
            return retval
        }

        fun decorateItemLineagesWithTransportResults(itemLineages: List<ItemLineage>, transportResults: List<String>) {
            if (itemLineages.size != transportResults.size) {
                error(
                    "To include transport_results in item_lineages, must have 1:1." +
                        "  Instead have ${transportResults.size} and  ${itemLineages.size} resp."
                )
            }
            itemLineages.forEachIndexed { index, itemLineage ->
                itemLineage.transportResult = transportResults[index]
            }
        }

        fun formFilename(
            id: ReportId,
            schemaName: String,
            fileFormat: Format?,
            createdDateTime: OffsetDateTime,
            translationConfig: TranslatorConfiguration? = null
        ): String {
            val hl7Config = translationConfig as? Hl7Configuration?
            val processingModeCode = hl7Config?.processingModeCode ?: "P"
            return formFilename(
                id,
                schemaName,
                fileFormat,
                createdDateTime,
                hl7Config?.nameFormat ?: NameFormat.STANDARD,
                hl7Config?.receivingOrganization,
                "cdcprime",
                processingModeCode
            )
        }

        fun formFilename(
            id: ReportId,
            schemaName: String,
            fileFormat: Format?,
            createdDateTime: OffsetDateTime,
            nameFormat: NameFormat = NameFormat.STANDARD,
            receivingOrganization: String? = null,
            sendingFacility: String = "cdcprime",
            processingModeCode: String = "T",
<<<<<<< HEAD
            translationConfig: TranslatorConfiguration? = null,
            fileNameTemplate: FileNameTemplate? = null
=======
>>>>>>> 60be00ea
        ): String {
            fun mapProcessingModeCode(processingModeCode: String = "T"): String {
                return when (processingModeCode.lowercase()) {
                    "p" -> "production"
                    "d" -> "development"
                    else -> "testing"
                }
            }
            val formatter = DateTimeFormatter.ofPattern("yyyyMMddHHmmss")
            val nameSuffix = fileFormat?.ext ?: Format.CSV.ext
            val so = "CDCPRIME"
            val ts = formatter.format(createdDateTime)
            val re = mapProcessingModeCode(processingModeCode)
            return when (nameFormat) {
                NameFormat.APHL -> {
                    /*
                        APHL has a format that requires a different file name format that looks like this:
                        <SO>_<SF>_<RO>_<SE>_<RE>_<OF>_<Timestamp>.extension

                        SO - sending organization
                        SF - sending facility
                        RO - receiving organization
                        SE - sending environment (test/prod)
                        RE - receiving environment (test/prod)
                        OF - original file name (optional)
                        Timestamp - creation ts of the file
                        Extension - HL7 for hl7, csv for csv, etc

                        Examples:
                        OchsnerHealth_OchsnerHealth_LAOPH_Prod_Test_ORURO112345_20200415082416800.HL7
                        ChristusHealth_CCS_LAOPH_Prod_Test_20200415082416800.HL7
                 */
                    val se = mapProcessingModeCode(processingModeCode)
                    // have to escape with curly braces because Kotlin allows underscores in variable names
                    "${so}_${sendingFacility}_${receivingOrganization ?: ""}_${se}_${re}_$ts.$nameSuffix".lowercase()
                }
                NameFormat.APHL_LIGHT -> {
                    /*
                    A lighter version of the APHL name format that removes duplicated data. NM prefers this
                     */
                    "${so}_${receivingOrganization ?: ""}_${re}_$ts.$nameSuffix".lowercase()
                }
                NameFormat.OHIO -> {
                    "${so}_$ts.hl7"
                }
                NameFormat.STANDARD -> {
                    val namePrefix = "${Schema.formBaseName(schemaName)}-$id-${formatter.format(createdDateTime)}"
                    "$namePrefix.$nameSuffix"
                }
                NameFormat.CUSTOM -> {
                    // get the custom name or default to the standard name
                    fileNameTemplate?.getFileName(translationConfig)
                        ?: "${Schema.formBaseName(schemaName)}-$id-${formatter.format(createdDateTime)}.$nameSuffix"
                }
            }
        }

        /**
         * Try to extract an existing filename from report metadata.  If it does not exist or is malformed,
         * create a new filename.
         */
        fun formExternalFilename(header: WorkflowEngine.Header): String {
            // extract the filename from the blob url.
            val filename = if (header.reportFile.bodyUrl != null)
                header.reportFile.bodyUrl.split("/").last()
            else ""
            return if (filename.isNotEmpty())
                filename
            else {
                // todo: extend this to use the APHL naming convention
                formFilename(
                    header.reportFile.reportId,
                    header.reportFile.schemaName,
                    header.receiver?.format ?: error("Internal Error: ${header.receiver?.name} does not have a format"),
                    header.reportFile.createdAt
                )
            }
        }
    }
}<|MERGE_RESOLUTION|>--- conflicted
+++ resolved
@@ -126,14 +126,10 @@
         schema.baseName,
         bodyFormat,
         createdDateTime,
-<<<<<<< HEAD
         destination?.translation?.nameFormat ?: NameFormat.STANDARD,
         destination?.translation?.receivingOrganization,
         translationConfig = destination?.translation,
-        fileNameTemplate = destination?.fileName
-=======
-        destination?.translation
->>>>>>> 60be00ea
+        fileNameTemplate = destination?.fileName,
     )
 
     /**
@@ -769,11 +765,8 @@
             receivingOrganization: String? = null,
             sendingFacility: String = "cdcprime",
             processingModeCode: String = "T",
-<<<<<<< HEAD
             translationConfig: TranslatorConfiguration? = null,
             fileNameTemplate: FileNameTemplate? = null
-=======
->>>>>>> 60be00ea
         ): String {
             fun mapProcessingModeCode(processingModeCode: String = "T"): String {
                 return when (processingModeCode.lowercase()) {
