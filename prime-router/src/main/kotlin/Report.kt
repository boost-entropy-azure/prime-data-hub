package gov.cdc.prime.router

import gov.cdc.prime.router.azure.DatabaseAccess
import tech.tablesaw.api.StringColumn
import tech.tablesaw.api.Table
import tech.tablesaw.columns.Column
import tech.tablesaw.selection.Selection
import java.time.OffsetDateTime
import java.time.format.DateTimeFormatter
import java.util.UUID

/**
 * Report id
 */
typealias ReportId = UUID

/**
 * Default values for elements to use when creating reports
 */
typealias DefaultValues = Map<String, String>

/**
 * The report represents the report from one agent-organization, and which is
 * translated and sent to another agent-organization. Each report has a schema,
 * unique id and name as well as list of sources for the creation of the report.
 */
class Report {
    enum class Format {
        INTERNAL, // A format that serializes all elements of a report (A CSV today)
        CSV, // A CSV format the follows the csvFields
        HL7, // HL7 with one result per file
        HL7_BATCH, // HL7 with BHS and FHS headers
        REDOX; // Redox format
        // FHIR

        fun toExt(): String {
            return when (this) {
                INTERNAL -> "internal"
                CSV -> "csv"
                HL7 -> "hl7"
                HL7_BATCH -> "hl7"
                REDOX -> "redox"
            }
        }

        fun isSingleItemFormat(): Boolean {
            return when (this) {
                REDOX -> true
                HL7 -> true
                else -> false
            }
        }
    }

    /**
     * the UUID for the report
     */
    val id: ReportId

    /**
     * The schema of the data in the report
     */
    val schema: Schema

    /**
     * The sources that generated this service
     * todo this is now redundant with ActionHistory.reportLineages.
     */
    val sources: List<Source>

    /**
     * The intended destination service for this report
     */
    val destination: OrganizationService?

    /**
     * The time when the report was created
     */
    val createdDateTime: OffsetDateTime

    /**
     * The number of items in the report
     */
    val itemCount: Int get() = this.table.rowCount()

    /**
     * A range of item index for this report
     */
    val itemIndices: IntRange get() = 0 until this.table.rowCount()

    /**
     * A standard name for this report that take schema, id, and destination into account
     */
    val name: String get() = formFilename(id, schema.baseName, bodyFormat, createdDateTime)

    /**
     * A format for the body or use the destination format
     */
    val bodyFormat: Format get() = this.destination?.format ?: Format.INTERNAL

    /**
     * A pointer to where the Report is stored.
     */
    var bodyURL: String = ""

    // The use of a TableSaw is an implementation detail hidden by this class
    // The TableSaw table is mutable, while this class is has immutable semantics
    //
    // Dev Note: TableSaw is not multi-platform, so it could be switched out in the future.
    // Don't let the TableSaw abstraction leak.
    //
    private val table: Table

    /**
     * Allows us to specify a synthesize strategy when converting a report from live data
     * into synthetic data that cannot be tied back to any real persons
     */
    enum class SynthesizeStrategy {
        BLANK,
        SHUFFLE,
        PASSTHROUGH,
        FAKE
    }

    // Generic
    constructor(
        schema: Schema,
        values: List<List<String>>,
        sources: List<Source>,
        destination: OrganizationService? = null,
    ) {
        this.id = UUID.randomUUID()
        this.schema = schema
        this.sources = sources
        this.createdDateTime = OffsetDateTime.now()
        this.destination = destination
        this.table = createTable(schema, values)
    }

    // Test source
    constructor(
        schema: Schema,
        values: List<List<String>>,
        source: TestSource,
        destination: OrganizationService? = null,
    ) {
        this.id = UUID.randomUUID()
        this.schema = schema
        this.sources = listOf(source)
        this.destination = destination
        this.createdDateTime = OffsetDateTime.now()
        this.table = createTable(schema, values)
    }

    // Client source
    constructor(
        schema: Schema,
        values: List<List<String>>,
        source: OrganizationClient,
        destination: OrganizationService? = null,
    ) {
        this.id = UUID.randomUUID()
        this.schema = schema
        this.sources = listOf(ClientSource(source.organization.name, source.name))
        this.destination = destination
        this.createdDateTime = OffsetDateTime.now()
        this.table = createTable(schema, values)
    }

    private constructor(
        schema: Schema,
        table: Table,
        sources: List<Source>,
        destination: OrganizationService? = null
    ) {
        this.id = UUID.randomUUID()
        this.schema = schema
        this.table = table
        this.sources = sources
        this.destination = destination
        this.createdDateTime = OffsetDateTime.now()
    }

    @Suppress("Destructure")
    private fun createTable(schema: Schema, values: List<List<String>>): Table {
        fun valuesToColumns(schema: Schema, values: List<List<String>>): List<Column<*>> {
            return schema.elements.mapIndexed { index, element ->
                StringColumn.create(element.name, values.map { it[index] })
            }
        }

        return Table.create("prime", valuesToColumns(schema, values))
    }

    private fun fromThisReport(action: String) = listOf(ReportSource(this.id, action))

    /**
     * Does a shallow copy of this report. Will have a new id and create date.
     */
    fun copy(destination: OrganizationService?): Report {
        // Dev Note: table is immutable, so no need to duplicate it
        return Report(
            this.schema,
            this.table,
            fromThisReport("copy"),
            destination
        )
    }

    fun copy(): Report {
        // Dev Note: table is immutable, so no need to duplicate it
        return Report(
            this.schema,
            this.table,
            fromThisReport("copy"),
            this.destination
        )
    }

    fun isEmpty(): Boolean {
        return table.rowCount() == 0
    }

    fun getString(row: Int, column: Int): String? {
        return table.getString(row, column)
    }

    fun getString(row: Int, colName: String): String? {
        val column = schema.findElementColumn(colName) ?: return null
        return table.getString(row, column)
    }

    fun getRow(row: Int): List<String> {
        return schema.elements.map {
            val column = schema.findElementColumn(it.name)
                ?: error("Internal Error: column for '${it.name}' is not found")
            table.getString(row, column) ?: ""
        }
    }

    fun filter(filterFunctions: List<Pair<JurisdictionalFilter, List<String>>>): Report {
        val combinedSelection = Selection.withRange(0, table.rowCount())
        filterFunctions.forEach { (filterFn, fnArgs) ->
            val filterFnSelection = filterFn.getSelection(fnArgs, table)
            combinedSelection.and(filterFnSelection)
        }
        val filteredTable = table.where(combinedSelection)
        return Report(this.schema, filteredTable, fromThisReport("filter: $filterFunctions"))
    }

    fun deidentify(): Report {
        val columns = schema.elements.map {
            if (it.pii == true) {
                buildEmptyColumn(it.name)
            } else {
                table.column(it.name).copy()
            }
        }
        return Report(schema, Table.create(columns), fromThisReport("deidentify"))
    }

<<<<<<< HEAD
    // takes the data in the existing report and synthesizes different data from it
    // the goal is to allow us to take real data in, move it around and scramble it so it's
    // not able to point back to the actual records
    fun synthesizeData(
        synthesizeStrategies: Map<String, SynthesizeStrategy> = emptyMap(),
        targetState: String? = null,
        targetCounty: String? = null
    ): Report {
        val columns = schema.elements.map {
            val synthesizedColumn = synthesizeStrategies[it.name]?.let { strategy ->
                // look in the mapping parameter passed in for the current element
                when (strategy) {
                    // examine the synthesizeStrategy for the field
                    // can be one of three values right now:
                    // empty column, shuffle column, pass through column untouched
                    SynthesizeStrategy.SHUFFLE -> {
                        val shuffledValues = table.column(it.name).asStringColumn().shuffled()
                        StringColumn.create(it.name, shuffledValues)
                    }
                    SynthesizeStrategy.FAKE -> {
                        // generate random faked data for the column passed in
                        buildFakedColumn(it.name, it, targetState, targetCounty)
                    }
                    SynthesizeStrategy.BLANK -> buildEmptyColumn(it.name)
                    SynthesizeStrategy.PASSTHROUGH -> table.column(it.name).copy()
                }
            }
            // if the element name is not mapping, it is handled as a pass through
            synthesizedColumn ?: table.column(it.name).copy()
        }
        // return the new copy of the report here
        return Report(schema, Table.create(columns), fromThisReport("synthesizeData"))
=======
    /**
     * Create a separate report for each item in the report
     */
    fun split(): List<Report> {
        return itemIndices.map {
            val row = getRow(it)
            Report(schema, values = listOf(row), sources = fromThisReport("split"), destination = destination)
        }
>>>>>>> d5241ddb
    }

    fun applyMapping(mapping: Translator.Mapping): Report {
        val pass1Columns = mapping.toSchema.elements.map { element -> buildColumnPass1(mapping, element) }
        val pass2Columns = mapping.toSchema.elements.map { element -> buildColumnPass2(mapping, element, pass1Columns) }
        val newTable = Table.create(pass2Columns)
        return Report(mapping.toSchema, newTable, fromThisReport("mapping"))
    }

    private fun buildColumnPass1(mapping: Translator.Mapping, toElement: Element): StringColumn? {
        return when (toElement.name) {
            in mapping.useDirectly -> {
                table.stringColumn(mapping.useDirectly[toElement.name]).copy().setName(toElement.name)
            }
            in mapping.useMapper -> {
                null
            }
            in mapping.useDefault -> {
                val defaultValue = mapping.useDefault[toElement.name]
                val defaultValues = Array(table.rowCount()) { defaultValue }
                StringColumn.create(toElement.name, defaultValues.asList())
            }
            else -> {
                buildEmptyColumn(toElement.name)
            }
        }
    }

    private fun buildColumnPass2(
        mapping: Translator.Mapping,
        toElement: Element,
        pass1Columns: List<StringColumn?>
    ): StringColumn {
        val toSchema = mapping.toSchema
        val fromSchema = mapping.fromSchema
        val index = mapping.toSchema.findElementColumn(toElement.name)
            ?: error("Schema Error: buildColumnPass2")
        // pass1 put a null column for columns that should use a mapper
        return if (pass1Columns[index] != null) {
            pass1Columns[index]!!
        } else {
            val mapper = mapping.useMapper[toElement.name]!!
            val (_, args) = Mappers.parseMapperField(
                toElement.mapper
                    ?: error("'${toElement.mapper}' mapper is missing")
            )
            val values = Array(table.rowCount()) { row ->
                val inputValues = mapper.valueNames(toElement, args).mapNotNull { argName ->
                    val element = toSchema.findElement(argName)
                        ?: fromSchema.findElement(argName)
                        ?: return@mapNotNull null
                    var value = toSchema.findElementColumn(argName)?.let {
                        val column = pass1Columns[it] ?: return@let null
                        column.get(row)
                    }
                    if (value == null && fromSchema.containsElement(argName)) {
                        value = table.getString(row, argName)
                    }
                    if (value == null || value.isBlank()) return@mapNotNull null
                    ElementAndValue(element, value)
                }
                mapper.apply(toElement, args, inputValues) ?: mapping.useDefault[toElement.name] ?: ""
            }
            return StringColumn.create(toElement.name, values.asList())
        }
    }

    private fun buildEmptyColumn(name: String): StringColumn {
        return StringColumn.create(name, List(itemCount) { "" })
    }

<<<<<<< HEAD
    private fun buildFakedColumn(
        name: String,
        element: Element,
        targetState: String?,
        targetCounty: String?
    ): StringColumn {
        val context = FakeReport.RowContext({ null }, targetState, schema.name, targetCounty)
        val fakeDataService = FakeDataService()
        return StringColumn.create(name, List(itemCount) { fakeDataService.getFakeValueForElement(element, context) })
    }

    fun getBodyFormat(): OrganizationService.Format {
        return this.destination?.format ?: OrganizationService.Format.CSV
    }

=======
>>>>>>> d5241ddb
    companion object {
        fun merge(inputs: List<Report>): Report {
            if (inputs.isEmpty()) error("Cannot merge an empty report list")
            if (inputs.size == 1) return inputs[0]
            val head = inputs[0]
            val tail = inputs.subList(1, inputs.size)

            // Check schema
            val schema = head.schema
            tail.find { it.schema != schema }?.let { error("${it.schema.name} does not match the rest of the merge") }

            // Build table
            val newTable = head.table.copy()
            tail.forEach {
                newTable.append(it.table)
            }

            // Build sources
            val sources = inputs.map { ReportSource(it.id, "merge") }

            return Report(schema, newTable, sources)
        }

        fun formFilename(
            id: ReportId,
            schemaName: String,
            fileFormat: Format?,
            createdDateTime: OffsetDateTime
        ): String {
            val formatter = DateTimeFormatter.ofPattern("yyyyMMddHHmmss")
            val namePrefix = "${Schema.formBaseName(schemaName)}-$id-${formatter.format(createdDateTime)}"
            val nameSuffix = fileFormat?.toExt() ?: Format.CSV.toExt()
            return "$namePrefix.$nameSuffix"
        }

        /**
         * Try to extract an existing filename from report metadata.  If it does not exist or is malformed,
         * create a new filename.
         */
        fun formExternalFilename(header: DatabaseAccess.Header): String {
            // extract the filename from the blob url.
            val filename = if (header.reportFile.bodyUrl != null)
                header.reportFile.bodyUrl.split("/").last()
            else ""
            return if (filename.isNotEmpty())
                filename
            else {
                formFilename(
                    header.reportFile.reportId,
                    header.reportFile.schemaName,
                    header.orgSvc?.format ?: error("Internal Error: ${header.orgSvc?.name} does not have a format"),
                    header.reportFile.createdAt
                )
            }
        }
    }
}<|MERGE_RESOLUTION|>--- conflicted
+++ resolved
@@ -259,7 +259,6 @@
         return Report(schema, Table.create(columns), fromThisReport("deidentify"))
     }
 
-<<<<<<< HEAD
     // takes the data in the existing report and synthesizes different data from it
     // the goal is to allow us to take real data in, move it around and scramble it so it's
     // not able to point back to the actual records
@@ -292,7 +291,8 @@
         }
         // return the new copy of the report here
         return Report(schema, Table.create(columns), fromThisReport("synthesizeData"))
-=======
+    }
+
     /**
      * Create a separate report for each item in the report
      */
@@ -301,7 +301,6 @@
             val row = getRow(it)
             Report(schema, values = listOf(row), sources = fromThisReport("split"), destination = destination)
         }
->>>>>>> d5241ddb
     }
 
     fun applyMapping(mapping: Translator.Mapping): Report {
@@ -373,7 +372,6 @@
         return StringColumn.create(name, List(itemCount) { "" })
     }
 
-<<<<<<< HEAD
     private fun buildFakedColumn(
         name: String,
         element: Element,
@@ -385,12 +383,6 @@
         return StringColumn.create(name, List(itemCount) { fakeDataService.getFakeValueForElement(element, context) })
     }
 
-    fun getBodyFormat(): OrganizationService.Format {
-        return this.destination?.format ?: OrganizationService.Format.CSV
-    }
-
-=======
->>>>>>> d5241ddb
     companion object {
         fun merge(inputs: List<Report>): Report {
             if (inputs.isEmpty()) error("Cannot merge an empty report list")
