--- conflicted
+++ resolved
@@ -76,8 +76,10 @@
 
     fun makeHeader(): WorkflowEngine.Header {
         return WorkflowEngine.Header(
-            task, emptyList<TaskSource>(), reportFile,
-            null, settings.findOrganization("az-phd"), settings.findReceiver("az-phd.elr-test"),
+            task, reportFile,
+            null,
+            settings.findOrganization("az-phd"),
+            settings.findReceiver("az-phd.elr-test"),
             metadata.findSchema("covid-19"), "hello".toByteArray()
         )
     }
@@ -95,13 +97,8 @@
         setupWorkflow()
         every { workflowEngine.handleReportEvent(any(), any(), any()) }.answers {
             val block = thirdArg() as
-<<<<<<< HEAD
-                (header: DatabaseAccess.Header, retryToken: RetryToken?, txn: Configuration?) -> ReportEvent
-            val header = DatabaseAccess.Header(task, reportFile, null, workflowEngine)
-=======
-                (header: WorkflowEngine.Header, retryToken: RetryToken?, txn: Configuration?) -> ReportEvent
-            val header = makeHeader()
->>>>>>> 81b81cdf
+                (header: WorkflowEngine.Header, retryToken: RetryToken?, txn: Configuration?) -> ReportEvent
+            val header = makeHeader()
             nextEvent = block(header, null, null)
         }
         every { sftpTransport.send(any(), any(), any(), any(), any(), any()) }.returns(null)
@@ -121,16 +118,9 @@
         var nextEvent: ReportEvent? = null
         setupLogger()
         every { workflowEngine.handleReportEvent(any(), any(), any()) }.answers {
-<<<<<<< HEAD
-            val block = secondArg() as
-                (header: DatabaseAccess.Header, retryToken: RetryToken?, txn: Configuration?) -> ReportEvent
-            val reportFile = ReportFile()
-            val header = DatabaseAccess.Header(task, reportFile, null)
-=======
-            val block = thirdArg() as
-                (header: WorkflowEngine.Header, retryToken: RetryToken?, txn: Configuration?) -> ReportEvent
-            val header = makeHeader()
->>>>>>> 81b81cdf
+            val block = thirdArg() as
+                (header: WorkflowEngine.Header, retryToken: RetryToken?, txn: Configuration?) -> ReportEvent
+            val header = makeHeader()
             nextEvent = block(header, null, null)
         }
         setupWorkflow()
@@ -172,12 +162,7 @@
                 null,
                 null
             )
-<<<<<<< HEAD
-            val reportFile = ReportFile()
-            val header = DatabaseAccess.Header(task, reportFile, null)
-=======
-            val header = makeHeader()
->>>>>>> 81b81cdf
+            val header = makeHeader()
             nextEvent = block(
                 header, RetryToken(2, RetryToken.allItems), null
             )
@@ -205,16 +190,9 @@
         setupLogger()
         val reportId = UUID.randomUUID()
         every { workflowEngine.handleReportEvent(any(), any(), any()) }.answers {
-<<<<<<< HEAD
-            val block = secondArg() as
-                (header: DatabaseAccess.Header, retryToken: RetryToken?, txn: Configuration?) -> ReportEvent
-            val reportFile = ReportFile()
-            val header = DatabaseAccess.Header(task, reportFile, null)
-=======
-            val block = thirdArg() as
-                (header: WorkflowEngine.Header, retryToken: RetryToken?, txn: Configuration?) -> ReportEvent
-            val header = makeHeader()
->>>>>>> 81b81cdf
+            val block = thirdArg() as
+                (header: WorkflowEngine.Header, retryToken: RetryToken?, txn: Configuration?) -> ReportEvent
+            val header = makeHeader()
             // Should be high enough retry count that the next action should have an error
             nextEvent = block(
                 header, RetryToken(100, RetryToken.allItems), null
