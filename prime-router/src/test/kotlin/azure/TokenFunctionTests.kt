package gov.cdc.prime.router.azure

import assertk.assertThat
import assertk.assertions.isEqualTo
import com.microsoft.azure.functions.ExecutionContext
import com.microsoft.azure.functions.HttpMethod
import com.microsoft.azure.functions.HttpRequestMessage
import com.microsoft.azure.functions.HttpResponseMessage
import com.microsoft.azure.functions.HttpStatus
import com.microsoft.azure.functions.HttpStatusType
import gov.cdc.prime.router.Organization
import gov.cdc.prime.router.Receiver
import gov.cdc.prime.router.Sender
import gov.cdc.prime.router.SettingsProvider
import gov.cdc.prime.router.tokens.AccessToken
import gov.cdc.prime.router.tokens.DatabaseJtiCache
import gov.cdc.prime.router.tokens.Jwk
import gov.cdc.prime.router.tokens.Scope
import gov.cdc.prime.router.tokens.TokenAuthentication
import io.jsonwebtoken.Jwts
import io.jsonwebtoken.SignatureAlgorithm
import io.jsonwebtoken.security.Keys
import io.mockk.clearAllMocks
import io.mockk.every
import io.mockk.mockkClass
import io.mockk.mockkConstructor
import io.mockk.mockkObject
import io.mockk.verify
import org.apache.logging.log4j.kotlin.KotlinLogger
import org.jooq.tools.jdbc.MockConnection
import org.jooq.tools.jdbc.MockDataProvider
import org.jooq.tools.jdbc.MockResult
import org.junit.jupiter.api.AfterEach
import org.junit.jupiter.api.BeforeEach
import java.net.URI
import java.security.interfaces.RSAPublicKey
import java.util.Base64
import java.util.Date
import java.util.UUID
import kotlin.collections.Map
import kotlin.test.Test

class MockHttpResponseMessage : HttpResponseMessage.Builder, HttpResponseMessage {
    var httpStatus: HttpStatusType = HttpStatus.OK
    var content: Any? = null

    override fun getStatus(): HttpStatusType {
        return this.httpStatus
    }

    override fun getHeader(var1: String): String {
        return "world"
    }

    override fun getBody(): Any? {
        return this.content
    }

    override fun status(status: HttpStatusType): HttpResponseMessage.Builder {
        this.httpStatus = status
        return this
    }

    override fun header(key: String, value: String): HttpResponseMessage.Builder {
        return this
    }

    override fun body(body: Any?): HttpResponseMessage.Builder {
        this.content = body
        return this
    }

    override fun build(): HttpResponseMessage {
        return this
    }
}

class MockHttpRequestMessage : HttpRequestMessage<String?> {
    val httpHeaders = mutableMapOf<String, String>()
    val parameters = mutableMapOf<String, String>()

    override fun getUri(): URI {
        return URI.create("http://foo.com/")
    }

    override fun getHttpMethod(): HttpMethod {
        return HttpMethod.GET
    }

    override fun getHeaders(): Map<String, String> {
        return this.httpHeaders
    }

    override fun getQueryParameters(): Map<String, String> {
        return this.parameters
    }

    override fun getBody(): String? {
        return null
    }

    override fun createResponseBuilder(var1: HttpStatus): HttpResponseMessage.Builder {
        return MockHttpResponseMessage().status(var1)
    }

    override fun createResponseBuilder(var1: HttpStatusType): HttpResponseMessage.Builder {
        return MockHttpResponseMessage().status(var1)
    }
}

class MockSettings : SettingsProvider {
    var organizationStore: MutableMap<String, Organization> = mutableMapOf()
    var receiverStore: MutableMap<String, Receiver> = mutableMapOf()
    var senderStore: MutableMap<String, Sender> = mutableMapOf()

    override val organizations get() = this.organizationStore.values
    override val senders get() = this.senderStore.values
    override val receivers get() = this.receiverStore.values

    override fun findOrganization(name: String): Organization? {
        return organizationStore[name]
    }

    override fun findReceiver(fullName: String): Receiver? {
        return receiverStore[fullName]
    }

    override fun findSender(fullName: String): Sender? {
        return senderStore[Sender.canonicalizeFullName(fullName)]
    }

    override fun findOrganizationAndReceiver(fullName: String): Pair<Organization, Receiver>? {
        val (organizationName, _) = Receiver.parseFullName(fullName)
        val organization = organizationStore[organizationName] ?: return null
        val receiver = receiverStore[fullName] ?: return null
        return Pair(organization, receiver)
    }
}

class TokenFunctionTests {
    val context = mockkClass(ExecutionContext::class)
    var settings = MockSettings()
    val klogger = mockkClass(KotlinLogger::class)

    val keyPair = Keys.keyPairFor(SignatureAlgorithm.RS256)
    val pubKey = keyPair.getPublic() as RSAPublicKey

    var sender = Sender(
        "default",
        "simple_report",
        Sender.Format.CSV,
        "covid-19",
        "default"
    )
    var validScope = "simple_report.default.report"

    val jwk = Jwk(
        pubKey.getAlgorithm(),
        n = Base64.getUrlEncoder().encodeToString(pubKey.getModulus().toByteArray()),
        e = Base64.getUrlEncoder().encodeToString(pubKey.getPublicExponent().toByteArray()),
        alg = "RS256",
        use = "sig",
    )

    lateinit var token: String

    @BeforeEach
    fun setup() {
        settings = MockSettings()

        mockkConstructor(WorkflowEngine::class)
        every { anyConstructed<WorkflowEngine>().settings } returns settings
        every { anyConstructed<WorkflowEngine>().recordAction(any()) } returns Unit

        val dataProvider = MockDataProvider { arrayOf<MockResult>(MockResult(0, null)) }
        val connection = MockConnection(dataProvider)
        mockkObject(WorkflowEngine.Companion)
        every { WorkflowEngine.Companion.databaseAccess } returns DatabaseAccess(connection)

        mockkConstructor(DatabaseJtiCache::class)
        every { anyConstructed<DatabaseJtiCache>().isJTIOk(any(), any()) } returns true

        mockkConstructor(ActionHistory::class)
        every { anyConstructed<ActionHistory>().trackActionResult(ofType(String::class)) } returns Unit

        every { klogger.warn(ofType(String::class)) } returns Unit
        mockkObject(Scope.Companion)
        every { Scope.Companion.logger } returns klogger

        val expiresAtSeconds = ((System.currentTimeMillis() / 1000) + 10).toInt()
        val expirationDate = Date(expiresAtSeconds.toLong() * 1000)
        token = Jwts.builder()
            .setExpiration(expirationDate) // exp
            .setId(UUID.randomUUID().toString()) // jti
            .setIssuer(sender.fullName)
            .signWith(keyPair.getPrivate()).compact()
    }

    @AfterEach
    fun reset() {
        clearAllMocks()
    }

    @Test
    fun `Test with a bad message`() {
        // Setup

        var httpRequestMessage = MockHttpRequestMessage()
        // Invoke
        var response = TokenFunction().report(httpRequestMessage, context)
        // Verify
        assertThat(response.getStatus()).isEqualTo(HttpStatus.UNAUTHORIZED)
        assertThat(response.getBody()).isEqualTo("Missing client_assertion parameter")
    }

    @Test
    fun `Test with a missing scope`() {
        // Setup

        var httpRequestMessage = MockHttpRequestMessage()
        httpRequestMessage.parameters.put("client_assertion", token)
        // Invoke
        var response = TokenFunction().report(httpRequestMessage, context)
        // Verify
        assertThat(response.getStatus()).isEqualTo(HttpStatus.UNAUTHORIZED)
        assertThat(response.getBody()).isEqualTo("Missing scope parameter")
    }

    @Test
    fun `Test with a bad scope`() {
        listOf(
            "no_good_very_bad",
            "two.pieces",
            "four.pieces..",
        ).forEach {
            var httpRequestMessage = MockHttpRequestMessage()
            httpRequestMessage.parameters.put("client_assertion", token)
            httpRequestMessage.parameters.put("scope", it)
            // Invoke
            var response = TokenFunction().report(httpRequestMessage, context)
            // Verify
            assertThat(response.getStatus()).isEqualTo(HttpStatus.UNAUTHORIZED)
            assertThat(response.getBody()).isEqualTo("Incorrect scope format: $it")
        }
    }

    @Test
    fun `Test no jwt`() {

        var httpRequestMessage = MockHttpRequestMessage()
        httpRequestMessage.parameters.put("client_assertion", "verylong.signed.jwtstring")
        httpRequestMessage.parameters.put("scope", validScope)
        // Invoke
        var response = TokenFunction().report(httpRequestMessage, context)
        // Verify
        assertThat(response.getStatus()).isEqualTo(HttpStatus.UNAUTHORIZED)
        assertThat(response.getBody()).isEqualTo(null)
        verify {
            anyConstructed<ActionHistory>().trackActionResult(
                match<String> {
                    it.startsWith(
                        "Rejecting SenderToken JWT: io.jsonwebtoken.MalformedJwtException: Unable to read JSON value:"
                    )
                }
            )
        }
    }

    @Test
    fun `Test missing issuer`() {
        val expiresAtSeconds = ((System.currentTimeMillis() / 1000) + 10).toInt()
        val expirationDate = Date(expiresAtSeconds.toLong() * 1000)
        val keyPair = Keys.keyPairFor(SignatureAlgorithm.RS256)
        val token = Jwts.builder()
            .setExpiration(expirationDate) // exp
            .signWith(keyPair.getPrivate()).compact()
        var httpRequestMessage = MockHttpRequestMessage()
        httpRequestMessage.parameters.put("client_assertion", token)
        httpRequestMessage.parameters.put("scope", validScope)
        // Invoke
        var tokenFunction = TokenFunction()
        var response = tokenFunction.report(httpRequestMessage, context)
        // Verify
        assertThat(response.getStatus()).isEqualTo(HttpStatus.UNAUTHORIZED)
        verify {
            anyConstructed<ActionHistory>().trackActionResult(
                "Rejecting SenderToken JWT: java.lang.NullPointerException: issuer must not be null"
            )
        }
    }

    @Test
    fun `Test expired key`() {
        settings.senderStore.put(sender.fullName, Sender(sender, validScope, jwk))

        val expiresAtSeconds = ((System.currentTimeMillis() / 1000) + 10).toInt()
        val expirationDate = Date(expiresAtSeconds.toLong() - 1000)
        val token = Jwts.builder()
            .setExpiration(expirationDate) // exp
            .setId("helloworld") // jti
            .setIssuer(sender.fullName)
            .signWith(keyPair.getPrivate()).compact()
        var httpRequestMessage = MockHttpRequestMessage()
        httpRequestMessage.parameters.put("client_assertion", token)
        httpRequestMessage.parameters.put("scope", validScope)
        // Invoke
        var response = TokenFunction().report(httpRequestMessage, context)
        // Verify
        assertThat(response.getStatus()).isEqualTo(HttpStatus.UNAUTHORIZED)
    }

    @Test
    fun `Test no keys for sender`() {
        settings.senderStore.put(
            sender.fullName,
            sender
        )
        var httpRequestMessage = MockHttpRequestMessage()
        httpRequestMessage.parameters.put("client_assertion", token)
        httpRequestMessage.parameters.put("scope", validScope)
        // Invoke
        var response = TokenFunction().report(httpRequestMessage, context)
        // Verify
        assertThat(response.getStatus()).isEqualTo(HttpStatus.UNAUTHORIZED)
        verify {
            anyConstructed<ActionHistory>().trackActionResult(
                "AccessToken Request Denied: Error while requesting simple_report.default.report: " +
                    "No auth keys associated with sender simple_report.default"
            )
        }
    }

    @Test
    fun `Test invalid scope for sender`() {
        settings.senderStore.put(sender.fullName, Sender(sender, validScope, jwk))
        listOf(
            // Wrong org
            listOf(
                "wrong.default.report",
                "AccessToken Request Denied: Error while requesting wrong.default.report: " +
                    "Invalid scope for this sender: wrong.default.report",
                "Expected organization simple_report. Instead got: wrong"
            ),
            // Wrong sender
            listOf(
                "simple_report.wrong.report",
                "AccessToken Request Denied: Error while requesting simple_report.wrong.report: " +
                    "Invalid scope for this sender: simple_report.wrong.report",
                "Expected sender default. Instead got: wrong"
            ),
            // Wrong 
            listOf(
                "simple_report.default.bad",
                "AccessToken Request Denied: Error while requesting simple_report.default.bad: " +
                    "Invalid scope for this sender: simple_report.default.bad",
                "Invalid DetailedScope bad"
            ),
        ).forEach {
            var httpRequestMessage = MockHttpRequestMessage()
            httpRequestMessage.parameters.put("client_assertion", token)
            httpRequestMessage.parameters.put("scope", it[0])
            // Invoke
            var response = TokenFunction().report(httpRequestMessage, context)
            // Verify
            assertThat(response.getStatus()).isEqualTo(HttpStatus.UNAUTHORIZED)
            verify { anyConstructed<ActionHistory>().trackActionResult(it[1]) }
            verify { klogger.warn(it[2]) }
        }
    }

    @Test
    fun `Test no key for scope`() {

        settings.senderStore.put(sender.fullName, Sender(sender, "test.scope", jwk))

        var httpRequestMessage = MockHttpRequestMessage()
        httpRequestMessage.parameters.put("client_assertion", token)
        httpRequestMessage.parameters.put("scope", validScope)
        // Invoke
        var response = TokenFunction().report(httpRequestMessage, context)
        // Verify
        assertThat(response.getStatus()).isEqualTo(HttpStatus.UNAUTHORIZED)
        verify {
            anyConstructed<ActionHistory>().trackActionResult(
<<<<<<< HEAD
                "AccessToken Request Denied: " +
                    "Error while requesting simple_report.default.report: " +
=======
                "AccessToken Request Denied: Error while requesting simple_report.default.report: " +
>>>>>>> 605d338a
                    "Unable to find auth key for simple_report.default with scope=simple_report.default.report, " +
                    "kid=null, and alg=RS256"
            )
        }
    }

    @Test
    fun `Test success`() {

        mockkConstructor(TokenAuthentication::class)
        every { anyConstructed<TokenAuthentication>().createAccessToken(any(), any(), any()) } returns AccessToken(
            "test",
            "test",
            "test",
            10,
            10,
            "test"
        )

        settings.senderStore.put(sender.fullName, Sender(sender, validScope, jwk))

        var httpRequestMessage = MockHttpRequestMessage()
        httpRequestMessage.parameters.put("client_assertion", token)
        httpRequestMessage.parameters.put("scope", validScope)
        // Invoke
        var response = TokenFunction().report(httpRequestMessage, context)
        // Verify
        assertThat(response.getStatus()).isEqualTo(HttpStatus.OK)
    }
}<|MERGE_RESOLUTION|>--- conflicted
+++ resolved
@@ -382,12 +382,7 @@
         assertThat(response.getStatus()).isEqualTo(HttpStatus.UNAUTHORIZED)
         verify {
             anyConstructed<ActionHistory>().trackActionResult(
-<<<<<<< HEAD
-                "AccessToken Request Denied: " +
-                    "Error while requesting simple_report.default.report: " +
-=======
                 "AccessToken Request Denied: Error while requesting simple_report.default.report: " +
->>>>>>> 605d338a
                     "Unable to find auth key for simple_report.default with scope=simple_report.default.report, " +
                     "kid=null, and alg=RS256"
             )
