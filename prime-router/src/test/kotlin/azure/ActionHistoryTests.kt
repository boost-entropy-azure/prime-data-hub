--- conflicted
+++ resolved
@@ -64,13 +64,8 @@
         )
         val actionHistory1 = ActionHistory(TaskAction.receive)
         val blobInfo1 = BlobAccess.BlobInfo(Report.Format.CSV, "myUrl", byteArrayOf(0x11, 0x22))
-<<<<<<< HEAD
-        actionHistory1.trackExternalInputReport(incomingReport, blobInfo1)
-        assertThat(actionHistory1.reportsReceived[report1.id]).isNotNull()
-=======
         actionHistory1.trackExternalInputReport(report1, blobInfo1)
         assertNotNull(actionHistory1.reportsReceived[report1.id])
->>>>>>> 37ac60a8
         val reportFile = actionHistory1.reportsReceived[report1.id] !!
         assertThat(reportFile.schemaName).isEqualTo("one")
         assertThat(reportFile.schemaTopic).isEqualTo("test")
@@ -81,18 +76,7 @@
         assertThat(reportFile.receivingOrg).isNull()
 
         // not allowed to track the same report twice.
-<<<<<<< HEAD
-        assertThat { actionHistory1.trackExternalInputReport(incomingReport, blobInfo1) }.isFailure()
-
-        // must pass a valid report.   Here, its set to null.
-        val incomingReport2 = ReportFunction.ValidatedRequest(
-            HttpStatus.OK,
-            options = ReportFunction.Options.CheckConnections
-        )
-        assertThat { actionHistory1.trackExternalInputReport(incomingReport2, blobInfo1) }.isFailure()
-=======
         assertFails { actionHistory1.trackExternalInputReport(report1, blobInfo1) }
->>>>>>> 37ac60a8
     }
 
     @Test
@@ -237,11 +221,7 @@
      * What I'd really like to do is confirm that two sql inserts were generated,
      * one to insert into ACTION and one to insert into REPORT_FILE.
      */
-<<<<<<< HEAD
-//    @Test 
-=======
     @Test @Disabled
->>>>>>> 37ac60a8
     fun `test saveToDb with an externally received report`() {
         val dataProvider = MockDataProvider { emptyArray<MockResult>() }
         val connection = MockConnection(dataProvider) as DSLContext // ? why won't this work?
@@ -257,18 +237,9 @@
 
         val actionHistory1 = ActionHistory(TaskAction.receive)
         val blobInfo1 = BlobAccess.BlobInfo(Report.Format.CSV, "myUrl", byteArrayOf(0x11, 0x22))
-<<<<<<< HEAD
-        actionHistory1.trackExternalInputReport(incomingReport, blobInfo1)
+        actionHistory1.trackExternalInputReport(report1, blobInfo1)
 
         mockDb.transact { txn -> actionHistory1.saveToDb(txn) }
-
-        verify(exactly = 1) {
-        }
-=======
-        actionHistory1.trackExternalInputReport(report1, blobInfo1)
-
-        mockDb.transact { txn -> actionHistory1.saveToDb(txn) }
->>>>>>> 37ac60a8
     }
 
     @Test
@@ -325,17 +296,6 @@
         //   "destinationCount":2}
 
         val json = outStream.toString()
-<<<<<<< HEAD
-        // assertTrue { json.isNotEmpty() }
-        assertThat(json.isNotEmpty()).isTrue()
-        var tree: JsonNode? = jacksonObjectMapper().readTree(json)
-        // assertNotNull(tree)
-        assertThat(tree).isNotNull()
-        tree?.get("destinationCount")?.let { assertThat(it.isInt).isTrue() }
-        tree?.get("destinationCount")?.let { assertThat(2).isEqualTo(it.intValue()) }
-        val arr = tree?.get("destinations") as ArrayNode
-        assertThat(2).isEqualTo(arr.size())
-=======
         assertTrue { json.isNotEmpty() }
         val tree: JsonNode? = jacksonObjectMapper().readTree(json)
         assertNotNull(tree)
@@ -343,7 +303,6 @@
         assertEquals(2, tree["destinationCount"].intValue())
         val arr = tree["destinations"] as ArrayNode
         assertEquals(2, arr.size())
->>>>>>> 37ac60a8
 
         assertThat("foo bar").isEqualTo(arr[0]["organization"].textValue())
         assertThat("immediately").isEqualTo(arr[0]["sending_at"].textValue())
