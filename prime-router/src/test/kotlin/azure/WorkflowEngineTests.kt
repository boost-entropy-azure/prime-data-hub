package gov.cdc.prime.router.azure

<<<<<<< HEAD
import com.microsoft.azure.functions.HttpStatus
=======
import gov.cdc.prime.router.DeepOrganization
>>>>>>> 81b81cdf
import gov.cdc.prime.router.Element
import gov.cdc.prime.router.FileSettings
import gov.cdc.prime.router.Metadata
<<<<<<< HEAD
import gov.cdc.prime.router.OrganizationService
=======
import gov.cdc.prime.router.Organization
import gov.cdc.prime.router.Receiver
>>>>>>> 81b81cdf
import gov.cdc.prime.router.Report
import gov.cdc.prime.router.Schema
import gov.cdc.prime.router.SettingsProvider
import gov.cdc.prime.router.TestSource
import gov.cdc.prime.router.azure.db.tables.pojos.ReportFile
import gov.cdc.prime.router.serializers.CsvSerializer
import gov.cdc.prime.router.serializers.Hl7Serializer
import gov.cdc.prime.router.serializers.RedoxSerializer
import io.mockk.clearAllMocks
import io.mockk.confirmVerified
import io.mockk.every
import io.mockk.mockk
import io.mockk.mockkClass
import io.mockk.spyk
import io.mockk.verify
import org.jooq.tools.jdbc.MockConnection
import org.jooq.tools.jdbc.MockDataProvider
import org.jooq.tools.jdbc.MockResult
import org.junit.jupiter.api.BeforeEach
import org.junit.jupiter.api.TestInstance
import java.util.UUID
import kotlin.test.Test
import kotlin.test.assertEquals

@TestInstance(TestInstance.Lifecycle.PER_CLASS)
class WorkflowEngineTests {
    val dataProvider = MockDataProvider { emptyArray<MockResult>() }
    val connection = MockConnection(dataProvider)
    val accessSpy = spyk(DatabaseAccess(connection))
    val blobMock = mockkClass(BlobAccess::class)
    val queueMock = mockkClass(QueueAccess::class)
    val oneOrganization = DeepOrganization(
        "phd", "test", Organization.Jurisdiction.FEDERAL,
        receivers = listOf(Receiver("elr", "phd", "topic", "one"))
    )

    private fun makeEngine(metadata: Metadata, settings: SettingsProvider): WorkflowEngine {
        return WorkflowEngine(
            metadata,
            settings,
            csvSerializer = CsvSerializer(metadata),
            hl7Serializer = Hl7Serializer(metadata),
            redoxSerializer = RedoxSerializer(metadata),
            db = accessSpy,
            blob = blobMock,
            queue = queueMock
        )
    }

    @BeforeEach
    fun reset() {
        clearAllMocks()
    }

    @Test
    fun `test dispatchReport`() {
        val one = Schema(name = "one", topic = "test", elements = listOf(Element("a"), Element("b")))
        val metadata = Metadata(schema = one)
        val settings = FileSettings().loadOrganizations(oneOrganization)
        val report1 = Report(one, listOf(listOf("1", "2"), listOf("3", "4")), source = TestSource)
        val event = ReportEvent(Event.EventAction.NONE, UUID.randomUUID())
        val bodyFormat = Report.Format.CSV
        val bodyUrl = "http://anyblob.com"
        val actionHistory = mockk<ActionHistory>()
        val service = OrganizationService("myService", "topic", "schema")

<<<<<<< HEAD
        every { blobMock.uploadBody(report = eq(report1)) }
            .returns(BlobAccess.BlobInfo(bodyFormat, bodyUrl, "".toByteArray()))
        every { accessSpy.insertHeader(report = eq(report1), bodyFormat.toString(), bodyUrl, eq(event)) }.returns(Unit)
=======
        every { blobMock.uploadBody(report = eq(report1)) }.returns(Pair(bodyFormat, bodyUrl))
        every { accessSpy.insertTask(report = eq(report1), bodyFormat, bodyUrl, eq(event)) }.returns(Unit)
>>>>>>> 81b81cdf
//        every { queueMock.sendMessage(eq(event)) }.returns(Unit)
        every { actionHistory.trackCreatedReport(any(), any(), any(), any()) }.returns(Unit)

<<<<<<< HEAD
        val engine = makeEngine(metadata)
        engine.dispatchReport(event, report1, actionHistory, service)
=======
        val engine = makeEngine(metadata, settings)
        engine.dispatchReport(event, report1)
>>>>>>> 81b81cdf

        verify(exactly = 1) {
            accessSpy.insertTask(
                report = any(),
                bodyFormat = any(),
                bodyUrl = any(),
                nextAction = any()
            )
            actionHistory.trackCreatedReport(any(), any(), any(), any())
            blobMock.uploadBody(report = any())
//            queueMock.sendMessage(event = any())
        }
        confirmVerified(accessSpy, blobMock, queueMock)
    }

    @Test
    fun `test dispatchReport with Error`() {

        val one = Schema(name = "one", topic = "test", elements = listOf(Element("a"), Element("b")))
        val metadata = Metadata(schema = one)
        val settings = FileSettings().loadOrganizations(oneOrganization)
        val report1 = Report(one, listOf(listOf("1", "2"), listOf("3", "4")), source = TestSource)
        val event = ReportEvent(Event.EventAction.NONE, report1.id)
        val bodyFormat = Report.Format.CSV
        val bodyUrl = "http://anyblob.com"
        val actionHistory = mockk<ActionHistory>()
        val service = OrganizationService("myService", "topic", "schema")

<<<<<<< HEAD
        every { blobMock.uploadBody(report = eq(report1)) }
            .returns(BlobAccess.BlobInfo(bodyFormat, bodyUrl, "".toByteArray()))
        every { accessSpy.insertHeader(report = eq(report1), bodyFormat.toString(), bodyUrl, eq(event)) }.returns(Unit)
=======
        every { blobMock.uploadBody(report = eq(report1)) }.returns(Pair(bodyFormat, bodyUrl))
        every { accessSpy.insertTask(report = eq(report1), bodyFormat, bodyUrl, eq(event)) }.returns(Unit)
>>>>>>> 81b81cdf
// todo clean up this test      every { queueMock.sendMessage(eq(event)) }.answers { throw Exception("problem") }
        every { blobMock.deleteBlob(eq(bodyUrl)) }.returns(Unit)
        every { actionHistory.trackCreatedReport(any(), any(), any(), any()) }.returns(Unit)

<<<<<<< HEAD
        val engine = makeEngine(metadata)
        engine.dispatchReport(event, report1, actionHistory, service)
=======
        val engine = makeEngine(metadata, settings)
        engine.dispatchReport(event, report1)
>>>>>>> 81b81cdf

        verify(exactly = 1) {
            accessSpy.insertTask(
                report = any(),
                bodyFormat = any(),
                bodyUrl = any(),
                nextAction = any()
            )
            blobMock.uploadBody(report = any())
            actionHistory.trackCreatedReport(any(), any(), any(), any())
// todo           queueMock.sendMessage(event = any())
// todo           blobMock.deleteBlob(blobUrl = any())
        }
        confirmVerified(accessSpy, blobMock, queueMock) // todo
    }

    @Test
    fun `test receiveReport`() {
        val one = Schema(name = "one", topic = "test", elements = listOf(Element("a"), Element("b")))
        val metadata = Metadata(schema = one)
        val settings = FileSettings()
        val report1 = Report(one, listOf(listOf("1", "2"), listOf("3", "4")), source = TestSource)
        val event = ReportEvent(Event.EventAction.RECEIVE, UUID.randomUUID())
        val bodyFormat = Report.Format.CSV
        val bodyUrl = "http://anyblob.com"
        val actionHistory = mockk<ActionHistory>()

<<<<<<< HEAD
        every { blobMock.uploadBody(report = eq(report1)) }
            .returns(BlobAccess.BlobInfo(bodyFormat, bodyUrl, "".toByteArray()))
        every { accessSpy.insertHeader(report = eq(report1), bodyFormat.toString(), bodyUrl, eq(event)) }.returns(Unit)
=======
        every { blobMock.uploadBody(report = eq(report1)) }.returns(Pair(bodyFormat, bodyUrl))
        every { accessSpy.insertTask(report = eq(report1), bodyFormat, bodyUrl, eq(event)) }.returns(Unit)
>>>>>>> 81b81cdf
        every { queueMock.sendMessage(eq(event)) }.returns(Unit)
        every { actionHistory.trackExternalInputReport(any(), any()) }.returns(Unit)

<<<<<<< HEAD
        val engine = makeEngine(metadata)
        val validatedRequest = ReportFunction.ValidatedRequest(
            ReportFunction.Options.None,
            emptyMap(),
            emptyList(), emptyList(), report1, HttpStatus.OK
        )
        engine.receiveReport(validatedRequest, actionHistory)
=======
        val engine = makeEngine(metadata, settings)
        engine.receiveReport(report1)
>>>>>>> 81b81cdf

        verify(exactly = 1) {
            accessSpy.insertTask(
                report = any(),
                bodyFormat = any(),
                bodyUrl = any(),
                nextAction = any()
            )
            actionHistory.trackExternalInputReport(any(), any())
            blobMock.uploadBody(report = any())
        }
        verify(exactly = 0) {
            queueMock.sendMessage(event = any())
        }
        confirmVerified(blobMock, accessSpy, queueMock)
    }

    @Test
    fun `test handleReportEvent`() {
        val one = Schema(name = "one", topic = "test", elements = listOf(Element("a"), Element("b")))
        val metadata = Metadata(schema = one)
        val settings = FileSettings().loadOrganizations(oneOrganization)
        val report1 = Report(
            one, listOf(listOf("1", "2"), listOf("3", "4")),
            source = TestSource, destination = oneOrganization.receivers[0]
        )
        val bodyFormat = "CSV"
        val bodyUrl = "http://anyblob.com"
        val event = ReportEvent(Event.EventAction.SEND, report1.id)
        val nextAction = ReportEvent(Event.EventAction.NONE, report1.id)
        val task = DatabaseAccess.createTask(report1, bodyFormat, bodyUrl, event)
        val actionHistoryMock = mockk<ActionHistory>()
        val engine = makeEngine(metadata, settings)

<<<<<<< HEAD
        every { accessSpy.fetchAndLockHeader(reportId = eq(report1.id), any()) }
            .returns(DatabaseAccess.Header(task, ReportFile(), null, engine))
=======
        every { accessSpy.fetchAndLockTask(reportId = eq(report1.id), any()) }.returns(task)
        every { accessSpy.fetchTaskSources(reportId = eq(report1.id), any()) }.returns(emptyList())
        every { accessSpy.fetchReportFile(eq(report1.id), any()) }.returns(
            ReportFile().setReportId(report1.id).setItemCount(0)
        )
        every { accessSpy.fetchItemLineagesForReport(eq(report1.id), any(), any()) }.returns(emptyList())
>>>>>>> 81b81cdf
        every {
            accessSpy.updateTask(
                reportId = eq(report1.id),
                eq(event.eventAction.toTaskAction()),
                any(),
                any(),
                any(),
                any()
            )
        }.returns(Unit)
        every { queueMock.sendMessage(eq(nextAction)) }
            .returns(Unit)
        every { actionHistoryMock.saveToDb(any()) }.returns(Unit)
        every { actionHistoryMock.trackActionResult(any() as String) }.returns(Unit)

        engine.handleReportEvent(event, actionHistoryMock) { header, _, _ ->
            assertEquals(task, header.task)
            nextAction
        }

        verify(exactly = 1) {
            queueMock.sendMessage(event = any())
            accessSpy.transact(block = any())
            accessSpy.updateTask(reportId = any(), any(), any(), any(), any(), any())
            accessSpy.fetchAndLockTask(reportId = any(), any())
            accessSpy.fetchTaskSources(reportId = any(), any())
            accessSpy.fetchItemLineagesForReport(reportId = any(), any(), any())
            accessSpy.fetchReportFile(reportId = any(), any())
        }
        confirmVerified(accessSpy, blobMock, queueMock)
    }
}<|MERGE_RESOLUTION|>--- conflicted
+++ resolved
@@ -1,19 +1,12 @@
 package gov.cdc.prime.router.azure
 
-<<<<<<< HEAD
 import com.microsoft.azure.functions.HttpStatus
-=======
 import gov.cdc.prime.router.DeepOrganization
->>>>>>> 81b81cdf
 import gov.cdc.prime.router.Element
 import gov.cdc.prime.router.FileSettings
 import gov.cdc.prime.router.Metadata
-<<<<<<< HEAD
-import gov.cdc.prime.router.OrganizationService
-=======
 import gov.cdc.prime.router.Organization
 import gov.cdc.prime.router.Receiver
->>>>>>> 81b81cdf
 import gov.cdc.prime.router.Report
 import gov.cdc.prime.router.Schema
 import gov.cdc.prime.router.SettingsProvider
@@ -27,6 +20,7 @@
 import io.mockk.every
 import io.mockk.mockk
 import io.mockk.mockkClass
+import io.mockk.mockkObject
 import io.mockk.spyk
 import io.mockk.verify
 import org.jooq.tools.jdbc.MockConnection
@@ -78,26 +72,15 @@
         val bodyFormat = Report.Format.CSV
         val bodyUrl = "http://anyblob.com"
         val actionHistory = mockk<ActionHistory>()
-        val service = OrganizationService("myService", "topic", "schema")
-
-<<<<<<< HEAD
+        val receiver = Receiver("myRcvr", "topic", "mytopic", "mySchema")
+
         every { blobMock.uploadBody(report = eq(report1)) }
             .returns(BlobAccess.BlobInfo(bodyFormat, bodyUrl, "".toByteArray()))
-        every { accessSpy.insertHeader(report = eq(report1), bodyFormat.toString(), bodyUrl, eq(event)) }.returns(Unit)
-=======
-        every { blobMock.uploadBody(report = eq(report1)) }.returns(Pair(bodyFormat, bodyUrl))
-        every { accessSpy.insertTask(report = eq(report1), bodyFormat, bodyUrl, eq(event)) }.returns(Unit)
->>>>>>> 81b81cdf
-//        every { queueMock.sendMessage(eq(event)) }.returns(Unit)
+        every { accessSpy.insertTask(report = eq(report1), bodyFormat.toString(), bodyUrl, eq(event)) }.returns(Unit)
         every { actionHistory.trackCreatedReport(any(), any(), any(), any()) }.returns(Unit)
 
-<<<<<<< HEAD
-        val engine = makeEngine(metadata)
-        engine.dispatchReport(event, report1, actionHistory, service)
-=======
-        val engine = makeEngine(metadata, settings)
-        engine.dispatchReport(event, report1)
->>>>>>> 81b81cdf
+        val engine = makeEngine(metadata, settings)
+        engine.dispatchReport(event, report1, actionHistory, receiver)
 
         verify(exactly = 1) {
             accessSpy.insertTask(
@@ -124,27 +107,18 @@
         val bodyFormat = Report.Format.CSV
         val bodyUrl = "http://anyblob.com"
         val actionHistory = mockk<ActionHistory>()
-        val service = OrganizationService("myService", "topic", "schema")
-
-<<<<<<< HEAD
+        val receiver = Receiver("MyRcvr", "topic", "mytopic", "mySchema")
+
         every { blobMock.uploadBody(report = eq(report1)) }
             .returns(BlobAccess.BlobInfo(bodyFormat, bodyUrl, "".toByteArray()))
-        every { accessSpy.insertHeader(report = eq(report1), bodyFormat.toString(), bodyUrl, eq(event)) }.returns(Unit)
-=======
-        every { blobMock.uploadBody(report = eq(report1)) }.returns(Pair(bodyFormat, bodyUrl))
-        every { accessSpy.insertTask(report = eq(report1), bodyFormat, bodyUrl, eq(event)) }.returns(Unit)
->>>>>>> 81b81cdf
+        every { accessSpy.insertTask(report = eq(report1), bodyFormat.toString(), bodyUrl, eq(event)) }.returns(Unit)
+
 // todo clean up this test      every { queueMock.sendMessage(eq(event)) }.answers { throw Exception("problem") }
         every { blobMock.deleteBlob(eq(bodyUrl)) }.returns(Unit)
         every { actionHistory.trackCreatedReport(any(), any(), any(), any()) }.returns(Unit)
 
-<<<<<<< HEAD
-        val engine = makeEngine(metadata)
-        engine.dispatchReport(event, report1, actionHistory, service)
-=======
-        val engine = makeEngine(metadata, settings)
-        engine.dispatchReport(event, report1)
->>>>>>> 81b81cdf
+        val engine = makeEngine(metadata, settings)
+        engine.dispatchReport(event, report1, actionHistory, receiver)
 
         verify(exactly = 1) {
             accessSpy.insertTask(
@@ -172,29 +146,19 @@
         val bodyUrl = "http://anyblob.com"
         val actionHistory = mockk<ActionHistory>()
 
-<<<<<<< HEAD
         every { blobMock.uploadBody(report = eq(report1)) }
             .returns(BlobAccess.BlobInfo(bodyFormat, bodyUrl, "".toByteArray()))
-        every { accessSpy.insertHeader(report = eq(report1), bodyFormat.toString(), bodyUrl, eq(event)) }.returns(Unit)
-=======
-        every { blobMock.uploadBody(report = eq(report1)) }.returns(Pair(bodyFormat, bodyUrl))
-        every { accessSpy.insertTask(report = eq(report1), bodyFormat, bodyUrl, eq(event)) }.returns(Unit)
->>>>>>> 81b81cdf
+        every { accessSpy.insertTask(report = eq(report1), bodyFormat.toString(), bodyUrl, eq(event)) }.returns(Unit)
         every { queueMock.sendMessage(eq(event)) }.returns(Unit)
         every { actionHistory.trackExternalInputReport(any(), any()) }.returns(Unit)
 
-<<<<<<< HEAD
-        val engine = makeEngine(metadata)
+        val engine = makeEngine(metadata, settings)
         val validatedRequest = ReportFunction.ValidatedRequest(
             ReportFunction.Options.None,
             emptyMap(),
             emptyList(), emptyList(), report1, HttpStatus.OK
         )
         engine.receiveReport(validatedRequest, actionHistory)
-=======
-        val engine = makeEngine(metadata, settings)
-        engine.receiveReport(report1)
->>>>>>> 81b81cdf
 
         verify(exactly = 1) {
             accessSpy.insertTask(
@@ -227,19 +191,14 @@
         val nextAction = ReportEvent(Event.EventAction.NONE, report1.id)
         val task = DatabaseAccess.createTask(report1, bodyFormat, bodyUrl, event)
         val actionHistoryMock = mockk<ActionHistory>()
-        val engine = makeEngine(metadata, settings)
-
-<<<<<<< HEAD
-        every { accessSpy.fetchAndLockHeader(reportId = eq(report1.id), any()) }
-            .returns(DatabaseAccess.Header(task, ReportFile(), null, engine))
-=======
+        mockkObject(ActionHistory.Companion)
+        val engine = makeEngine(metadata, settings)
+
         every { accessSpy.fetchAndLockTask(reportId = eq(report1.id), any()) }.returns(task)
-        every { accessSpy.fetchTaskSources(reportId = eq(report1.id), any()) }.returns(emptyList())
         every { accessSpy.fetchReportFile(eq(report1.id), any()) }.returns(
             ReportFile().setReportId(report1.id).setItemCount(0)
         )
         every { accessSpy.fetchItemLineagesForReport(eq(report1.id), any(), any()) }.returns(emptyList())
->>>>>>> 81b81cdf
         every {
             accessSpy.updateTask(
                 reportId = eq(report1.id),
@@ -254,6 +213,7 @@
             .returns(Unit)
         every { actionHistoryMock.saveToDb(any()) }.returns(Unit)
         every { actionHistoryMock.trackActionResult(any() as String) }.returns(Unit)
+        every { ActionHistory.Companion.sanityCheckReport(any(), any(), any()) }.returns(Unit)
 
         engine.handleReportEvent(event, actionHistoryMock) { header, _, _ ->
             assertEquals(task, header.task)
@@ -265,7 +225,6 @@
             accessSpy.transact(block = any())
             accessSpy.updateTask(reportId = any(), any(), any(), any(), any(), any())
             accessSpy.fetchAndLockTask(reportId = any(), any())
-            accessSpy.fetchTaskSources(reportId = any(), any())
             accessSpy.fetchItemLineagesForReport(reportId = any(), any(), any())
             accessSpy.fetchReportFile(reportId = any(), any())
         }
