package gov.cdc.prime.router

import assertk.assertThat
import assertk.assertions.isEqualTo
import assertk.assertions.isNull
import java.io.ByteArrayInputStream
import kotlin.test.Test
import kotlin.test.assertEquals
import kotlin.test.assertFails
import kotlin.test.fail

class MapperTests {
    private val livdPath = "./metadata/tables/LIVD-SARS-CoV-2-2021-01-20.csv"

    @Test
    fun `test MiddleInitialMapper`() {
        val mapper = MiddleInitialMapper()
        val args = listOf("test_element")
        val element = Element("test")
        assertThat(mapper.apply(element, args, listOf(ElementAndValue(element, "Rick")))).isEqualTo("R")
        assertThat(mapper.apply(element, args, listOf(ElementAndValue(element, "rick")))).isEqualTo("R")
    }

    @Test
    fun `test LookupMapper`() {
        val csv = """
            a,b,c
            1,2,x
            3,4,y
            5,6,z
        """.trimIndent()
        val table = LookupTable.read(ByteArrayInputStream(csv.toByteArray()))
        val schema = Schema(
            "test", topic = "test",
            elements = listOf(
                Element("a", type = Element.Type.TABLE, table = "test", tableColumn = "a"),
                Element("c", type = Element.Type.TABLE, table = "test", tableColumn = "c")
            )
        )
        val metadata = Metadata(schema = schema, table = table, tableName = "test")
        val indexElement = metadata.findSchema("test")?.findElement("a") ?: fail("")
        val lookupElement = metadata.findSchema("test")?.findElement("c") ?: fail("")
        val mapper = LookupMapper()
        val args = listOf("a")
        assertThat(mapper.valueNames(lookupElement, args)).isEqualTo(listOf("a"))
        assertThat(mapper.apply(lookupElement, args, listOf(ElementAndValue(indexElement, "3")))).isEqualTo("y")
    }

    @Test
    fun `test LookupMapper with two`() {
        val csv = """
            a,b,c
            1,2,x
            3,4,y
            5,6,z
        """.trimIndent()
        val table = LookupTable.read(ByteArrayInputStream(csv.toByteArray()))
        val schema = Schema(
            "test", topic = "test",
            elements = listOf(
                Element("a", type = Element.Type.TABLE, table = "test", tableColumn = "a"),
                Element("b", type = Element.Type.TABLE, table = "test", tableColumn = "b"),
                Element("c", type = Element.Type.TABLE, table = "test", tableColumn = "c")
            )
        )
        val metadata = Metadata(schema = schema, table = table, tableName = "test")
        val lookupElement = metadata.findSchema("test")?.findElement("c") ?: fail("")
        val indexElement = metadata.findSchema("test")?.findElement("a") ?: fail("")
        val index2Element = metadata.findSchema("test")?.findElement("b") ?: fail("")
        val mapper = LookupMapper()
        val args = listOf("a", "b")
        val elementAndValues = listOf(ElementAndValue(indexElement, "3"), ElementAndValue(index2Element, "4"))
        assertThat(mapper.valueNames(lookupElement, args)).isEqualTo(listOf("a", "b"))
        assertThat(mapper.apply(lookupElement, args, elementAndValues)).isEqualTo("y")
    }

    @Test
    fun `test livdLookup with DeviceId`() {
        val lookupTable = LookupTable.read(livdPath)
        val codeElement = Element(
            "ordered_test_code",
            tableRef = lookupTable,
            tableColumn = "Test Ordered LOINC Code"
        )
        val deviceElement = Element("device_id")
        val mapper = LIVDLookupMapper()

        // Test with a EUA
        val ev1 = ElementAndValue(
            deviceElement,
            "BinaxNOW COVID-19 Ag Card Home Test_Abbott Diagnostics Scarborough, Inc._EUA"
        )
        assertEquals("94558-4", mapper.apply(codeElement, emptyList(), listOf(ev1)))

        // Test with a truncated device ID
        val ev1a = ElementAndValue(deviceElement, "BinaxNOW COVID-19 Ag Card Home Test_Abb#")
        assertEquals("94558-4", mapper.apply(codeElement, emptyList(), listOf(ev1a)))

        // Test with a ID NOW device id which is has a FDA number
        val ev2 = ElementAndValue(deviceElement, "10811877011269_DII")
        assertEquals("94534-5", mapper.apply(codeElement, emptyList(), listOf(ev2)))

        // With GUDID DI
        val ev3 = ElementAndValue(deviceElement, "10811877011269")
        assertEquals("94534-5", mapper.apply(codeElement, emptyList(), listOf(ev3)))
    }

    @Test
    fun `test livdLookup with Equipment Model Name`() {
        val lookupTable = LookupTable.read(livdPath)
        val codeElement = Element(
            "ordered_test_code",
            tableRef = lookupTable,
            tableColumn = "Test Ordered LOINC Code"
        )
        val modelElement = Element("equipment_model_name")
        val mapper = LIVDLookupMapper()

        // Test with a EUA
        val ev1 = ElementAndValue(modelElement, "BinaxNOW COVID-19 Ag Card")
        assertEquals("94558-4", mapper.apply(codeElement, emptyList(), listOf(ev1)))

        // Test with a ID NOW device id
        val ev2 = ElementAndValue(modelElement, "ID NOW")
        assertEquals("94534-5", mapper.apply(codeElement, emptyList(), listOf(ev2)))
    }

<<<<<<< HEAD
=======
    @Test
    fun `test livdLookup for Sofia 2`() {
        val lookupTable = LookupTable.read("./metadata/tables/LIVD-SARS-CoV-2-2021-04-28.csv")
        val codeElement = Element(
            "ordered_test_code",
            tableRef = lookupTable,
            tableColumn = "Test Performed LOINC Long Name"
        )
        val modelElement = Element("equipment_model_name")
        val testPerformedElement = Element("test_performed_code")
        val mapper = LIVDLookupMapper()

        mapper.apply(
            codeElement,
            emptyList(),
            listOf(
                ElementAndValue(modelElement, "Sofia 2 Flu + SARS Antigen FIA*"),
                ElementAndValue(testPerformedElement, "95209-3")
            )
        ).let {
            assertThat(it)
                .equals("SARS-CoV+SARS-CoV-2 (COVID-19) Ag [Presence] in Respiratory specimen by Rapid immunoassay")
        }
    }

    @Test
    fun `test livdLookup supplemental table by device_id`() {
        val lookupTable = LookupTable.read("./metadata/tables/LIVD-Supplemental-2021-06-07.csv")
        val codeElement = Element(
            "test_authorized_for_otc",
            tableRef = lookupTable,
            tableColumn = "is_otc"
        )
        val deviceElement = Element("device_id")
        val mapper = LIVDLookupMapper()

        // Test with an FDA device id
        val ev1 = ElementAndValue(deviceElement, "10811877011337")
        assertEquals("N", mapper.apply(codeElement, emptyList(), listOf(ev1)))

        // Test with a truncated device ID
        val ev1a = ElementAndValue(deviceElement, "BinaxNOW COVID-19 Ag Card 2 Home#")
        assertEquals("Y", mapper.apply(codeElement, emptyList(), listOf(ev1a)))
    }

    @Test
    fun `test livdLookup supplemental table by model`() {
        val lookupTable = LookupTable.read("./metadata/tables/LIVD-Supplemental-2021-06-07.csv")
        val codeElement = Element(
            "test_authorized_for_otc",
            tableRef = lookupTable,
            tableColumn = "is_otc"
        )
        val deviceElement = Element("equipment_model_name")
        val mapper = LIVDLookupMapper()

        // Test with an FDA device id
        val ev1 = ElementAndValue(deviceElement, "BinaxNOW COVID-19 Ag Card Home Test")
        assertEquals("N", mapper.apply(codeElement, emptyList(), listOf(ev1)))

        // Test with another
        val ev1a = ElementAndValue(deviceElement, "BinaxNOW COVID-19 Ag Card 2 Home Test")
        assertEquals("Y", mapper.apply(codeElement, emptyList(), listOf(ev1a)))
    }

>>>>>>> 591a9bb7
    @Test
    fun `test ifPresent`() {
        val element = Element("a")
        val mapper = IfPresentMapper()
        val args = listOf("a", "const")
        assertThat(mapper.valueNames(element, args)).isEqualTo(listOf("a"))
        assertThat(mapper.apply(element, args, listOf(ElementAndValue(element, "3")))).isEqualTo("const")
        assertThat(mapper.apply(element, args, emptyList())).isNull()
    }

    @Test
    fun `test use`() {
        val elementA = Element("a")
        val elementB = Element("b")
        val elementC = Element("c")
        val mapper = UseMapper()
        val args = listOf("b", "c")
        assertThat(mapper.valueNames(elementA, args)).isEqualTo(listOf("b", "c"))
        assertThat(
            mapper.apply(elementA, args, listOf(ElementAndValue(elementB, "B"), ElementAndValue(elementC, "C")))
        ).isEqualTo("B")
        assertThat(mapper.apply(elementA, args, listOf(ElementAndValue(elementC, "C")))).isEqualTo("C")
        assertThat(mapper.apply(elementA, args, emptyList())).isNull()
    }

    @Test
    fun `test ConcatenateMapper`() {
        val mapper = ConcatenateMapper()
        val args = listOf("a", "b", "c")
        val elementA = Element("a")
        val elementB = Element("b")
        val elementC = Element("c")
        val values = listOf(
            ElementAndValue(elementA, "string1"),
            ElementAndValue(elementB, "string2"),
            ElementAndValue(elementC, "string3")
        )
        assertThat(mapper.apply(elementA, args, values)).isEqualTo("string1, string2, string3")
    }

    @Test
    fun `test concatenate mapper with custom delimiter`() {
        // arrange
        val mapper = ConcatenateMapper()
        val args = listOf("a", "b", "c")
        val elementA = Element("a", delimiter = "^")
        val elementB = Element("b")
        val elementC = Element("c")
        val values = listOf(
            ElementAndValue(elementA, "string1"),
            ElementAndValue(elementB, "string2"),
            ElementAndValue(elementC, "string3")
        )
        // act
        val expected = "string1^string2^string3"
        val actual = mapper.apply(elementA, args, values)
        // assert
        assertThat(actual).isEqualTo(expected)
    }

    @Test
    fun `test date time offset mapper with seconds`() {
        // arrange
        val mapper = DateTimeOffsetMapper()
        val args = listOf(
            "a",
            "seconds",
            "6"
        )
        val element = Element("a")
        val values = listOf(
            ElementAndValue(element, "202103020000-0600")
        )
        // act
        val expected = "20210302000006.0000-0600"
        val actual = mapper.apply(element, args, values)
        // assert
        assertThat(actual).isEqualTo(expected)
    }

    @Test
    fun `test date time offset mapper with negative seconds`() {
        // arrange
        val mapper = DateTimeOffsetMapper()
        val args = listOf(
            "a",
            "seconds",
            "-6"
        )
        val element = Element("a")
        val values = listOf(
            ElementAndValue(element, "20210302000006.0000-0600")
        )
        // act
        val expected = "20210302000000.0000-0600"
        val actual = mapper.apply(element, args, values)
        // assert
        assertThat(actual).isEqualTo(expected)
    }

    @Test
    fun `test date time offset mapper with minutes`() {
        // arrange
        val mapper = DateTimeOffsetMapper()
        val args = listOf(
            "a",
            "minutes",
            "1"
        )
        val element = Element("a")
        val values = listOf(
            ElementAndValue(element, "202103020000-0600")
        )
        // act
        val expected = "20210302000100.0000-0600"
        val actual = mapper.apply(element, args, values)
        // assert
        assertThat(actual).isEqualTo(expected)
    }

    @Test
    fun `test date time offset mapper with negative minutes`() {
        // arrange
        val mapper = DateTimeOffsetMapper()
        val args = listOf(
            "a",
            "minutes",
            "-1"
        )
        val element = Element("a")
        val values = listOf(
            ElementAndValue(element, "20210302000100.0000-0600")
        )
        // act
        val expected = "20210302000000.0000-0600"
        val actual = mapper.apply(element, args, values)
        // assert
        assertEquals(expected, actual, "Expected $expected. Actual: $actual")
        assertThat(actual).isEqualTo(expected)
    }

    @Test
    fun `test coalesce mapper`() {
        // arrange
        val mapper = CoalesceMapper()
        val args = listOf("a", "b", "c")
        val element = Element("target")
        var values = listOf(
            ElementAndValue(Element("a"), ""),
            ElementAndValue(Element("b"), ""),
            ElementAndValue(Element("c"), "c")
        )
        // act
        var expected = "c"
        var actual = mapper.apply(element, args, values)
        // assert
        assertEquals(expected, actual, "Expected $expected. Actual $actual")

        values = listOf(
            ElementAndValue(Element("a"), ""),
            ElementAndValue(Element("b"), "b"),
            ElementAndValue(Element("c"), "c")
        )
        expected = "b"
        actual = mapper.apply(element, args, values)
        assertThat(actual).isEqualTo(expected)
    }

    @Test
    fun `test strip formatting mapper`() {
        val mapper = StripPhoneFormattingMapper()
        val args = listOf("patient_phone_number_raw")
        val element = Element("patient_phone_number")
        val values = listOf(
            ElementAndValue(Element("patient_phone_number_raw"), "(850) 999-9999xHOME")
        )
        val expected = "8509999999:1:"
        val actual = mapper.apply(element, args, values)
        assertThat(actual).isEqualTo(expected)
    }

    @Test
    fun `test strip numeric mapper`() {
        val mapper = StripNumericDataMapper()
        val args = listOf("patient_age_and_units")
        val element = Element("patient_age")
        val values = listOf(
            ElementAndValue(Element("patient_age_and_units"), "99 years")
        )
        val expected = "years"
        val actual = mapper.apply(element, args, values)
        assertThat(actual).isEqualTo(expected)
    }

    @Test
    fun `test strip non numeric mapper`() {
        val mapper = StripNonNumericDataMapper()
        val args = listOf("patient_age_and_units")
        val element = Element("patient_age")
        val values = listOf(
            ElementAndValue(Element("patient_age_and_units"), "99 years")
        )
        val expected = "99"
        val actual = mapper.apply(element, args, values)
        assertThat(actual).isEqualTo(expected)
    }

    @Test
    fun `test split mapper`() {
        val mapper = SplitMapper()
        val args = listOf("patient_name", "0")
        val element = Element("patient_first_name")
        val values = listOf(
            ElementAndValue(Element("patient_name"), "John Doe")
        )
        val expected = "John"
        val actual = mapper.apply(element, args, values)
        assertThat(actual).isEqualTo(expected)
    }

    @Test
    fun `test split mapper with error condition`() {
        val mapper = SplitMapper()
        val args = listOf("patient_name", "1")
        val element = Element("patient_first_name")
        val values = listOf(
            ElementAndValue(Element("patient_name"), "ThereAreNoSpacesHere")
        )
        val actual = mapper.apply(element, args, values)
        assertThat(actual).isNull()
    }

    @Test
    fun `test split by comma mapper`() {
        val mapper = SplitByCommaMapper()
        val args = listOf("patient_name", "2")
        val element = Element("patient_first_name")
        val values = listOf(
            ElementAndValue(Element("patient_name"), "Antley, ARNP, Mona")
        )
        val expected = "Mona"
        val actual = mapper.apply(element, args, values)
        assertThat(actual).isEqualTo(expected)
    }

    @Test
    fun `test split by comma mapper error condition`() {
        val mapper = SplitByCommaMapper()
        val args = listOf("patient_name", "2")
        val element = Element("patient_first_name")
        val values = listOf(
            ElementAndValue(Element("patient_name"), "I have no commas")
        )
        val actual = mapper.apply(element, args, values)
        assertThat(actual).isNull()
    }

    @Test
    fun `test zip code to county mapper`() {
        val mapper = ZipCodeToCountyMapper()
        val csv = """
            zipcode,county
            32303,Leon
        """.trimIndent()
        val table = LookupTable.read(ByteArrayInputStream(csv.toByteArray()))
        val schema = Schema(
            "test", topic = "test",
            elements = listOf(
                Element("a", type = Element.Type.TABLE, table = "test", tableColumn = "a"),
            )
        )
        val metadata = Metadata(schema = schema, table = table, tableName = "test")
        val lookupElement = metadata.findSchema("test")?.findElement("a") ?: fail("Schema element missing")
        val values = listOf(
            ElementAndValue(Element("patient_zip_code"), "32303-4509")
        )
        val expected = "Leon"
        val actual = mapper.apply(lookupElement, listOf("patient_zip_code"), values)
        assertThat(actual).isEqualTo(expected)
    }

    @Test
    fun `test HashMapper`() {
        val mapper = HashMapper()
        val elementA = Element("a")
        val elementB = Element("b")
        val elementC = Element("c")

        // Single value conversion
        val arg = listOf("a")
        val value = listOf(ElementAndValue(elementA, "6086edf8e412650032408e96"))
<<<<<<< HEAD
        assertEquals(
            "47496cafa04e9c489444b60575399f51e9abc061f4fdda40c31d814325bfc223",
            mapper.apply(elementA, arg, value)
        )
=======
        assertThat(mapper.apply(elementA, arg, value))
            .isEqualTo("47496cafa04e9c489444b60575399f51e9abc061f4fdda40c31d814325bfc223")
>>>>>>> 591a9bb7
        // Multiple values concatenated
        val args = listOf("a", "b", "c")
        val values = listOf(
            ElementAndValue(elementA, "string1"),
            ElementAndValue(elementB, "string2"),
            ElementAndValue(elementC, "string3")
        )
<<<<<<< HEAD
        assertEquals(
            "c8fa773cd54e7a7eb7ca08577d0bd23e6ce3a73e61df176213d9ec90f06cb45f",
            mapper.apply(elementA, args, values)
        )
        // Unhappy path cases
        assertFails { mapper.apply(elementA, listOf(), listOf()) } // must pass a field name
        assertNull(mapper.apply(elementA, arg, listOf())) // column not found in the data.
        assertNull(mapper.apply(elementA, arg, listOf(ElementAndValue(elementA, "")))) // column has empty data
=======
        assertThat(mapper.apply(elementA, args, values))
            .isEqualTo("c8fa773cd54e7a7eb7ca08577d0bd23e6ce3a73e61df176213d9ec90f06cb45f")
        // Unhappy path cases
        assertFails { mapper.apply(elementA, listOf(), listOf()) } // must pass a field name
        assertThat(mapper.apply(elementA, arg, listOf())).isNull() // column not found in the data.
        // column has empty data
        assertThat(mapper.apply(elementA, arg, listOf(ElementAndValue(elementA, "")))).isNull()
>>>>>>> 591a9bb7
    }
}<|MERGE_RESOLUTION|>--- conflicted
+++ resolved
@@ -125,8 +125,6 @@
         assertEquals("94534-5", mapper.apply(codeElement, emptyList(), listOf(ev2)))
     }
 
-<<<<<<< HEAD
-=======
     @Test
     fun `test livdLookup for Sofia 2`() {
         val lookupTable = LookupTable.read("./metadata/tables/LIVD-SARS-CoV-2-2021-04-28.csv")
@@ -192,7 +190,6 @@
         assertEquals("Y", mapper.apply(codeElement, emptyList(), listOf(ev1a)))
     }
 
->>>>>>> 591a9bb7
     @Test
     fun `test ifPresent`() {
         val element = Element("a")
@@ -484,15 +481,8 @@
         // Single value conversion
         val arg = listOf("a")
         val value = listOf(ElementAndValue(elementA, "6086edf8e412650032408e96"))
-<<<<<<< HEAD
-        assertEquals(
-            "47496cafa04e9c489444b60575399f51e9abc061f4fdda40c31d814325bfc223",
-            mapper.apply(elementA, arg, value)
-        )
-=======
         assertThat(mapper.apply(elementA, arg, value))
             .isEqualTo("47496cafa04e9c489444b60575399f51e9abc061f4fdda40c31d814325bfc223")
->>>>>>> 591a9bb7
         // Multiple values concatenated
         val args = listOf("a", "b", "c")
         val values = listOf(
@@ -500,16 +490,6 @@
             ElementAndValue(elementB, "string2"),
             ElementAndValue(elementC, "string3")
         )
-<<<<<<< HEAD
-        assertEquals(
-            "c8fa773cd54e7a7eb7ca08577d0bd23e6ce3a73e61df176213d9ec90f06cb45f",
-            mapper.apply(elementA, args, values)
-        )
-        // Unhappy path cases
-        assertFails { mapper.apply(elementA, listOf(), listOf()) } // must pass a field name
-        assertNull(mapper.apply(elementA, arg, listOf())) // column not found in the data.
-        assertNull(mapper.apply(elementA, arg, listOf(ElementAndValue(elementA, "")))) // column has empty data
-=======
         assertThat(mapper.apply(elementA, args, values))
             .isEqualTo("c8fa773cd54e7a7eb7ca08577d0bd23e6ce3a73e61df176213d9ec90f06cb45f")
         // Unhappy path cases
@@ -517,6 +497,5 @@
         assertThat(mapper.apply(elementA, arg, listOf())).isNull() // column not found in the data.
         // column has empty data
         assertThat(mapper.apply(elementA, arg, listOf(ElementAndValue(elementA, "")))).isNull()
->>>>>>> 591a9bb7
     }
 }