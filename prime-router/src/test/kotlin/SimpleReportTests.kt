package gov.cdc.prime.router

import java.io.File
import kotlin.test.Test
import kotlin.test.assertTrue
import kotlin.test.fail

//
// Using JUnit here, but this is not a unit test.  This tests end-to-end:  ingesting a csv file,
// creating transformed objects, writing them to output csv files, then doing a simple 'diff'
// to see if they match expected output files.
//
class SimpleReportTests {
    private val defaultSchema = "test-schema"
    private val inputPath = "./src/test/csv_test_files/input/"
    private val expectedResultsPath = "./src/test/csv_test_files/expected/"
    private val outputPath = "./target/csv_test_files/"
    private val metadata: Metadata
    private val csvConverter: CsvConverter

    init {
        val outputDirectory = File(outputPath)
        outputDirectory.mkdirs()

        val expectedDir = File(expectedResultsPath)
        assertTrue(expectedDir.exists())

        metadata = Metadata(Metadata.defaultMetadataDirectory)
        csvConverter = CsvConverter(metadata)
    }

    /**
     * Read in a CSV ile, route it, and create output files
     * Returns a list of Pairs.  Each pair is created report File based on the routing,
     *   and the OrganizationService, as useful metadata about the File.
     */
    fun readAndRoute(filePath: String, schemaName: String): MutableList<Pair<File, OrganizationService>> {
        val file = File(filePath)
        assertTrue(file.exists())
        val schema = metadata.findSchema(schemaName) ?: error("$schemaName not found.")

        // 1) Ingest the file
        val fileSource = FileSource(filePath)
        val readResult = csvConverter.read(schema.name, file.inputStream(), fileSource)
        assertTrue(readResult.errors.isEmpty())
        // I removed this test- at this time, the SimpleReport parsing does return an empty column warning.
        //        assertTrue(readResult.warnings.isEmpty())
        val inputReport = readResult.report ?: fail()
        // 2) Create transformed objects, according to the receiver table rules
        val outputReports = Translator(metadata).filterAndTranslateByService(inputReport)

        // 3) Write transformed objs to files
        val outputFiles = mutableListOf<Pair<File, OrganizationService>>()
        outputReports.forEach { (report, orgSvc) ->
            val fileName = Report.formFileName(
                report.id,
                report.schema.baseName,
                OrganizationService.Format.CSV,
                report.createdDateTime
            )
            val reportFile = File(outputPath, fileName)
            csvConverter.write(report, reportFile.outputStream())
            outputFiles.add(Pair(reportFile, orgSvc))
        }
        return outputFiles
    }

    fun createFakeFile(schemaName: String, numRows: Int): File {
        val schema = metadata.findSchema(schemaName) ?: error("$schemaName not found.")
        // 1) Create the fake file
        val fakeReport = FakeReport(metadata).build(
            schema,
            numRows,
            FileSource("fake") // not really used
        )
        val fakeReportFileName = Report.formFileName(
            fakeReport.id,
            fakeReport.schema.baseName,
            OrganizationService.Format.CSV,
            fakeReport.createdDateTime
        )
        val fakeReportFile = File(outputPath, fakeReportFileName)
        csvConverter.write(fakeReport, fakeReportFile.outputStream())
        assertTrue(fakeReportFile.exists())
        return fakeReportFile
    }

    /**
     * Read in a CSV file, then write it right back out again, in the same schema.
     * The idea is: It shouldn't change.
     */
    fun readAndWrite(inputFilePath: String, schemaName: String): File {
        val inputFile = File(inputFilePath)
        assertTrue(inputFile.exists())
        val schema = metadata.findSchema(schemaName) ?: error("$schemaName not found.")

        // 1) Ingest the file
        val inputFileSource = FileSource(inputFilePath)
        val readResult = csvConverter.read(schema.name, inputFile.inputStream(), inputFileSource)
        assertTrue(readResult.warnings.isEmpty() && readResult.errors.isEmpty())
        val inputReport = readResult.report ?: fail()

        // 2) Write the input report back out to a new file
        val outputFile = File(outputPath, inputReport.name)
        csvConverter.write(inputReport, outputFile.outputStream())
        assertTrue(outputFile.exists())
        return outputFile
    }

    @Test
    fun `test producing az data from simplereport`() {
        val filePath = inputPath + "simplereport.csv"
        val outputFiles = readAndRoute(filePath, "primedatainput/pdi-covid-19")
        outputFiles.forEach { (reportFile, orgSvc) ->
            when (orgSvc.fullName) {
                "az-phd.elr-test" -> {
                    val expectedResultsFile = File(expectedResultsPath, "simplereport-az.csv")
                    compareTestResultsToExpectedResults(reportFile, expectedResultsFile)
                }
                // Note, I took out the test for pima-az-phd.elr because in rare cases the fake data
                // generator won't generate any Pima data.
            }
        }
    }

    @Test
    fun `test fake simplereport data`() {
        val schemaName = "primedatainput/pdi-covid-19"
        val fakeReportFile = createFakeFile(schemaName, 100)
        // Run the data thru its own schema and back out again
        val fakeReportFile2 = readAndWrite(fakeReportFile.absolutePath, schemaName)
        compareTestResultsToExpectedResults(fakeReportFile, fakeReportFile2)
    }

    @Test
    fun `test fake pima data`() {
        val schemaName = "az/pima-az-covid-19"
        val fakeReportFile = createFakeFile(schemaName, 100)
        // Run the data thru its own schema and back out again
        val fakeReportFile2 = readAndWrite(fakeReportFile.absolutePath, schemaName)
        compareTestResultsToExpectedResults(fakeReportFile, fakeReportFile2)
    }

//    @Test
    fun `test fake FL data`() {
        val schemaName = "fl/fl-covid-19"
        val fakeReportFile = createFakeFile(schemaName, 100)
        // Run the data thru its own schema and back out again
        val fakeReportFile2 = readAndWrite(fakeReportFile.absolutePath, schemaName)
        compareTestResultsToExpectedResults(fakeReportFile, fakeReportFile2)
    }

<<<<<<< HEAD
    private fun compareTestResultsToExpectedResults(
        testFile: File,
        expectedResultsFile: File,
        compareKeys: Boolean = true,
        compareLines: Boolean = true
    ) {
=======
    private fun compareTestResultsToExpectedResults(testFile: File, expectedResultsFile: File) {
        println("SimpleReportTests: diff'ing actual vs expected: ${testFile.absolutePath}    ${expectedResultsFile.absolutePath}")
>>>>>>> fd907099
        assertTrue(testFile.exists())
        assertTrue(expectedResultsFile.exists())
        // A bit of a hack:  diff the two files.
        val testFileLines = testFile.readLines()
        val expectedResultsLines = expectedResultsFile.readLines()

        val testLines = convertFileToMap(testFileLines)
        val expectedLines = convertFileToMap(expectedResultsLines)
        val headerRow = expectedResultsLines[0].split(",")

        if (compareKeys) {
            // let's first compare the keys
            compareKeysOfMaps(expectedLines, testLines)
        }

        if (compareLines) {
            // let's compare our lines now
            compareLinesOfMaps(expectedLines, testLines, headerRow)
        }
    }

    private fun compareKeysOfMaps(expected: Map<String, Any?>, actual: Map<String, Any?>) {
        val actualKeys = actual.keys.toSet()
        val expectedKeys = expected.keys.toSet()

        assertTrue(
            actualKeys.minus(expectedKeys).count() == 0,
            "There are keys in actual that are not in expected: ${actualKeys.minus(expectedKeys).joinToString { "," }}"
        )
        assertTrue(
            expectedKeys.minus(actualKeys).count() == 0,
            "There are keys in expected that are not present in actual: ${expectedKeys.minus(actualKeys).joinToString { "," }}"
        )
    }

    private fun compareLinesOfMaps(
        expected: Map<String, Any?>,
        actual: Map<String, Any?>,
        headerRow: List<String>? = null
    ) {
        val linesInError = mutableListOf<String>()

        for (expectedKey in expected.keys) {
            if (!actual.keys.contains(expectedKey)) fail("Key $expectedKey missing in actual dataset")

            val actualLines: List<String>? = actual[expectedKey] as? List<String>
            val expectedLines: List<String>? = expected[expectedKey] as? List<String>

            if (actualLines == null) fail("Cast failed for actual values")
            if (expectedLines == null) fail("Cast failed for expected values")

            for ((i, v) in expectedLines.withIndex()) {
                if (v != actualLines[i]) {
                    val header = headerRow?.get(i) ?: "$i"
                    val message = "Patient_ID $expectedKey differed at $header. Expected '$v' but found '${actualLines[i]}'."
                    linesInError.add(message)
                    println(message)
                }
            }
        }

        val errorMessages = linesInError.joinToString(",")
        assertTrue(linesInError.count() == 0, "Errors found in comparison of CSV files: $errorMessages")
    }

    private fun convertFileToMap(
        lines: List<String>,
        recordId: String = "Patient_ID",
        skipHeader: Boolean = true,
        delimiter: String = ","
    ): Map<String, Any?> {
        val expectedLines = mutableMapOf<String, Any?>()
        val headerLine = lines[0]
        var recordIdIndex = 0
        var skippedHeader = false

        for (expectedResultsLine in lines) {
            // if a header is passed in and we need to skip it, then check our control values
            if (skipHeader && !skippedHeader) {
                // while we're in the header, find our record id index, which will be our map key
                val headerValues = headerLine.split(",")
                recordIdIndex = headerValues.indexOf(recordId)
                // reset our control variable
                skippedHeader = true
                continue
            }

            val splitLine = expectedResultsLine.split(delimiter)
            if (!expectedLines.containsKey(splitLine[recordIdIndex])) {
                expectedLines[splitLine[recordIdIndex]] = splitLine
            } // TODO: should we throw an error if we are adding the same key twice?
        }

        // remove mutability and return
        return expectedLines.toMap()
    }
}<|MERGE_RESOLUTION|>--- conflicted
+++ resolved
@@ -150,17 +150,12 @@
         compareTestResultsToExpectedResults(fakeReportFile, fakeReportFile2)
     }
 
-<<<<<<< HEAD
     private fun compareTestResultsToExpectedResults(
         testFile: File,
         expectedResultsFile: File,
         compareKeys: Boolean = true,
         compareLines: Boolean = true
     ) {
-=======
-    private fun compareTestResultsToExpectedResults(testFile: File, expectedResultsFile: File) {
-        println("SimpleReportTests: diff'ing actual vs expected: ${testFile.absolutePath}    ${expectedResultsFile.absolutePath}")
->>>>>>> fd907099
         assertTrue(testFile.exists())
         assertTrue(expectedResultsFile.exists())
         // A bit of a hack:  diff the two files.
