--- conflicted
+++ resolved
@@ -1,25 +1,15 @@
 {
   "resourceType" : "Bundle",
-<<<<<<< HEAD
-  "id" : "1706211046515685000.f1f07e38-260c-473a-bc80-34df87e2acbe",
-  "meta" : {
-    "lastUpdated" : "2024-01-25T13:30:46.530-06:00"
-=======
   "id" : "1706045287714016000.065c9a6d-8d92-43b3-b996-910535c32f85",
   "meta" : {
     "lastUpdated" : "2024-01-23T16:28:07.728-05:00"
->>>>>>> 6a3a5ed8
   },
   "identifier" : {
     "system" : "https://reportstream.cdc.gov/prime-router",
     "value" : "3003786103_4988249_33033"
   },
   "type" : "message",
-<<<<<<< HEAD
-  "timestamp" : "2023-05-01T09:25:31.000-05:00",
-=======
   "timestamp" : "2023-05-01T10:25:31.000-04:00",
->>>>>>> 6a3a5ed8
   "entry" : [
     {
       "fullUrl" : "MessageHeader/0993dd0b-6ce5-3caf-a177-0b81cc780c18",
@@ -54,535 +44,6 @@
       }
     },
     {
-<<<<<<< HEAD
-      "fullUrl" : "Provenance/1706211046924478000.464fcd68-8262-40a1-a1e8-933ceb6ec290",
-      "resource" : {
-        "resourceType" : "Provenance",
-        "id" : "1706211046924478000.464fcd68-8262-40a1-a1e8-933ceb6ec290",
-        "target" : [
-          {
-            "reference" : "DiagnosticReport/1706211047946937000.3c6aaa4f-8156-47fc-95de-c2bf23928591"
-          }
-        ],
-        "recorded" : "2023-05-01T10:25:31-04:00",
-        "activity" : {
-          "coding" : [
-            {
-              "display" : "ORU^R01^ORU_R01"
-            }
-          ]
-        },
-        "entity" : [
-          {
-            "role" : "source"
-          }
-        ]
-      }
-    },
-    {
-      "fullUrl" : "Provenance/1706211046935902000.1e30e19e-4c42-4465-8a76-e4c40798a841",
-      "resource" : {
-        "resourceType" : "Provenance",
-        "id" : "1706211046935902000.1e30e19e-4c42-4465-8a76-e4c40798a841",
-        "recorded" : "2024-01-25T13:30:46Z",
-        "policy" : [
-          "http://hl7.org/fhir/uv/v2mappings/message-oru-r01-to-bundle"
-        ],
-        "activity" : {
-          "coding" : [
-            {
-              "code" : "v2-FHIR transformation"
-            }
-          ]
-        },
-        "agent" : [
-          {
-            "type" : {
-              "coding" : [
-                {
-                  "system" : "http://terminology.hl7.org/CodeSystem/provenance-participant-type",
-                  "code" : "assembler"
-                }
-              ]
-            },
-            "who" : {
-              "reference" : "Organization/1706211046935381000.a94f6b84-c5e7-4cfc-93ae-56bbe8a28928"
-            }
-          }
-        ],
-        "entity" : [
-          {
-            "role" : "source"
-          }
-        ]
-      }
-    },
-    {
-      "fullUrl" : "Organization/1706211046935381000.a94f6b84-c5e7-4cfc-93ae-56bbe8a28928",
-      "resource" : {
-        "resourceType" : "Organization",
-        "id" : "1706211046935381000.a94f6b84-c5e7-4cfc-93ae-56bbe8a28928",
-        "identifier" : [
-          {
-            "value" : "CDC PRIME - Atlanta"
-          },
-          {
-            "type" : {
-              "coding" : [
-                {
-                  "system" : "http://terminology.hl7.org/CodeSystem/v2-0301"
-                }
-              ]
-            },
-            "system" : "urn:ietf:rfc:3986",
-            "value" : "2.16.840.1.114222.4.1.237821"
-          }
-        ]
-      }
-    },
-    {
-      "fullUrl" : "Patient/1706211047796852000.02eb2121-2658-4506-afae-3190f9ed5cb4",
-      "resource" : {
-        "resourceType" : "Patient",
-        "id" : "1706211047796852000.02eb2121-2658-4506-afae-3190f9ed5cb4",
-        "extension" : [
-          {
-            "url" : "https://reportstream.cdc.gov/fhir/StructureDefinition/patient-notes",
-            "valueAnnotation" : {
-              "extension" : [
-                {
-                  "url" : "https://reportstream.cdc.gov/fhir/StructureDefinition/note-type",
-                  "valueCodeableConcept" : {
-                    "coding" : [
-                      {
-                        "extension" : [
-                          {
-                            "url" : "https://reportstream.cdc.gov/fhir/StructureDefinition/coding-system-oid",
-                            "valueOid" : "urn:oid:2.16.840.1.113883.12.364"
-                          },
-                          {
-                            "url" : "https://reportstream.cdc.gov/fhir/StructureDefinition/code-index-name",
-                            "valueString" : "identifier"
-                          }
-                        ],
-                        "system" : "HL70364",
-                        "version" : "2.5.1",
-                        "code" : "RE",
-                        "display" : "Remark"
-                      }
-                    ]
-                  }
-                },
-                {
-                  "url" : "https://reportstream.cdc.gov/fhir/StructureDefinition/note-source",
-                  "valueCodeableConcept" : {
-                    "coding" : [
-                      {
-                        "extension" : [
-                          {
-                            "url" : "https://reportstream.cdc.gov/fhir/StructureDefinition/code-index-name",
-                            "valueString" : "identifier"
-                          }
-                        ],
-                        "system" : "http://terminology.hl7.org/CodeSystem/v2-0105",
-                        "code" : "L"
-                      }
-                    ]
-                  }
-                }
-              ],
-              "authorReference" : {
-                "reference" : "Practitioner/1706211046946869000.77cd04ad-1862-4ec1-bf52-b8afe7d84914"
-              },
-              "text" : "Patient Note"
-            }
-          }
-        ]
-      }
-    },
-    {
-      "fullUrl" : "Practitioner/1706211046946869000.77cd04ad-1862-4ec1-bf52-b8afe7d84914",
-      "resource" : {
-        "resourceType" : "Practitioner",
-        "id" : "1706211046946869000.77cd04ad-1862-4ec1-bf52-b8afe7d84914",
-        "extension" : [
-          {
-            "url" : "https://reportstream.cdc.gov/fhir/StructureDefinition/identifier-type",
-            "valueCodeableConcept" : {
-              "coding" : [
-                {
-                  "extension" : [
-                    {
-                      "url" : "https://reportstream.cdc.gov/fhir/StructureDefinition/code-index-name",
-                      "valueString" : "identifier"
-                    }
-                  ],
-                  "system" : "http://terminology.hl7.org/CodeSystem/v2-0203",
-                  "code" : "XX"
-                }
-              ]
-            }
-          }
-        ],
-        "identifier" : [
-          {
-            "extension" : [
-              {
-                "url" : "https://reportstream.cdc.gov/fhir/StructureDefinition/assigning-authority-namespace-id",
-                "valueString" : "RS.CDC.Stag"
-              },
-              {
-                "url" : "https://reportstream.cdc.gov/fhir/StructureDefinition/assigning-authority-universal-id",
-                "valueOid" : "urn:oid:2.16.840.1.114222.4.3.3.2.1.2"
-              }
-            ],
-            "type" : {
-              "coding" : [
-                {
-                  "system" : "http://terminology.hl7.org/CodeSystem/v2-0203",
-                  "code" : "XX",
-                  "display" : "Organization identifier"
-                }
-              ]
-            },
-            "system" : "urn:id:RS.CDC.Stag",
-            "value" : "SPHL-000025"
-          }
-        ],
-        "name" : [
-          {
-            "text" : "John Lennon",
-            "family" : "Lennon",
-            "given" : [
-              "John"
-            ]
-          }
-        ]
-      }
-    },
-    {
-      "fullUrl" : "Provenance/1706211047803292000.674e5001-9791-4432-8a04-93a869b11b8a",
-      "resource" : {
-        "resourceType" : "Provenance",
-        "id" : "1706211047803292000.674e5001-9791-4432-8a04-93a869b11b8a",
-        "target" : [
-          {
-            "reference" : "Patient/1706211047796852000.02eb2121-2658-4506-afae-3190f9ed5cb4"
-          }
-        ],
-        "recorded" : "2024-01-25T13:30:47Z",
-        "activity" : {
-          "coding" : [
-            {
-              "system" : "https://terminology.hl7.org/CodeSystem/v3-DataOperation",
-              "code" : "UPDATE"
-            }
-          ]
-        }
-      }
-    },
-    {
-      "fullUrl" : "Observation/1706211047806681000.93bb034c-75dd-4ce6-8c97-3a21dc22e83f",
-      "resource" : {
-        "resourceType" : "Observation",
-        "id" : "1706211047806681000.93bb034c-75dd-4ce6-8c97-3a21dc22e83f",
-        "extension" : [
-          {
-            "url" : "https://reportstream.cdc.gov/fhir/StructureDefinition/obx-observation",
-            "extension" : [
-              {
-                "url" : "obx-2-value-type",
-                "valueId" : "DT"
-              },
-              {
-                "url" : "obx-11-observation-status",
-                "valueString" : "F"
-              }
-            ]
-          }
-        ],
-        "status" : "final",
-        "code" : {
-          "coding" : [
-            {
-              "extension" : [
-                {
-                  "url" : "https://reportstream.cdc.gov/fhir/StructureDefinition/cwe-coding",
-                  "valueString" : "coding"
-                },
-                {
-                  "url" : "https://reportstream.cdc.gov/fhir/StructureDefinition/cwe-coding-system",
-                  "valueString" : "LN"
-                }
-              ],
-              "system" : "http://loinc.org",
-              "version" : "2.61",
-              "code" : "11368-8",
-              "display" : "Illness or injury onset date and time"
-            }
-          ]
-        },
-        "subject" : {
-          "reference" : "Patient/1706211047796852000.02eb2121-2658-4506-afae-3190f9ed5cb4"
-        },
-        "performer" : [
-          {
-            "reference" : "Organization/1706211047807390000.055506c9-fba4-4dc4-9af7-f8dca7742b54"
-          },
-          {
-            "reference" : "Organization/1706211047810460000.a96d52ef-ae24-4126-bc86-0da4ac632df8"
-          }
-        ],
-        "valueDateTime" : "2023-02-01",
-        "_valueDateTime" : {
-          "extension" : [
-            {
-              "url" : "https://reportstream.cdc.gov/fhir/StructureDefinition/hl7v2-date-time",
-              "valueString" : "20230201"
-            }
-          ]
-        },
-        "note" : [
-          {
-            "extension" : [
-              {
-                "url" : "https://reportstream.cdc.gov/fhir/StructureDefinition/note-type",
-                "valueCodeableConcept" : {
-                  "coding" : [
-                    {
-                      "extension" : [
-                        {
-                          "url" : "https://reportstream.cdc.gov/fhir/StructureDefinition/coding-system-oid",
-                          "valueOid" : "urn:oid:2.16.840.1.113883.12.364"
-                        },
-                        {
-                          "url" : "https://reportstream.cdc.gov/fhir/StructureDefinition/code-index-name",
-                          "valueString" : "identifier"
-                        }
-                      ],
-                      "system" : "HL70364",
-                      "version" : "2.5.1",
-                      "code" : "RE",
-                      "display" : "Remark"
-                    }
-                  ]
-                }
-              },
-              {
-                "url" : "https://reportstream.cdc.gov/fhir/StructureDefinition/note-source",
-                "valueCodeableConcept" : {
-                  "coding" : [
-                    {
-                      "extension" : [
-                        {
-                          "url" : "https://reportstream.cdc.gov/fhir/StructureDefinition/code-index-name",
-                          "valueString" : "identifier"
-                        }
-                      ],
-                      "system" : "http://terminology.hl7.org/CodeSystem/v2-0105",
-                      "code" : "L"
-                    }
-                  ]
-                }
-              }
-            ],
-            "authorReference" : {
-              "reference" : "Practitioner/1706211047813607000.baeae2b7-7415-4516-806b-5e2a8b388be0"
-            },
-            "text" : "OBX Note"
-          }
-        ]
-      }
-    },
-    {
-      "fullUrl" : "Organization/1706211047807390000.055506c9-fba4-4dc4-9af7-f8dca7742b54",
-      "resource" : {
-        "resourceType" : "Organization",
-        "id" : "1706211047807390000.055506c9-fba4-4dc4-9af7-f8dca7742b54",
-        "extension" : [
-          {
-            "url" : "https://reportstream.cdc.gov/fhir/StructureDefinition/cwe-organization",
-            "valueCodeableConcept" : {
-              "coding" : [
-                {
-                  "extension" : [
-                    {
-                      "url" : "https://reportstream.cdc.gov/fhir/StructureDefinition/cwe-coding",
-                      "valueString" : "coding"
-                    }
-                  ],
-                  "code" : "11D0668319"
-                }
-              ]
-            }
-          },
-          {
-            "url" : "https://reportstream.cdc.gov/fhir/StructureDefinition/hl7-use",
-            "valueString" : "obx-15-producer-id"
-          }
-        ],
-        "identifier" : [
-          {
-            "value" : "11D0668319"
-          }
-        ]
-      }
-    },
-    {
-      "fullUrl" : "Organization/1706211047810460000.a96d52ef-ae24-4126-bc86-0da4ac632df8",
-      "resource" : {
-        "resourceType" : "Organization",
-        "id" : "1706211047810460000.a96d52ef-ae24-4126-bc86-0da4ac632df8",
-        "extension" : [
-          {
-            "url" : "https://reportstream.cdc.gov/fhir/StructureDefinition/xon10-organization-identifier",
-            "valueString" : "11D0668319"
-          },
-          {
-            "url" : "https://reportstream.cdc.gov/fhir/StructureDefinition/organization-name-type",
-            "valueCoding" : {
-              "extension" : [
-                {
-                  "url" : "https://reportstream.cdc.gov/fhir/StructureDefinition/cwe-coding",
-                  "valueCodeableConcept" : {
-                    "extension" : [
-                      {
-                        "url" : "https://reportstream.cdc.gov/fhir/StructureDefinition/hl7v2Name",
-                        "valueString" : "organization-name-type-code"
-                      }
-                    ],
-                    "coding" : [
-                      {
-                        "extension" : [
-                          {
-                            "url" : "https://reportstream.cdc.gov/fhir/StructureDefinition/cwe-coding",
-                            "valueString" : "coding"
-                          }
-                        ],
-                        "code" : "L"
-                      }
-                    ]
-                  }
-                }
-              ],
-              "code" : "L"
-            }
-          },
-          {
-            "url" : "https://reportstream.cdc.gov/fhir/StructureDefinition/hl7-use",
-            "valueString" : "obx-25-performing-organization"
-          }
-        ],
-        "identifier" : [
-          {
-            "extension" : [
-              {
-                "url" : "https://reportstream.cdc.gov/fhir/StructureDefinition/assigning-authority",
-                "extension" : [
-                  {
-                    "url" : "https://reportstream.cdc.gov/fhir/StructureDefinition/namespace-id",
-                    "valueString" : "CLIA"
-                  },
-                  {
-                    "url" : "https://reportstream.cdc.gov/fhir/StructureDefinition/universal-id",
-                    "valueString" : "2.16.840.1.113883.4.7"
-                  },
-                  {
-                    "url" : "https://reportstream.cdc.gov/fhir/StructureDefinition/universal-id-type",
-                    "valueCode" : "ISO"
-                  }
-                ]
-              }
-            ],
-            "type" : {
-              "coding" : [
-                {
-                  "extension" : [
-                    {
-                      "url" : "https://reportstream.cdc.gov/fhir/StructureDefinition/code-index-name",
-                      "valueString" : "identifier"
-                    }
-                  ],
-                  "system" : "http://terminology.hl7.org/CodeSystem/v2-0203",
-                  "code" : "XX"
-                }
-              ]
-            },
-            "value" : "11D0668319"
-          }
-        ],
-        "name" : "CDC Atlanta Lab",
-        "address" : [
-          {
-            "extension" : [
-              {
-                "url" : "https://reportstream.cdc.gov/fhir/StructureDefinition/xad7-address-type",
-                "valueCode" : "B"
-              },
-              {
-                "url" : "https://reportstream.cdc.gov/fhir/StructureDefinition/xad1-sad1-street-or-mailing-address",
-                "valueString" : "1600 Cliffton Road"
-              }
-            ],
-            "use" : "work",
-            "line" : [
-              "1600 Cliffton Road"
-            ],
-            "city" : "Atlanta",
-            "state" : "GA",
-            "postalCode" : "30329",
-            "country" : "USA"
-          }
-        ]
-      }
-    },
-    {
-      "fullUrl" : "Practitioner/1706211047813607000.baeae2b7-7415-4516-806b-5e2a8b388be0",
-      "resource" : {
-        "resourceType" : "Practitioner",
-        "id" : "1706211047813607000.baeae2b7-7415-4516-806b-5e2a8b388be0",
-        "extension" : [
-          {
-            "url" : "https://reportstream.cdc.gov/fhir/StructureDefinition/identifier-type",
-            "valueCodeableConcept" : {
-              "coding" : [
-                {
-                  "extension" : [
-                    {
-                      "url" : "https://reportstream.cdc.gov/fhir/StructureDefinition/code-index-name",
-                      "valueString" : "identifier"
-                    }
-                  ],
-                  "system" : "http://terminology.hl7.org/CodeSystem/v2-0203",
-                  "code" : "XX"
-                }
-              ]
-            }
-          }
-        ],
-        "identifier" : [
-          {
-            "extension" : [
-              {
-                "url" : "https://reportstream.cdc.gov/fhir/StructureDefinition/assigning-authority-namespace-id",
-                "valueString" : "RS.CDC.Stag"
-              },
-              {
-                "url" : "https://reportstream.cdc.gov/fhir/StructureDefinition/assigning-authority-universal-id",
-                "valueOid" : "urn:oid:2.16.840.1.114222.4.3.3.2.1.2"
-              }
-            ],
-            "type" : {
-              "coding" : [
-                {
-                  "system" : "http://terminology.hl7.org/CodeSystem/v2-0203",
-                  "code" : "XX",
-                  "display" : "Organization identifier"
-                }
-              ]
-            },
-            "system" : "urn:id:RS.CDC.Stag",
-=======
       "fullUrl" : "Provenance/1706045288105625000.3c0488e0-e0b0-4c23-8c5c-d73545f085b0",
       "resource" : {
         "resourceType" : "Provenance",
@@ -747,106 +208,11 @@
               ]
             },
             "system" : "RS.CDC.Stag",
->>>>>>> 6a3a5ed8
             "value" : "SPHL-000025"
           }
         ],
         "name" : [
           {
-<<<<<<< HEAD
-            "text" : "Paul McCartney",
-            "family" : "McCartney",
-            "given" : [
-              "Paul"
-            ]
-          }
-        ]
-      }
-    },
-    {
-      "fullUrl" : "ServiceRequest/1706211047943688000.f7ee6db2-c97e-4812-a696-c8bcf40a6c45",
-      "resource" : {
-        "resourceType" : "ServiceRequest",
-        "id" : "1706211047943688000.f7ee6db2-c97e-4812-a696-c8bcf40a6c45",
-        "identifier" : [
-          {
-            "extension" : [
-              {
-                "url" : "https://reportstream.cdc.gov/fhir/StructureDefinition/hl7-use",
-                "valueString" : "obr-2-placer-order-number"
-              },
-              {
-                "url" : "https://reportstream.cdc.gov/fhir/StructureDefinition/assigning-authority",
-                "extension" : [
-                  {
-                    "url" : "https://reportstream.cdc.gov/fhir/StructureDefinition/assigning-authority-namespace-id",
-                    "valueString" : "CDC"
-                  },
-                  {
-                    "url" : "https://reportstream.cdc.gov/fhir/StructureDefinition/assigning-authority-universal-id",
-                    "valueString" : "1.111.122311.222.44.2.3.3"
-                  },
-                  {
-                    "url" : "https://reportstream.cdc.gov/fhir/StructureDefinition/universal-id-type",
-                    "valueCode" : "ISO"
-                  }
-                ]
-              }
-            ],
-            "type" : {
-              "coding" : [
-                {
-                  "system" : "http://terminology.hl7.org/CodeSystem/v2-0203",
-                  "code" : "PLAC"
-                }
-              ]
-            },
-            "value" : "CDC_3015822725"
-          },
-          {
-            "extension" : [
-              {
-                "url" : "https://reportstream.cdc.gov/fhir/StructureDefinition/hl7-use",
-                "valueString" : "obr-3-filler-order-number"
-              },
-              {
-                "url" : "https://reportstream.cdc.gov/fhir/StructureDefinition/assigning-authority",
-                "extension" : [
-                  {
-                    "url" : "https://reportstream.cdc.gov/fhir/StructureDefinition/assigning-authority-namespace-id",
-                    "valueString" : "RS.CDC.Stag"
-                  },
-                  {
-                    "url" : "https://reportstream.cdc.gov/fhir/StructureDefinition/assigning-authority-universal-id",
-                    "valueString" : "2.16.840.1.114222.4.3.3.2.1.2"
-                  },
-                  {
-                    "url" : "https://reportstream.cdc.gov/fhir/StructureDefinition/universal-id-type",
-                    "valueCode" : "ISO"
-                  }
-                ]
-              }
-            ],
-            "type" : {
-              "coding" : [
-                {
-                  "system" : "http://terminology.hl7.org/CodeSystem/v2-0203",
-                  "code" : "FILL"
-                }
-              ]
-            },
-            "value" : "3015822725_04204575"
-          }
-        ],
-        "status" : "unknown",
-        "code" : {
-          "extension" : [
-            {
-              "url" : "https://reportstream.cdc.gov/fhir/StructureDefinition/coding-system-oid",
-              "valueOid" : "urn:oid:2.16.840.1.113883.6.1"
-            }
-          ],
-=======
             "family" : "Lennon",
             "given" : [
               "John"
@@ -877,7 +243,6 @@
         ],
         "status" : "final",
         "code" : {
->>>>>>> 6a3a5ed8
           "coding" : [
             {
               "extension" : [
@@ -891,18 +256,6 @@
                 }
               ],
               "system" : "http://loinc.org",
-<<<<<<< HEAD
-              "code" : "68991-9",
-              "display" : "Epidemiologically Important Information"
-            }
-          ]
-        },
-        "subject" : {
-          "reference" : "Patient/1706211047796852000.02eb2121-2658-4506-afae-3190f9ed5cb4"
-        },
-        "requester" : {
-          "reference" : "Practitioner/1706211047940422000.d4464514-8e93-49ed-8a74-8a6f399012f4"
-=======
               "version" : "2.61",
               "code" : "11368-8",
               "display" : "Illness or injury onset date and time"
@@ -928,7 +281,6 @@
               "valueString" : "20230201"
             }
           ]
->>>>>>> 6a3a5ed8
         },
         "note" : [
           {
@@ -936,30 +288,16 @@
               {
                 "url" : "https://reportstream.cdc.gov/fhir/StructureDefinition/note-type",
                 "valueCodeableConcept" : {
-<<<<<<< HEAD
-=======
                   "extension" : [
                     {
                       "url" : "https://reportstream.cdc.gov/fhir/StructureDefinition/coding-system-oid",
                       "valueOid" : "urn:oid:2.16.840.1.113883.12.364"
                     }
                   ],
->>>>>>> 6a3a5ed8
                   "coding" : [
                     {
                       "extension" : [
                         {
-<<<<<<< HEAD
-                          "url" : "https://reportstream.cdc.gov/fhir/StructureDefinition/coding-system-oid",
-                          "valueOid" : "urn:oid:2.16.840.1.113883.12.364"
-                        },
-                        {
-                          "url" : "https://reportstream.cdc.gov/fhir/StructureDefinition/code-index-name",
-                          "valueString" : "identifier"
-                        }
-                      ],
-                      "system" : "HL70364",
-=======
                           "url" : "https://reportstream.cdc.gov/fhir/StructureDefinition/cwe-coding",
                           "valueString" : "coding"
                         },
@@ -968,7 +306,6 @@
                           "valueString" : "HL70364"
                         }
                       ],
->>>>>>> 6a3a5ed8
                       "version" : "2.5.1",
                       "code" : "RE",
                       "display" : "Remark"
@@ -978,55 +315,6 @@
               },
               {
                 "url" : "https://reportstream.cdc.gov/fhir/StructureDefinition/note-source",
-<<<<<<< HEAD
-                "valueCodeableConcept" : {
-                  "coding" : [
-                    {
-                      "extension" : [
-                        {
-                          "url" : "https://reportstream.cdc.gov/fhir/StructureDefinition/code-index-name",
-                          "valueString" : "identifier"
-                        }
-                      ],
-                      "system" : "http://terminology.hl7.org/CodeSystem/v2-0105",
-                      "code" : "L"
-                    }
-                  ]
-                }
-              }
-            ],
-            "text" : "OBR Note"
-          }
-        ]
-      }
-    },
-    {
-      "fullUrl" : "Practitioner/1706211047940422000.d4464514-8e93-49ed-8a74-8a6f399012f4",
-      "resource" : {
-        "resourceType" : "Practitioner",
-        "id" : "1706211047940422000.d4464514-8e93-49ed-8a74-8a6f399012f4",
-        "extension" : [
-          {
-            "url" : "https://reportstream.cdc.gov/fhir/StructureDefinition/hl7v2Name",
-            "valueString" : "obr-16-ordering-provider"
-          },
-          {
-            "url" : "https://reportstream.cdc.gov/fhir/StructureDefinition/assigning-authority",
-            "extension" : [
-              {
-                "url" : "https://reportstream.cdc.gov/fhir/StructureDefinition/namespace-id",
-                "valueString" : "RS.CDC.Stag"
-              },
-              {
-                "url" : "https://reportstream.cdc.gov/fhir/StructureDefinition/universal-id",
-                "valueString" : "2.16.840.1.114222.4.3.3.2.1.2"
-              },
-              {
-                "url" : "https://reportstream.cdc.gov/fhir/StructureDefinition/universal-id-type",
-                "valueCode" : "ISO"
-              }
-            ]
-=======
                 "valueId" : "L"
               }
             ],
@@ -1115,13 +403,10 @@
           {
             "url" : "https://reportstream.cdc.gov/fhir/StructureDefinition/hl7-use",
             "valueString" : "obx-25-performing-organization"
->>>>>>> 6a3a5ed8
           }
         ],
         "identifier" : [
           {
-<<<<<<< HEAD
-=======
             "extension" : [
               {
                 "url" : "https://reportstream.cdc.gov/fhir/StructureDefinition/assigning-authority",
@@ -1213,7 +498,6 @@
         ],
         "identifier" : [
           {
->>>>>>> 6a3a5ed8
             "type" : {
               "coding" : [
                 {
@@ -1233,18 +517,6 @@
         ],
         "name" : [
           {
-<<<<<<< HEAD
-            "family" : "RSDOH Wadsworth Center, Virology Lab"
-          }
-        ]
-      }
-    },
-    {
-      "fullUrl" : "DiagnosticReport/1706211047946937000.3c6aaa4f-8156-47fc-95de-c2bf23928591",
-      "resource" : {
-        "resourceType" : "DiagnosticReport",
-        "id" : "1706211047946937000.3c6aaa4f-8156-47fc-95de-c2bf23928591",
-=======
             "family" : "McCartney",
             "given" : [
               "Paul"
@@ -1258,17 +530,12 @@
       "resource" : {
         "resourceType" : "ServiceRequest",
         "id" : "1706045288291792000.7368649f-362a-42e2-a669-e952d19936aa",
->>>>>>> 6a3a5ed8
         "identifier" : [
           {
             "extension" : [
               {
                 "url" : "https://reportstream.cdc.gov/fhir/StructureDefinition/hl7-use",
-<<<<<<< HEAD
-                "valueString" : "orc-placer-order-number"
-=======
                 "valueString" : "obr-2-placer-order-number"
->>>>>>> 6a3a5ed8
               },
               {
                 "url" : "https://reportstream.cdc.gov/fhir/StructureDefinition/assigning-authority",
@@ -1301,13 +568,10 @@
           {
             "extension" : [
               {
-<<<<<<< HEAD
-=======
                 "url" : "https://reportstream.cdc.gov/fhir/StructureDefinition/hl7-use",
                 "valueString" : "obr-3-filler-order-number"
               },
               {
->>>>>>> 6a3a5ed8
                 "url" : "https://reportstream.cdc.gov/fhir/StructureDefinition/assigning-authority",
                 "extension" : [
                   {
@@ -1336,16 +600,7 @@
             "value" : "3015822725_04204575"
           }
         ],
-<<<<<<< HEAD
-        "basedOn" : [
-          {
-            "reference" : "ServiceRequest/1706211047943688000.f7ee6db2-c97e-4812-a696-c8bcf40a6c45"
-          }
-        ],
-        "status" : "final",
-=======
         "status" : "unknown",
->>>>>>> 6a3a5ed8
         "code" : {
           "extension" : [
             {
@@ -1370,15 +625,6 @@
               "display" : "Epidemiologically Important Information"
             }
           ]
-<<<<<<< HEAD
-        },
-        "subject" : {
-          "reference" : "Patient/1706211047796852000.02eb2121-2658-4506-afae-3190f9ed5cb4"
-        },
-        "result" : [
-          {
-            "reference" : "Observation/1706211047806681000.93bb034c-75dd-4ce6-8c97-3a21dc22e83f"
-=======
         },
         "subject" : {
           "reference" : "Patient/1706045288124361000.51513763-239c-4030-9b27-49d3b157de2d"
@@ -1589,7 +835,6 @@
         "result" : [
           {
             "reference" : "Observation/1706045288127993000.feeb8219-de31-44c9-82fb-811e079f74b6"
->>>>>>> 6a3a5ed8
           }
         ]
       }
