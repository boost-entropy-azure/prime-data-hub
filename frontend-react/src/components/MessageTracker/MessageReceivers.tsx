--- conflicted
+++ resolved
@@ -10,6 +10,8 @@
 
 import { ReceiverData } from "../../config/endpoints/messageTracker";
 import { parseFileLocation } from "../../utils/misc";
+
+const NO_DATA_STRING = "N/A";
 
 export type MessageReceiverProps = {
     receiverDetails: ReceiverData[];
@@ -85,14 +87,8 @@
 };
 export type Status = (typeof StatusEnum)[keyof typeof StatusEnum];
 
-<<<<<<< HEAD
-const NO_DATA_STRING = "N/A";
-
-const MessageReceiversCol = ({
-=======
 export const MessageReceiversCol = ({
     columnKey,
->>>>>>> dba95c89
     columnHeaderTitle,
     activeColumn,
     setActiveColumn,
@@ -200,18 +196,12 @@
                     className={classnames(
                         "font-mono-sm padding-left-1 padding-right-1 margin-top-0",
                         {
-<<<<<<< HEAD
                             "bg-blue-5 border-1px bg-primary-lighter radius-md":
-                                uppercaseMain === StatusEnum.BATCH,
+                                receiver.main === StatusEnum.BATCH,
                             "bg-blue-10 border-1px bg-primary-lighter radius-md":
-                                uppercaseMain === StatusEnum.PROCESS,
-                            "bg-blue-2 border-1px bg-primary-lighter radius-md":
-                                uppercaseMain === StatusEnum.READY,
-=======
-                            "bg-blue-5": receiver.main === StatusEnum.BATCH,
-                            "bg-blue-10": receiver.main === StatusEnum.PROCESS,
-                            "bg-blue-20": receiver.main === StatusEnum.READY,
->>>>>>> dba95c89
+                                receiver.main === StatusEnum.PROCESS,
+                            "bg-blue-20 border-1px bg-primary-lighter radius-md":
+                                receiver.main === StatusEnum.READY,
                         }
                     )}
                 >
@@ -286,7 +276,7 @@
         const formattedData: NormalizedReceiverData = Object.keys(
             ColumnDataTitles
         ).reduce((accumulator: any, currentValue: string) => {
-            accumulator[currentValue] = "N/A";
+            accumulator[currentValue] = NO_DATA_STRING;
             return accumulator;
         }, {});
         for (const key of Object.keys(
@@ -314,19 +304,19 @@
                     break;
                 case ColumnDataTitles.main:
                     const { folderLocation } = parseFileLocation(
-                        receiverItem?.fileUrl || ""
+                        receiverItem?.fileUrl || NO_DATA_STRING
                     );
                     formattedData.main = folderLocation as Status;
                     break;
                 case ColumnDataTitles.sub:
                     const { sendingOrg } = parseFileLocation(
-                        receiverItem?.fileUrl || ""
+                        receiverItem?.fileUrl || NO_DATA_STRING
                     );
                     formattedData.sub = sendingOrg;
                     break;
                 case ColumnDataTitles.fileName:
                     const { fileName } = parseFileLocation(
-                        receiverItem?.fileUrl || ""
+                        receiverItem?.fileUrl || NO_DATA_STRING
                     );
                     formattedData.fileName = fileName;
                     break;
@@ -379,75 +369,7 @@
     const [activeColumnSortOrder, setActiveColumnSortOrder] =
         useState<FilterOption>(FilterOptionsEnum.NONE);
     const normalizedData = useMemo(
-<<<<<<< HEAD
-        () =>
-            receiverDetails.map(
-                (receiverItem: ReceiverData): NormalizedReceiverData => {
-                    const formattedData = Object.keys(ColumnDataEnum).reduce(
-                        (accumulator: any, currentValue: string) => {
-                            accumulator[currentValue] = NO_DATA_STRING;
-                            return accumulator;
-                        },
-                        {}
-                    );
-                    for (const key of Object.keys(ColumnDataEnum)) {
-                        const columnTitle =
-                            ColumnDataEnum[key as keyof typeof ColumnDataEnum];
-                        switch (columnTitle) {
-                            case ColumnDataEnum.Name:
-                                if (receiverItem.receivingOrg)
-                                    formattedData.Name =
-                                        receiverItem.receivingOrg;
-                                break;
-                            case ColumnDataEnum.Service:
-                                if (receiverItem.receivingOrgSvc)
-                                    formattedData.Service =
-                                        receiverItem.receivingOrgSvc;
-                                break;
-                            case ColumnDataEnum.Date:
-                                if (receiverItem.createdAt)
-                                    formattedData.Date =
-                                        dateTimeFormatter.format(
-                                            new Date(receiverItem.createdAt)
-                                        );
-
-                                break;
-                            case ColumnDataEnum.ReportId:
-                                if (receiverItem.reportId)
-                                    formattedData.ReportId =
-                                        receiverItem.reportId;
-                                break;
-                            case ColumnDataEnum.Main:
-                                const { folderLocation } = parseFileLocation(
-                                    receiverItem?.fileUrl || NO_DATA_STRING
-                                );
-                                formattedData.Main = folderLocation;
-                                break;
-                            case ColumnDataEnum.Sub:
-                                const { sendingOrg } = parseFileLocation(
-                                    receiverItem?.fileUrl || NO_DATA_STRING
-                                );
-                                formattedData.Sub = sendingOrg;
-                                break;
-                            case ColumnDataEnum.FileName:
-                                const { fileName } = parseFileLocation(
-                                    receiverItem?.fileUrl || NO_DATA_STRING
-                                );
-                                formattedData.FileName = fileName;
-                                break;
-                            case ColumnDataEnum.TransportResults:
-                                if (receiverItem.transportResult)
-                                    formattedData.TransportResults =
-                                        receiverItem.transportResult;
-                                break;
-                        }
-                    }
-                    return formattedData;
-                }
-            ),
-=======
         () => formatMessages(receiverDetails),
->>>>>>> dba95c89
         [receiverDetails]
     );
     const sortedData = useMemo(
