--- conflicted
+++ resolved
@@ -5,13 +5,9 @@
 import { useOktaAuth } from "@okta/okta-react";
 import { groupToOrg } from "../webreceiver-utils";
 import download from "downloadjs";
-<<<<<<< HEAD
 import { getListOfSenders } from "../controllers/ReportController";
 import { ButtonGroup, Button } from "@trussworks/react-uswds"
 import { useState } from "react";
-
-=======
->>>>>>> 2fc38bf7
 
 const TableData = (props) => {
     return (
