import { Dispatch, FC, SetStateAction } from "react";

import { getReportAndDownload } from "./ReportsUtils";
import ServicesDropdown from "./ServicesDropdown";
import AdminFetchAlert from "../../../components/alerts/AdminFetchAlert";
import { NoServicesBanner } from "../../../components/alerts/NoServicesAlert";
import Spinner from "../../../components/Spinner";
import { PaginationProps } from "../../../components/Table/Pagination";
import Table, {
    ColumnConfig,
    TableConfig,
} from "../../../components/Table/Table";
import TableFilters, {
    TableFilterDateLabel,
} from "../../../components/Table/TableFilters";
import { RSDelivery } from "../../../config/endpoints/deliveries";
<<<<<<< HEAD
import usePagination, { ResultsFetcher } from "../../../hooks/UsePagination";
import { NoServicesBanner } from "../../../components/alerts/NoServicesAlert";
import { RSReceiver } from "../../../config/endpoints/settings";
import { FeatureName } from "../../../utils/FeatureName";
import AdminFetchAlert from "../../../components/alerts/AdminFetchAlert";
import { isDateExpired } from "../../../utils/DateTimeUtils";
=======
import { RSReceiver } from "../../../config/endpoints/settings";
>>>>>>> 413bd823
import {
    EventName,
    useAppInsightsContext,
} from "../../../contexts/AppInsights";
<<<<<<< HEAD
import { useOrganizationReceivers } from "../../../hooks/UseOrganizationReceivers";

import { getReportAndDownload } from "./ReportsUtils";

const extractCursor = (d: RSDelivery) => d.batchReadyAt;

=======
import { useSessionContext } from "../../../contexts/Session";
import { FilterManager } from "../../../hooks/filters/UseFilterManager";
import {
    DeliveriesDataAttr,
    useOrgDeliveries,
} from "../../../hooks/network/History/DeliveryHooks";
import { useOrganizationReceiversFeed } from "../../../hooks/UseOrganizationReceiversFeed";
import usePagination from "../../../hooks/UsePagination";
import { CustomerStatusType } from "../../../utils/DataDashboardUtils";
import { isDateExpired } from "../../../utils/DateTimeUtils";
import { FeatureName } from "../../../utils/FeatureName";

const extractCursor = (d: RSDelivery) => d.batchReadyAt;

const ServiceDisplay = ({
    services,
    activeService,
    handleSetActive,
}: {
    services: RSReceiver[];
    activeService: RSReceiver | undefined;
    handleSetActive: (v: string) => void;
}) => {
    return (
        <div className="grid-col-12">
            {services && services?.length > 1 ? (
                <ServicesDropdown
                    services={services}
                    active={activeService?.name ?? ""}
                    chosenCallback={handleSetActive}
                />
            ) : (
                <p>
                    Default service:{" "}
                    <strong>
                        {(services?.length && services[0].name.toUpperCase()) ||
                            ""}
                    </strong>
                </p>
            )}
        </div>
    );
};

>>>>>>> 413bd823
interface DeliveriesTableContentProps {
    filterManager: FilterManager;
    paginationProps?: PaginationProps;
    isLoading: boolean;
    serviceReportsList: RSDelivery[] | undefined;
}

const DeliveriesTable: FC<DeliveriesTableContentProps> = ({
    filterManager,
    paginationProps,
    isLoading,
    serviceReportsList,
}) => {
    const { authState, activeMembership } = useSessionContext();
    const handleFetchAndDownload = (id: string) => {
        getReportAndDownload(
            id,
            authState.accessToken?.accessToken ?? "",
            activeMembership?.parsedName ?? "",
        );
    };
    const transformDate = (s: string) => {
        return new Date(s).toLocaleString();
    };
    const handleExpirationDate = (expiresDate: string) => {
        return !isDateExpired(expiresDate);
    };
    const columns: ColumnConfig[] = [
        {
            dataAttr: DeliveriesDataAttr.REPORT_ID,
            columnHeader: "Report ID",
            feature: {
                link: true,
                linkBasePath: "/report-details/",
            },
        },
        {
            dataAttr: DeliveriesDataAttr.BATCH_READY,
            columnHeader: "Time received",
            sortable: true,
            transform: transformDate,
        },
        {
            dataAttr: DeliveriesDataAttr.EXPIRES,
            columnHeader: "File available until",
            sortable: true,
            transform: transformDate,
        },
        {
            dataAttr: DeliveriesDataAttr.ITEM_COUNT,
            columnHeader: "Items",
        },
        {
            dataAttr: DeliveriesDataAttr.FILE_NAME,
            columnHeader: "Filename",
            feature: {
                action: handleFetchAndDownload,
                param: DeliveriesDataAttr.REPORT_ID,
                actionButtonHandler: handleExpirationDate,
                actionButtonParam: DeliveriesDataAttr.EXPIRES,
            },
        },
        {
            dataAttr: DeliveriesDataAttr.RECEIVER,
            columnHeader: "Receiver",
        },
    ];

    const resultsTableConfig: TableConfig = {
        columns: columns,
        rows: serviceReportsList ?? [],
    };

    if (isLoading) return <Spinner />;

    return (
        <>
            <Table
                config={resultsTableConfig}
                filterManager={filterManager}
                paginationProps={paginationProps}
            />
        </>
    );
};

const DeliveriesFilterAndTable = ({
    fetchResults,
    filterManager,
    services,
    setService,
}: {
    fetchResults: ResultsFetcher<any>;
    filterManager: FilterManager;
    services: RSReceiver[];
    setService?: Dispatch<SetStateAction<string | undefined>>;
}) => {
    const { appInsights } = useAppInsightsContext();
    const featureEvent = `${FeatureName.DAILY_DATA} | ${EventName.TABLE_FILTER}`;
    const pageSize = filterManager.pageSettings.size;
    const sortOrder = filterManager.sortSettings.order;
    const rangeTo = filterManager.rangeSettings.to;
    const rangeFrom = filterManager.rangeSettings.from;

    // The start cursor is the high value when results are in descending order
    // and the low value when the results are in ascending order.
    const startCursor = sortOrder === "DESC" ? rangeTo : rangeFrom;
    const isCursorInclusive = sortOrder === "ASC";
    const analyticsEventName = `${FeatureName.DAILY_DATA} | ${EventName.TABLE_PAGINATION}`;

    const {
        currentPageResults: serviceReportsList,
        paginationProps,
        isLoading,
    } = usePagination<RSDelivery>({
        startCursor,
        isCursorInclusive,
        pageSize,
        fetchResults,
        extractCursor,
        analyticsEventName,
    });

    if (paginationProps) {
        paginationProps.label = "Deliveries pagination";
    }

    const receiverDropdown = [
        ...new Set(
            services?.map((data) => {
                return data.name;
            }),
        ),
    ].map((receiver) => {
        return { value: receiver, label: receiver };
    });
    return (
        <>
            <section className="bg-blue-5 padding-4">
                <p className="text-bold margin-top-0">
                    View data from a specific receiver or date and time range
                </p>

                <TableFilters
                    receivers={receiverDropdown}
                    startDateLabel={TableFilterDateLabel.START_DATE}
                    endDateLabel={TableFilterDateLabel.END_DATE}
                    showDateHints={true}
                    filterManager={filterManager}
                    setService={setService}
                    onFilterClick={({
                        from,
                        to,
                    }: {
                        from: string;
                        to: string;
                    }) =>
                        appInsights?.trackEvent({
                            name: featureEvent,
                            properties: {
                                tableFilter: {
                                    startRange: from,
                                    endRange: to,
                                },
                            },
                        })
                    }
                />
            </section>
            <DeliveriesTable
                filterManager={filterManager}
                paginationProps={paginationProps}
                isLoading={isLoading}
                serviceReportsList={serviceReportsList}
            />
        </>
    );
};

<<<<<<< HEAD
export const DailyData = () => {
    const { isLoading, isDisabled, activeReceivers } =
        useOrganizationReceivers();
    const { fetchResults, filterManager, setService } = useOrgDeliveries();
=======
const DailyData = () => {
    const {
        isLoading,
        data: services,
        activeService,
        setActiveService,
        isDisabled,
    } = useOrganizationReceiversFeed();
>>>>>>> 413bd823

    if (isLoading) return <Spinner />;

    if (isDisabled) {
        return <AdminFetchAlert />;
    }

    if (activeReceivers.length === 0)
        return (
            <div className="usa-section margin-bottom-5">
                <NoServicesBanner />
            </div>
        );
    return (
<<<<<<< HEAD
        <DeliveriesFilterAndTable
            fetchResults={fetchResults}
            filterManager={filterManager}
            setService={setService}
            services={activeReceivers!!}
        />
=======
        <>
            {activeService && (
                <DeliveriesFilterAndTable
                    services={services!}
                    activeService={activeService}
                    setActiveService={setActiveService}
                />
            )}
        </>
>>>>>>> 413bd823
    );
};

export default DailyData;<|MERGE_RESOLUTION|>--- conflicted
+++ resolved
@@ -1,7 +1,6 @@
 import { Dispatch, FC, SetStateAction } from "react";
 
 import { getReportAndDownload } from "./ReportsUtils";
-import ServicesDropdown from "./ServicesDropdown";
 import AdminFetchAlert from "../../../components/alerts/AdminFetchAlert";
 import { NoServicesBanner } from "../../../components/alerts/NoServicesAlert";
 import Spinner from "../../../components/Spinner";
@@ -14,73 +13,24 @@
     TableFilterDateLabel,
 } from "../../../components/Table/TableFilters";
 import { RSDelivery } from "../../../config/endpoints/deliveries";
-<<<<<<< HEAD
-import usePagination, { ResultsFetcher } from "../../../hooks/UsePagination";
-import { NoServicesBanner } from "../../../components/alerts/NoServicesAlert";
 import { RSReceiver } from "../../../config/endpoints/settings";
-import { FeatureName } from "../../../utils/FeatureName";
-import AdminFetchAlert from "../../../components/alerts/AdminFetchAlert";
-import { isDateExpired } from "../../../utils/DateTimeUtils";
-=======
-import { RSReceiver } from "../../../config/endpoints/settings";
->>>>>>> 413bd823
 import {
     EventName,
     useAppInsightsContext,
 } from "../../../contexts/AppInsights";
-<<<<<<< HEAD
-import { useOrganizationReceivers } from "../../../hooks/UseOrganizationReceivers";
-
-import { getReportAndDownload } from "./ReportsUtils";
-
-const extractCursor = (d: RSDelivery) => d.batchReadyAt;
-
-=======
 import { useSessionContext } from "../../../contexts/Session";
 import { FilterManager } from "../../../hooks/filters/UseFilterManager";
 import {
     DeliveriesDataAttr,
     useOrgDeliveries,
 } from "../../../hooks/network/History/DeliveryHooks";
-import { useOrganizationReceiversFeed } from "../../../hooks/UseOrganizationReceiversFeed";
-import usePagination from "../../../hooks/UsePagination";
-import { CustomerStatusType } from "../../../utils/DataDashboardUtils";
+import { useOrganizationReceivers } from "../../../hooks/UseOrganizationReceivers";
+import usePagination, { ResultsFetcher } from "../../../hooks/UsePagination";
 import { isDateExpired } from "../../../utils/DateTimeUtils";
 import { FeatureName } from "../../../utils/FeatureName";
 
 const extractCursor = (d: RSDelivery) => d.batchReadyAt;
 
-const ServiceDisplay = ({
-    services,
-    activeService,
-    handleSetActive,
-}: {
-    services: RSReceiver[];
-    activeService: RSReceiver | undefined;
-    handleSetActive: (v: string) => void;
-}) => {
-    return (
-        <div className="grid-col-12">
-            {services && services?.length > 1 ? (
-                <ServicesDropdown
-                    services={services}
-                    active={activeService?.name ?? ""}
-                    chosenCallback={handleSetActive}
-                />
-            ) : (
-                <p>
-                    Default service:{" "}
-                    <strong>
-                        {(services?.length && services[0].name.toUpperCase()) ||
-                            ""}
-                    </strong>
-                </p>
-            )}
-        </div>
-    );
-};
-
->>>>>>> 413bd823
 interface DeliveriesTableContentProps {
     filterManager: FilterManager;
     paginationProps?: PaginationProps;
@@ -260,21 +210,10 @@
     );
 };
 
-<<<<<<< HEAD
 export const DailyData = () => {
     const { isLoading, isDisabled, activeReceivers } =
         useOrganizationReceivers();
     const { fetchResults, filterManager, setService } = useOrgDeliveries();
-=======
-const DailyData = () => {
-    const {
-        isLoading,
-        data: services,
-        activeService,
-        setActiveService,
-        isDisabled,
-    } = useOrganizationReceiversFeed();
->>>>>>> 413bd823
 
     if (isLoading) return <Spinner />;
 
@@ -289,24 +228,12 @@
             </div>
         );
     return (
-<<<<<<< HEAD
         <DeliveriesFilterAndTable
             fetchResults={fetchResults}
             filterManager={filterManager}
             setService={setService}
-            services={activeReceivers!!}
+            services={activeReceivers}
         />
-=======
-        <>
-            {activeService && (
-                <DeliveriesFilterAndTable
-                    services={services!}
-                    activeService={activeService}
-                    setActiveService={setActiveService}
-                />
-            )}
-        </>
->>>>>>> 413bd823
     );
 };
 
