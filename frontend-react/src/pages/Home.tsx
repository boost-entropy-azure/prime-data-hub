import content from "../content/content.json";
import site from "../content/site.json";
import { FontAwesomeIcon } from "@fortawesome/react-fontawesome";
import { IconName } from "@fortawesome/fontawesome-svg-core";
import { library } from "@fortawesome/fontawesome-svg-core";
import { fas } from "@fortawesome/free-solid-svg-icons";
import CdcMap from "@cdc/map";
import live from "../content/live.json";
<<<<<<< HEAD
import { Button, Link } from "@trussworks/react-uswds";
=======
>>>>>>> ad167493

const Hero = () => {
    return (
        <section className="rs-hero">
            <div className="grid-container usa-section margin-bottom-10">
                <div className="grid-row grid-gap margin-bottom-0 rs-hero__flex-center text-center">
                    <div className="tablet:grid-col-10 tablet:grid-offset-1">
                        <h1 className="tablet:font-sans-3xl">
                            {content.title}
                        </h1>
                    </div>
                    <div className="tablet:grid-col-8 tablet:grid-offset-2">
                        <p className="font-sans-lg line-height-sans-4">
                            {content.summary}
                        </p>
                    </div>
                </div>
            </div>
        </section>
    );
};

interface SectionProp {
    title?: string;
    type?: string;
    summary?: string;
    bullets?: { content?: string }[];
    features?: FeatureProp[];
    description?: string;
    buttonText?: string;
    buttonUrlSubject?: string;
}

interface FeatureProp {
    method?: number;
    title?: string;
    icon?: string;
    img?: string;
    imgAlt?: string;
    summary?: string;
    items?: { title?: string; summary?: string }[];
}

const Feature = ({
    section,
    feature,
}: {
    section: SectionProp;
    feature: FeatureProp;
}) => {
    if (section.type === "deliveryMethods") {
        return <DeliveryMethodsFeature section={section} feature={feature} />;
    } else if (section.type === "liveMap") {
        return <LiveMapFeature section={section} feature={feature} />;
    } else
        return (
            <div className="tablet:grid-col-4 margin-bottom-0">
                <h3 className="font-sans-md tablet:font-sans-lg padding-top-3 border-top-05 border-base-lighter">
                    <FontAwesomeIcon
                        icon={feature.icon as IconName}
                        color="#005EA2"
                        className="margin-right-1"
                    />
                    {feature.title}
                </h3>
                <p
                    className="usa-prose"
                    dangerouslySetInnerHTML={{ __html: feature!.summary! }}
                ></p>
            </div>
        );
};

const DeliveryMethodsFeature = ({
    section,
    feature,
}: {
    section: SectionProp;
    feature: FeatureProp;
}) => {
    return (
        <div className="grid-col-12 margin-bottom-3">
            <div className="grid-row grid-gap display-flex flex-row flex-align-top">
                <div className="tablet:grid-col-6">
                    <img
                        src={site.imgPath + feature.img}
                        alt="{ feature.imgAlt }"
                    />
                </div>
                <div className="tablet:grid-col-6 ">
                    <h3 className="font-sans-lg margin-top-0 padding-top-3 margin-bottom-1 tablet:border-top-05 tablet:border-base-lighter">
                        <FontAwesomeIcon
                            icon={feature.icon as IconName}
                            color="#005EA2"
                            className="margin-right-1"
                        />
                        {feature.title}
                    </h3>
                    <p className="usa-prose">{feature!.items![0]?.summary}</p>
                    <p className="usa-prose">{feature!.items![1]?.summary}</p>
                </div>
            </div>
        </div>
    );
};

const LiveMapFeature = ({
    section,
    feature,
}: {
    section: SectionProp;
    feature: FeatureProp;
}) => {
    return (
        <>
            <div className="tablet:grid-col-4 margin-bottom-0">
                <h3 className="font-sans-md tablet:font-sans-lg padding-top-3 border-top-05 border-base-lighter">
                    {feature.title}
                </h3>
                <p className="usa-prose">{feature.summary}</p>
            </div>
        </>
    );
};

const Section = ({ section }: { section: SectionProp }) => {
    if (section.type === "cta") return <CtaSection section={section} />;
    else if (section.type === "liveMap")
        return <LiveMapSection section={section} />;
    else
        return (
            <div className="tablet:grid-col-10 ">
                <h2 className="font-sans-lg tablet:font-sans-xl margin-top-0 tablet:margin-bottom-0">
                    {section.title}
                </h2>
                <p className="usa-intro margin-top-1 text-base">
                    {section.summary}
                </p>
            </div>
        );
};

const CtaSection = ({ section }: { section: SectionProp }) => {
    return (
        <>
            <div className="tablet:grid-col-8">
                <h2 className="font-sans-lg tablet:font-sans-xl margin-top-0 tablet:margin-bottom-0">
                    {section.title}
                </h2>
                <p className="usa-prose">{section.description}</p>
                <p className="usa-prose">{section.summary}</p>
<<<<<<< HEAD
                <Button className="usa-button margin-top-2" type="button">
                    {section.buttonText}
                </Button>
=======
                <a
                    href={
                        "mailto:" +
                        site.orgs.RS.email +
                        "?subject=Getting started with ReportStream"
                    }
                    className="usa-button"
                >
                    Get in touch
                </a>
>>>>>>> ad167493
            </div>
        </>
    );
};

const LiveMapSection = ({ section }: { section: SectionProp }) => {
    return (
        <>
            <div>
                <h2 className="font-sans-lg tablet:font-sans-xl margin-top-0 tablet:margin-bottom-0">
                    {section.title}
                </h2>
                <p className="usa-intro margin-top-1 text-base">
                    {section.summary}
                </p>
                <div className="tablet:grid-col-10">
                    <CdcMap config={live} />
                </div>
                <p
                    className="usa-prose margin-top-2"
                    dangerouslySetInnerHTML={{ __html: section!.description! }}
                ></p>
            </div>
        </>
    );
};

export const Home = () => {
    library.add(fas);
    return (
        <>
            <Hero />
            <div className="grid-container">
                {content.sections.map((section) => {
                    return (
                        <section className="usa-section margin-y-0 tablet:padding-top-2 tablet:padding-bottom-2">
                            <div className="grid-row grid-gap">
                                <Section section={section} />
                            </div>
                            <div className="grid-row grid-gap margin-bottom-2 ">
                                {section.features?.map((feature) => {
                                    return (
                                        <Feature
                                            section={section}
                                            feature={feature}
                                        />
                                    );
                                })}
                            </div>
                        </section>
                    );
                })}

                <section className="usa-section">
                    <div className="grid-row grid-gap  margin-bottom-4 padding-top-0">
                        {content.freeSecure.map((item) => {
                            return (
                                <>
                                    <div className="tablet:grid-col-6">
                                        <h3 className="font-sans-lg padding-top-3 border-top-05 border-base-lighter">
                                            <img
                                                src={"/assets/" + item.icon}
                                                alt="cdc logo"
                                                height="36"
                                                className="margin-right-2"
                                            />
                                            {item.title}
                                        </h3>
                                        <p className="usa-prose">
                                            {item.summary}
                                        </p>
                                    </div>
                                </>
                            );
                        })}
                    </div>
                </section>
            </div>
        </>
    );
};

export default Home;<|MERGE_RESOLUTION|>--- conflicted
+++ resolved
@@ -6,10 +6,6 @@
 import { fas } from "@fortawesome/free-solid-svg-icons";
 import CdcMap from "@cdc/map";
 import live from "../content/live.json";
-<<<<<<< HEAD
-import { Button, Link } from "@trussworks/react-uswds";
-=======
->>>>>>> ad167493
 
 const Hero = () => {
     return (
@@ -161,11 +157,6 @@
                 </h2>
                 <p className="usa-prose">{section.description}</p>
                 <p className="usa-prose">{section.summary}</p>
-<<<<<<< HEAD
-                <Button className="usa-button margin-top-2" type="button">
-                    {section.buttonText}
-                </Button>
-=======
                 <a
                     href={
                         "mailto:" +
@@ -176,7 +167,6 @@
                 >
                     Get in touch
                 </a>
->>>>>>> ad167493
             </div>
         </>
     );
