--- conflicted
+++ resolved
@@ -1,15 +1,7 @@
 import { useOktaAuth } from '@okta/okta-react';
-<<<<<<< HEAD
-import { IOktaContext } from '@okta/okta-react/bundles/types/OktaContext';
-import { useResource } from '@rest-hooks/core';
 import { useState, useEffect } from 'react';
 import Spinner from '../../components/Spinner';
-=======
-import { useResource } from '@rest-hooks/core';
-import { useState, useEffect } from 'react';
->>>>>>> a8079979
 import AuthResource from '../../resources/AuthResource';
-import FacilityResource from '../../resources/FacilityResource';
 import { groupToOrg } from '../../webreceiver-utils';
 
 interface Props {
@@ -30,11 +22,7 @@
 
 
 function FacilitiesTable(props: Props) {
-<<<<<<< HEAD
     const { reportId } = props;
-=======
-    const { reportId } = props
->>>>>>> a8079979
 
     /* DEBUG
        This will be our approach to getting facilities from the API once rest-hooks is 
@@ -48,7 +36,6 @@
        and calls with the rest-hooks library. 
        >>> Kevin Haube, Sep 24, 2021 */
 
-<<<<<<< HEAD
     const [facilities, setFacilicites] = useState<Facility[]>([]);
     const { authState } = useOktaAuth();
 
@@ -81,23 +68,6 @@
     }
 
     /* END of temporary fix code */
-=======
-    const [facilities, setFacilicites] = useState([]);
-
-    const { authState } = useOktaAuth();
-    const organization = groupToOrg(
-        authState!.accessToken?.claims.organization.find(o => !o.toLowerCase().includes('sender'))
-    );
-
-    const headers = new Headers({
-        'Authorization': `Bearer ${authState?.accessToken?.accessToken}`,
-        'Organization': organization!
-    });
-    useEffect(() => {
-        fetch(`${AuthResource.getBaseUrl()}/api/history/report/${reportId}/facilities`, { headers: headers })
-            .then(res => console.log(res))
-    }, [])
->>>>>>> a8079979
 
     return (
         <section id="facilities" className="grid-container margin-bottom-5">
@@ -116,11 +86,7 @@
                         <th scope="col">Total positive</th>
                     </tr>
                 </thead>
-<<<<<<< HEAD
                 <tbody id="tBodyFac" className="font-mono-2xs">
-=======
-                {/* <tbody id="tBodyFac" className="font-mono-2xs">
->>>>>>> a8079979
                     {facilities.map((facility) => (
                         <tr key={facility.CLIA}>
                             <td>{facility.facility}</td>
@@ -135,7 +101,7 @@
                             <td></td>
                         </tr>
                     ))}
-                </tbody> */}
+                </tbody>
             </table >
         </section >
     );
