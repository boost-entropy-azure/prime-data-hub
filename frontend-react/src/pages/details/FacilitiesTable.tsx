<<<<<<< HEAD
import { useOktaAuth } from '@okta/okta-react';
import { useResource } from '@rest-hooks/core';
import { useState, useEffect } from 'react';
import AuthResource from '../../resources/AuthResource';
import FacilityResource from '../../resources/FacilityResource';
import { groupToOrg } from '../../webreceiver-utils';
=======
import { useResource } from '@rest-hooks/core';
import FacilityResource from '../../resources/FacilityResource';
import ReportResource from '../../resources/ReportResource';
>>>>>>> 89cae408

interface Props {
    /* REQUIRED
    Passing in a report allows this component to map through the facilities property
    to display a row per facility on the FaclitiesTable. */
    reportId: string | undefined
}

function FacilitiesTable(props: Props) {
    const { reportId } = props
<<<<<<< HEAD

    /* DEBUG
       This will be our approach to getting facilities from the API once rest-hooks is 
       configured properly
       >>> Kevin Haube, Sep 24, 2021 */

    // const facilities: FacilityResource[] = useResource(FacilityResource.getFacilities(reportId), {})

    /* INFO
       This is a temporary fix while I work on learning how to configure custom endpoints
       and calls with the rest-hooks library. 
       >>> Kevin Haube, Sep 24, 2021 */

    const [facilities, setFacilicites] = useState([]);

    const { authState } = useOktaAuth();
    const organization = groupToOrg(
        authState!.accessToken?.claims.organization.find(o => !o.toLowerCase().includes('sender'))
    );

    const headers = new Headers({
        'Authorization': `Bearer ${authState?.accessToken?.accessToken}`,
        'Organization': organization!
    });
    useEffect(() => {
        fetch(`${AuthResource.getBaseUrl()}/api/history/report/${reportId}/facilities`, { headers: headers })
            .then(res => console.log(res))
    }, [])
=======
    const facilities = useResource(FacilityResource.getFacilities(reportId), { sortBy: undefined }) as FacilityResource[]
>>>>>>> 89cae408

    return (
        <section id="facilities" className="grid-container margin-bottom-5">
            <h2>Facilities reporting ({facilities.length})</h2>
            <table
                id="facilitiestable"
                className="usa-table usa-table--borderless prime-table"
                summary="Previous results"
            >
                <thead>
                    <tr>
                        <th scope="col">Organization</th>
                        <th scope="col">Location</th>
                        <th scope="col">CLIA</th>
                        <th scope="col">Total tests</th>
                        <th scope="col">Total positive</th>
                    </tr>
                </thead>
<<<<<<< HEAD
                {/* <tbody id="tBodyFac" className="font-mono-2xs">
=======
                <tbody id="tBodyFac" className="font-mono-2xs">
>>>>>>> 89cae408
                    {facilities.map((facility) => (
                        <tr key={facility.CLIA}>
                            <td>{facility.facility}</td>
                            <td>
                                {facility.location ? facility.location : "-"}
                            </td>
                            <td>{facility.CLIA}</td>
                            <td>{facility.total}</td>
                            <td>
                                {facility.positive ? facility.positive : "-"}
                            </td>
                            <td></td>
                        </tr>
                    ))}
                </tbody> */}
            </table>
        </section>
    );
}

export default FacilitiesTable<|MERGE_RESOLUTION|>--- conflicted
+++ resolved
@@ -1,15 +1,9 @@
-<<<<<<< HEAD
 import { useOktaAuth } from '@okta/okta-react';
 import { useResource } from '@rest-hooks/core';
 import { useState, useEffect } from 'react';
 import AuthResource from '../../resources/AuthResource';
 import FacilityResource from '../../resources/FacilityResource';
 import { groupToOrg } from '../../webreceiver-utils';
-=======
-import { useResource } from '@rest-hooks/core';
-import FacilityResource from '../../resources/FacilityResource';
-import ReportResource from '../../resources/ReportResource';
->>>>>>> 89cae408
 
 interface Props {
     /* REQUIRED
@@ -20,7 +14,6 @@
 
 function FacilitiesTable(props: Props) {
     const { reportId } = props
-<<<<<<< HEAD
 
     /* DEBUG
        This will be our approach to getting facilities from the API once rest-hooks is 
@@ -49,9 +42,6 @@
         fetch(`${AuthResource.getBaseUrl()}/api/history/report/${reportId}/facilities`, { headers: headers })
             .then(res => console.log(res))
     }, [])
-=======
-    const facilities = useResource(FacilityResource.getFacilities(reportId), { sortBy: undefined }) as FacilityResource[]
->>>>>>> 89cae408
 
     return (
         <section id="facilities" className="grid-container margin-bottom-5">
@@ -70,11 +60,7 @@
                         <th scope="col">Total positive</th>
                     </tr>
                 </thead>
-<<<<<<< HEAD
                 {/* <tbody id="tBodyFac" className="font-mono-2xs">
-=======
-                <tbody id="tBodyFac" className="font-mono-2xs">
->>>>>>> 89cae408
                     {facilities.map((facility) => (
                         <tr key={facility.CLIA}>
                             <td>{facility.facility}</td>
@@ -90,8 +76,8 @@
                         </tr>
                     ))}
                 </tbody> */}
-            </table>
-        </section>
+            </table >
+        </section >
     );
 }
 
