<<<<<<< HEAD
const updated_at = `June 14, 2021`;
=======
import { Alert } from "@trussworks/react-uswds";

>>>>>>> 813d033f
export const TermsOfService = () => {
    return (        
        <>
<<<<<<< HEAD
            <section id="anchor-top">

                <h1 className="margin-top-0">Terms of service – PRIME ReportStream</h1>

                <p><i>Effective { updated_at }</i></p>

                <p>As a User accessing or using the PRIME ReportStream infrastructure provided by the Centers for Disease Control and Prevention (CDC) and the U.S. Department of Health and Human Services (HHS), you acknowledge and agree that you are solely responsible for and shall abide by these Terms of Service, as well as any relevant sections of <a href="https://www.cdc.gov/other/information.html" className="usa-link">CDC’s Privacy Policies</a> (collectively, Terms).</p> 
=======
            <section className="grid-container margin-top-5" id="anchor-top">

                <Alert type="info" heading="This is a U.S. government service" className="margin-bottom-5">
                    <p className="">You are accessing a US Government information system, which includes (1) this computer, (2) this computer network, (3) all computers connected to this network, and (4) all devices and storage media attached to this network or to a computer on this network.</p>
                    <p>This information system is provided for US Government-authorized use only. Unauthorized or improper use of this system may result in disciplinary action, as well as civil and criminal penalties.</p> 
                    <p>By using this information system, you understand and consent to the following:</p>
                    <ul>
                        <li>You have no reasonable expectation of privacy regarding any communication or data transiting or stored on this information system.</li>
                        <li>At any time, and for any lawful government purpose, the government may monitor, intercept, and search and seize any communication or data transiting or stored on this information system.</li>
                        <li>Any communication or data transiting or stored on this information system may be disclosed or used for any lawful Government purpose.</li>
                    </ul>
                </Alert>

                <h1 className="margin-top-0">
                    Terms of service – PRIME ReportStream
                </h1>

                <p className="bold italic">Updated 5/10/2021</p>

                <p>
                    As a User accessing or using the PRIME ReportStream
                    infrastructure provided by the Centers for Disease Control
                    and Prevention (CDC) and the U.S. Department of Health and
                    Human Services (HHS), you acknowledge and agree that you are
                    solely responsible for and shall abide by these Terms of
                    Service, as well as any relevant sections of 
                    <a
                        href="https://www.cdc.gov/other/information.html"
                        className="usa-link"
                    >
                        CDC’s Privacy Policies
                    </a>
                     (collectively, Terms).
                </p>
>>>>>>> 813d033f

                <h2>Definitions</h2>

                <p><strong>Public Health Data:</strong> Electronic public health information transmitted using the PRIME ReportStream infrastructure, including but not limited to reportable public health data as well as information relevant in a public health emergency, such as hospitalizations related to a particular disease, supply of personal protective equipment, etc.</p>  

                <p><strong>Entity:</strong> A health care provider or facility; testing site; state, local, tribal, or territorial public health authority (STLT Public Health Agency); or other organization that is enrolled in and using ReportStream to transmit and/or receive Public Health Data.</p>  

                <p><strong>User:</strong> Individual authorized to act on behalf of the Entity under these Terms. ReportStream will only designate one User from the Entity as the Administrator. Administrators will have more detailed identity verification than general Entity Users. Once the Administrator has their identity verified, the Administrator can add other general Entity Users to the Application. Both roles are referred to as “User” for the purposes of these Terms.</p>

                <h2>Scope</h2>

                <p>PRIME ReportStream is provided by HHS and CDC to enable a User to send Public Health Data, including personally identifiable information (PII), to STLT Public Health Agencies in furtherance of authorized public health response activities related to COVID-19. Use of PRIME ReportStream is subject to these Terms of Service and use of PRIME ReportStream constitutes acceptance of these Terms.</p>

                </section>
                <section>

                <h2>Data rights and usage</h2>

                <h3>Accounts/registration</h3>

                <p>If you are using PRIME ReportStream on behalf of an Entity, you represent and warrant that you have authority to bind that Entity to the Terms and by accepting the Terms, you are doing so on behalf of that Entity (and all references to “you” in the Terms refer to you and that Entity).</p>  

                <p>You may be required to provide certain information (such as identification or contact details) to access PRIME ReportStream, as part of the registration process for PRIME ReportStream, and for your continued use of PRIME ReportStream. Any such registration information you give to CDC or HHS must be accurate and up-to-date, and you must inform us promptly of any updates so that we can keep you informed of any changes to PRIME ReportStream or these Terms which may impact your usage of PRIME ReportStream. Upon registration and the creation of User accounts within PRIME ReportStream, credentials (such as passwords, keys, tokens, and User identifications (IDs)) will be issued to you by CDC. These credentials are intended to be used only by you and to identify any software or APIs which you are using. You agree to keep your credentials confidential and make reasonable efforts to prevent and discourage other persons from using your credentials.</p> 

                <p><strong>For Administrators:</strong> The Administrator agrees to verify identity of other Entity Users who are added and to inactivate any other Entity Users who should no longer have access. The Administrator also agrees to set permissions appropriately to determine the minimum access necessary for each other Entity User to complete their required job duties.</p>  

                <p><strong>For all Users:</strong> As noted above, Entity Users, both Administrators and other Entity Users, agree to accept and comply with these Terms once you register and use PRIME ReportStream.</p> 

                <h3>Privacy</h3>

                <p>Please note that the data which you are sending via PRIME ReportStream may be subject to the Privacy Act of 1974, the Health Insurance Portability and Accountability Act of 1996 (HIPAA), and other laws, and may require special safeguarding. By accessing and using PRIME ReportStream, you agree to strictly abide by all applicable federal and state laws regarding the collection, use, confidentiality, protection, and disclosure of information obtained or sent through PRIME ReportStream. If you would like more information about the application of the Privacy Act at CDC, <a href="https://www.cms.gov/Research-Statistics-Data-and-Systems/Computer-Data-and-Systems/Privacy/PrivacyActof1974.html" className="usa-link">click here</a>.</p> 

                <p>For purposes of use of PRIME ReportStream, if you are a HIPAA-covered entity or acting on behalf of one as a business associate or if the data is maintained in a HIPAA-covered designated record set, you further acknowledge that you will abide by applicable HIPAA regulations (45 CFR Parts 160 and 164) for purposes of appropriate storage, transmission, use and disclosure of any protected health information.</p> 

                <h3>Use of data</h3>

                <p>PRIME ReportStream is being provided to allow for the transmission of Public Health Data to STLT Public Health Agencies to facilitate authorized public health activities. HHS and CDC acknowledge that CDC, through PRIME ReportStream, is acting as a conduit for transmission of Public Health Data to STLT Public Health Agencies for the purposes of public health reporting and does not intend to take custody or control of those data. Where the Public Health Data is not in CDC's custody and control and the Public Health Data is requested of CDC, CDC shall notify the requestor that CDC does not have custody of this data and refer requestor to the Entity.</p> 

                <p>The User acknowledges and agrees that CDC may address gaps in the Public Health Data during the transmission process, for the limited purpose of addressing data quality and completeness issues as appropriate. Except as may be required by applicable federal law, CDC may not use or disclose the Public Health Data for other purposes than described in these Terms of Service.</p> 

                <p>You may use PRIME ReportStream to search, display, analyze, retrieve, view and otherwise ‘get’ transactional data from transmissions you are sending or receiving via PRIME ReportStream. PRIME ReportStream may also be used to facilitate entities sending Public Health Data directly to CDC for agreed upon purposes. In those circumstances, Entity acknowledges that such Public Health data sent directly to CDC for those agreed upon purposes will be subject to applicable federal law once in CDC's custody and control.</p> 

                <h3>Sharing of data</h3>

                <p>Public Health Data sent through PRIME ReportStream is for use by the User as needed for authorized public health activities, including transmission of Public Health Data for reporting purposes. To meet applicable reporting requirements, Public Health Data will be made available to the appropriate STLT Public Health Agencies.</p>  

                <p>By entering information that is being reported to one or more STLT Public Health Agencies, the User attests that it is authorized to report those data using PRIME ReportStream. Users, either directly or in coordination with the relevant STLT Public Health Agency, may decide to use PRIME ReportStream to send de-identified or other appropriate and/or agreed upon levels of data to CDC for public health purposes; such data sent to CDC will be maintained consistent with applicable federal laws.</p>

                <h3>Other responsibilities</h3>

                <ul>
                <li>You will be fully accountable for the accuracy of all data you submit and will cooperate with CDC or its agents in the event of a security concern with respect to any inquiry, submission, or receipt of data by PRIME ReportStream.</li> 
                <li>You will promptly inform CDC (usds@cdc.gov) in the event you become aware of any misuse of identifiable information or protected health information you submit and/or access through PRIME ReportStream.</li>
                <li>You will promptly inform CDC in the event that you can no longer comply with any of the provisions set out in these Terms.</li> 
                <li>You will immediately cease use of PRIME ReportStream when you no longer meet any of the terms of these Terms.</li> 
                <li>You must adhere to the basic desktop security measures to ensure the security of any individually identifiable information or protected health information to which you have access in PRIME ReportStream.</li> 
                <li>If required by applicable law, you agree to obtain consent from and notify individuals whose data will be input into PRIME ReportStream that their personal information will be collected and disclosed for public health purposes.</li> 
                <li>When major changes are made to PRIME ReportStream (e.g., disclosure and/or data uses have changed since the notice at the time of original collection), you will be notified by email, and are responsible for notifying individuals whose individually identifiable or protected health information is in PRIME ReportStream.</li> 
                <li>In the event that a security breach impacts PRIME ReportStream, you will be required to notify individuals whose individually identifiable or protected health information is in PRIME ReportStream and have been impacted by the breach. Assistance may be offered by CDC to aid in this process.</li> 
                <li>You are required to ensure that anyone using PRIME ReportStream has been trained on handling sensitive and personal information.</li> 
                </ul>

                </section>
                <section>

                <h2>Service management</h2>

                <h3>Right to limit</h3>

                <p>Your use of PRIME ReportStream may be subject to certain limitations on access or use as set forth within these Terms or otherwise provided by CDC. These limitations are designed to manage the load on the system, promote equitable access, and ensure appropriate privacy and security protections and these limitations may be adjusted without notice, as deemed necessary by CDC. If CDC reasonably believes that you have attempted to exceed or circumvent these limits, your ability to use PRIME ReportStream may be temporarily or permanently blocked. CDC may monitor your use of PRIME ReportStream to improve the service or to ensure compliance with these Terms and reserves the right to deny any User access to PRIME ReportStream at its reasonable discretion.</p> 

                <h3>Service termination</h3>

                <p>If you wish to terminate your access to and use of PRIME ReportStream, you may do so by deactivating your account or by refraining from further use of PRIME ReportStream.</p> 

                <p>CDC reserves the right (though not the obligation) to: (1) refuse to provide PRIME ReportStream to you, if it is CDC’s opinion that use violates any federal law or CDC policy; or (2) terminate or deny you access to and use of all or part of PRIME ReportStream at any time for any reason which in CDC’s sole discretion it deems necessary, including to prevent violation of federal law or CDC policy. You may submit a request to CDC to regain access to PRIME ReportStream through the support email address provided by CDC for PRIME ReportStream. If CDC determines in its sole discretion that the circumstances which led to the refusal to provide PRIME ReportStream or terminate access to PRIME ReportStream no longer exist, then CDC may restore your access. All provisions of these Terms, which by their nature should survive termination, shall survive termination including, without limitation, warranty disclaimers, and limitations of liability.</p> 

                <h3>Intellectual property – license grant and restrictions</h3>

                <p>PRIME ReportStream is provided to User for User’s use. User may not modify, copy, distribute, transmit, display, perform, reproduce, publish, license, create derivative works from, transfer, or sell any information, software, products, or services obtained from CDC. Material provided by CDC are either owned by or the licensed property of the United States Department of Health and Human Services (“HHS”) and the Centers for Disease Control and Prevention (CDC). HHS/CDC grants to you a limited, non-exclusive, non-transferable license to access PRIME ReportStream in the United States for the uses set forth in these Terms.</p> 

                <h3>Disclaimer of warranties</h3>

                <p>PRIME ReportStream is provided “as is” and on an “as-available” basis. While CDC will do its best to ensure the service is available and functional at all times, CDC hereby disclaims all warranties of any kind, express or implied, including without limitation the warranties of merchantability, fitness for a particular purpose, and non-infringement. CDC makes no warranty that data will be error free or that access thereto will be continuous or uninterrupted.</p> 

                <h3>Limitations on liability</h3>

                <p>In no event will HHS or CDC be liable with respect to any subject matter of these Terms or your use of PRIME ReportStream under any contract, negligence, strict liability or other legal or equitable theory for: (1) any personal injury, or any special, incidental, indirect or consequential damages; (2) the cost of procurement of substitute products or services; or (3) for loss of profits, interruption of use or loss or corruption of data or any other commercial damages or losses.</p> 

                <h3>Disputes, choice of law, venue, and conflicts</h3>

                <p>Any disputes arising out of these Terms and access to or use of PRIME ReportStream shall be governed by applicable United States Federal law. You further agree and consent to the jurisdiction of the Federal Courts located within the District of Columbia and the courts of appeal therefrom and waive any claim of lack of jurisdiction or forum non conveniens.</p> 

                <h3>Indemnification</h3>

                <p>You agree to indemnify and hold harmless HHS, including CDC, its contractors, employees, agents, and the like, from and against any and all claims and expenses, including attorney’s fees, arising out of your use of ReportStream, including but not limited to violation of these Terms.</p> 

                <h3>No waiver of rights</h3>

                <p>CDC’s failure to exercise or enforce any right or provision of these Terms shall not constitute waiver of such right or provision.</p> 

                <h3>Data analytics and monitoring metrics</h3>

                <p>While using PRIME ReportStream, transactional data will be gathered, stored, monitored, and analyzed to determine general usage patterns and performance of ReportStream to assist with design and development of PRIME ReportStream. This transactional and usage characteristic data is not linked to an individual’s identity, but IP address and device information may be included. Transactional data are audited and stored for system monitoring, performance, and troubleshooting purposes and may be tied to the user performing an activity. Any such data will be maintained consistent with applicable federal laws.</p> 

                <p className="margin-top-8"><a href="#anchor-top" className="usa-link">Back to top</a></p>

                </section>
        </>
    );
};<|MERGE_RESOLUTION|>--- conflicted
+++ resolved
@@ -1,21 +1,8 @@
-<<<<<<< HEAD
-const updated_at = `June 14, 2021`;
-=======
 import { Alert } from "@trussworks/react-uswds";
 
->>>>>>> 813d033f
 export const TermsOfService = () => {
     return (        
         <>
-<<<<<<< HEAD
-            <section id="anchor-top">
-
-                <h1 className="margin-top-0">Terms of service – PRIME ReportStream</h1>
-
-                <p><i>Effective { updated_at }</i></p>
-
-                <p>As a User accessing or using the PRIME ReportStream infrastructure provided by the Centers for Disease Control and Prevention (CDC) and the U.S. Department of Health and Human Services (HHS), you acknowledge and agree that you are solely responsible for and shall abide by these Terms of Service, as well as any relevant sections of <a href="https://www.cdc.gov/other/information.html" className="usa-link">CDC’s Privacy Policies</a> (collectively, Terms).</p> 
-=======
             <section className="grid-container margin-top-5" id="anchor-top">
 
                 <Alert type="info" heading="This is a U.S. government service" className="margin-bottom-5">
@@ -29,28 +16,11 @@
                     </ul>
                 </Alert>
 
-                <h1 className="margin-top-0">
-                    Terms of service – PRIME ReportStream
-                </h1>
+                <h1 className="margin-top-0">Terms of service – PRIME ReportStream</h1>
 
-                <p className="bold italic">Updated 5/10/2021</p>
+                <p><i>Effective June 14, 2021</i></p>
 
-                <p>
-                    As a User accessing or using the PRIME ReportStream
-                    infrastructure provided by the Centers for Disease Control
-                    and Prevention (CDC) and the U.S. Department of Health and
-                    Human Services (HHS), you acknowledge and agree that you are
-                    solely responsible for and shall abide by these Terms of
-                    Service, as well as any relevant sections of 
-                    <a
-                        href="https://www.cdc.gov/other/information.html"
-                        className="usa-link"
-                    >
-                        CDC’s Privacy Policies
-                    </a>
-                     (collectively, Terms).
-                </p>
->>>>>>> 813d033f
+                <p>As a User accessing or using the PRIME ReportStream infrastructure provided by the Centers for Disease Control and Prevention (CDC) and the U.S. Department of Health and Human Services (HHS), you acknowledge and agree that you are solely responsible for and shall abide by these Terms of Service, as well as any relevant sections of <a href="https://www.cdc.gov/other/information.html" className="usa-link">CDC’s Privacy Policies</a> (collectively, Terms).</p>
 
                 <h2>Definitions</h2>
 
