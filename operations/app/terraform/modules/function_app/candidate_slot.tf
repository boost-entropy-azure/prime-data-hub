<<<<<<< HEAD
locals {
  slots = {
    active : azurerm_linux_function_app.function_app
    candidate : azurerm_linux_function_app_slot.candidate
  }
}

resource "azurerm_linux_function_app_slot" "candidate" {
  #function_app_name          = azurerm_linux_function_app.function_app.name
=======
resource "azurerm_function_app_slot" "candidate" {
  function_app_name          = azurerm_function_app.function_app.name
>>>>>>> 749807a1
  name                       = "candidate"
  #location                   = var.location
  #resource_group_name        = var.resource_group
  #service_plan_id            = var.service_plan
  storage_account_name       = "${var.resource_prefix}candidate"
<<<<<<< HEAD
  function_app_id            = var.function_app_id
  storage_account_access_key = var.primary_access_key
=======
  storage_account_access_key = var.candidate_access_key
>>>>>>> 749807a1
  https_only                 = true
  #os_type                    = "linux"
  #version                    = var.function_runtime_version
  #enable_builtin_logging     = false

  site_config {
    ip_restriction {
      action                    = "Allow"
      name                      = "AllowVNetTraffic"
      priority                  = 100
      virtual_network_subnet_id = var.subnets.public_subnets[2]
    }

    ip_restriction {
      action                    = "Allow"
      name                      = "AllowVNetEastTraffic"
      priority                  = 100
      virtual_network_subnet_id = var.subnets.public_subnets[0]
    }

    ip_restriction {
      action      = "Allow"
      name        = "AllowFrontDoorTraffic"
      priority    = 110
      service_tag = "AzureFrontDoor.Backend"
    }

    scm_use_main_ip_restriction = true

    http2_enabled             = true
    always_on                 = true
    #use_32_bit_worker_process = false
    #linux_fx_version          = "DOCKER|${var.container_registry_login_server}/${var.resource_prefix}:latest"

    cors {
      allowed_origins = [
        "https://${var.resource_prefix}public.z13.web.core.windows.net",
        "https://prime.cdc.gov",
        "https://${var.environment}.prime.cdc.gov",
        "https://reportstream.cdc.gov",
        "https://${var.environment}.reportstream.cdc.gov",
      ]
    }
  }

  app_settings = local.candidate_slot_settings

  identity {
    type = "SystemAssigned"
  }

  tags = {
    environment = var.environment
  }

  lifecycle {
    ignore_changes = [
      # Allows Docker versioning via GitHub Actions
      site_config[0].linux_fx_version,
      storage_account_access_key,
      tags
    ]
  }
}

resource "azurerm_key_vault_access_policy" "slot_candidate_app_config_access_policy" {
  key_vault_id = var.app_config_key_vault_id
  tenant_id    = azurerm_linux_function_app_slot.candidate.identity.0.tenant_id
  object_id    = azurerm_linux_function_app_slot.candidate.identity.0.principal_id

  secret_permissions = [
    "Get",
  ]
}

resource "azurerm_key_vault_access_policy" "slot_candidate_client_config_access_policy" {
  key_vault_id = var.client_config_key_vault_id
  tenant_id    = azurerm_linux_function_app_slot.candidate.identity.0.tenant_id
  object_id    = azurerm_linux_function_app_slot.candidate.identity.0.principal_id

  secret_permissions = [
    "Get",
  ]
}
resource "azurerm_app_service_slot_virtual_network_swift_connection" "candidate_slot_vnet_integration" {
  slot_name      = azurerm_linux_function_app_slot.candidate.name
  app_service_id = azurerm_linux_function_app.function_app.id
  subnet_id      = var.use_cdc_managed_vnet ? var.subnets.public_subnets[0] : var.subnets.public_subnets[0]
}
<|MERGE_RESOLUTION|>--- conflicted
+++ resolved
@@ -1,32 +1,15 @@
-<<<<<<< HEAD
-locals {
-  slots = {
-    active : azurerm_linux_function_app.function_app
-    candidate : azurerm_linux_function_app_slot.candidate
-  }
-}
-
-resource "azurerm_linux_function_app_slot" "candidate" {
-  #function_app_name          = azurerm_linux_function_app.function_app.name
-=======
 resource "azurerm_function_app_slot" "candidate" {
   function_app_name          = azurerm_function_app.function_app.name
->>>>>>> 749807a1
   name                       = "candidate"
-  #location                   = var.location
-  #resource_group_name        = var.resource_group
-  #service_plan_id            = var.service_plan
+  location                   = var.location
+  resource_group_name        = var.resource_group
+  app_service_plan_id        = var.app_service_plan
   storage_account_name       = "${var.resource_prefix}candidate"
-<<<<<<< HEAD
-  function_app_id            = var.function_app_id
-  storage_account_access_key = var.primary_access_key
-=======
   storage_account_access_key = var.candidate_access_key
->>>>>>> 749807a1
   https_only                 = true
-  #os_type                    = "linux"
-  #version                    = var.function_runtime_version
-  #enable_builtin_logging     = false
+  os_type                    = "linux"
+  version                    = var.function_runtime_version
+  enable_builtin_logging     = false
 
   site_config {
     ip_restriction {
@@ -54,8 +37,8 @@
 
     http2_enabled             = true
     always_on                 = true
-    #use_32_bit_worker_process = false
-    #linux_fx_version          = "DOCKER|${var.container_registry_login_server}/${var.resource_prefix}:latest"
+    use_32_bit_worker_process = false
+    linux_fx_version          = "DOCKER|${var.container_registry_login_server}/${var.resource_prefix}:latest"
 
     cors {
       allowed_origins = [
@@ -90,8 +73,8 @@
 
 resource "azurerm_key_vault_access_policy" "slot_candidate_app_config_access_policy" {
   key_vault_id = var.app_config_key_vault_id
-  tenant_id    = azurerm_linux_function_app_slot.candidate.identity.0.tenant_id
-  object_id    = azurerm_linux_function_app_slot.candidate.identity.0.principal_id
+  tenant_id    = azurerm_function_app_slot.candidate.identity.0.tenant_id
+  object_id    = azurerm_function_app_slot.candidate.identity.0.principal_id
 
   secret_permissions = [
     "Get",
@@ -100,15 +83,15 @@
 
 resource "azurerm_key_vault_access_policy" "slot_candidate_client_config_access_policy" {
   key_vault_id = var.client_config_key_vault_id
-  tenant_id    = azurerm_linux_function_app_slot.candidate.identity.0.tenant_id
-  object_id    = azurerm_linux_function_app_slot.candidate.identity.0.principal_id
+  tenant_id    = azurerm_function_app_slot.candidate.identity.0.tenant_id
+  object_id    = azurerm_function_app_slot.candidate.identity.0.principal_id
 
   secret_permissions = [
     "Get",
   ]
 }
 resource "azurerm_app_service_slot_virtual_network_swift_connection" "candidate_slot_vnet_integration" {
-  slot_name      = azurerm_linux_function_app_slot.candidate.name
-  app_service_id = azurerm_linux_function_app.function_app.id
+  slot_name      = azurerm_function_app_slot.candidate.name
+  app_service_id = azurerm_function_app.function_app.id
   subnet_id      = var.use_cdc_managed_vnet ? var.subnets.public_subnets[0] : var.subnets.public_subnets[0]
 }
