variable "environment" {
  type        = string
  description = "Target Environment"
}

variable "resource_group" {
  type        = string
  description = "Resource Group Name"
}

variable "resource_prefix" {
  type        = string
  description = "Resource Prefix"
}

variable "location" {
  type        = string
  description = "Database Server Location"
}

variable "rsa_key_2048" {
  type        = string
  description = "Name of the 2048 length RSA key in the Key Vault. Omitting will use Azure-managed key instead of a customer-key."
}

variable "aad_group_postgres_admin" {
  type        = string
  description = "Azure Active Directory Group ID for postgres_admin"
}

variable "is_metabase_env" {
  type        = bool
  description = "Should Metabase be deployed in this environment"
}

variable "use_cdc_managed_vnet" {
  type        = bool
  description = "If the environment should be deployed to the CDC managed VNET"
}

variable "postgres_user" {}
variable "postgres_pass" {
  sensitive = true
}
variable "postgres_readonly_user" {}
variable "postgres_readonly_pass" {
  sensitive = true
}
variable "db_sku_name" {}
variable "db_version" {}
variable "db_storage_mb" {}
variable "db_auto_grow" {}
variable "db_prevent_destroy" {}

variable "db_threat_detection" {}
variable "db_replica" {}
variable "application_key_vault_id" {}

variable "dns_vnet" {}

variable "subnets" {
  description = "A set of all available subnet combinations"
}

variable "dns_zones" {
  description = "A set of all available dns zones"
}
<<<<<<< HEAD

=======
>>>>>>> 749807a1
variable "flex_instances" {
  default = []
}
variable "flex_sku_name" {
  default = "GP_Standard_D4ds_v4"
}<|MERGE_RESOLUTION|>--- conflicted
+++ resolved
@@ -65,10 +65,6 @@
 variable "dns_zones" {
   description = "A set of all available dns zones"
 }
-<<<<<<< HEAD
-
-=======
->>>>>>> 749807a1
 variable "flex_instances" {
   default = []
 }
