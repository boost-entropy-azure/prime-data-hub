--- conflicted
+++ resolved
@@ -69,13 +69,8 @@
     "REDOX_SECRET" = "@Microsoft.KeyVault(VaultName=${var.resource_prefix}-appconfig;SecretName=functionapp-redox-secret)"
 
     "OKTA_baseUrl" = "hhs-prime.okta.com"
-<<<<<<< HEAD
     "OKTA_clientId" = "@Microsoft.KeyVault(VaultName=${var.resource_prefix}-appconfig;SecretName=functionapp-okta-client-id)"
-    "OKTA_redirect" = (var.environment == "prod" ? "https://prime.cdc.gov/download" : "https://prime-data-hub-test.azurefd.net/api/download")
-=======
-    "OKTA_clientId" = var.okta_client_id
     "OKTA_redirect" = var.okta_redirect_url
->>>>>>> 52a00313
 
     # Test and Prod both need each set of credentials for various
     # means of testing configurations
@@ -101,12 +96,12 @@
     "APPINSIGHTS_INSTRUMENTATIONKEY" = var.ai_instrumentation_key
 
     # Test/Staging-specific app settings
-    "PRIME__HL7__USER" = (var.environment != "prod" ? var.az_phd_user : null)
-    "PRIME__HL7__PASS" = (var.environment != "prod" ? var.az_phd_password : null)
-    "PRIME__HL7_BATCH__USER" = (var.environment != "prod" ? var.az_phd_user : null)
-    "PRIME__HL7_BATCH__PASS" = (var.environment != "prod" ? var.az_phd_password : null)
-    "PRIME__CSV__USER" = (var.environment != "prod" ? var.az_phd_user : null)
-    "PRIME__CSV__PASS" = (var.environment != "prod" ? var.az_phd_password : null)
+    "PRIME__HL7__USER" = (var.environment != "prod" ? "@Microsoft.KeyVault(VaultName=${var.resource_prefix}-appconfig;SecretName=functionapp-az-phd-user)" : null)
+    "PRIME__HL7__PASS" = (var.environment != "prod" ? "@Microsoft.KeyVault(VaultName=${var.resource_prefix}-appconfig;SecretName=functionapp-az-phd-pass)" : null)
+    "PRIME__HL7_BATCH__USER" = (var.environment != "prod" ? "@Microsoft.KeyVault(VaultName=${var.resource_prefix}-appconfig;SecretName=functionapp-az-phd-user)" : null)
+    "PRIME__HL7_BATCH__PASS" = (var.environment != "prod" ? "@Microsoft.KeyVault(VaultName=${var.resource_prefix}-appconfig;SecretName=functionapp-az-phd-pass)" : null)
+    "PRIME__CSV__USER" = (var.environment != "prod" ? "@Microsoft.KeyVault(VaultName=${var.resource_prefix}-appconfig;SecretName=functionapp-az-phd-user)" : null)
+    "PRIME__CSV__PASS" = (var.environment != "prod" ? "@Microsoft.KeyVault(VaultName=${var.resource_prefix}-appconfig;SecretName=functionapp-az-phd-pass)" : null)
 
     # Production-specific app settings
     "FUNCTION_APP_EDIT_MODE" = (var.environment == "prod" ? "readOnly" : null)
