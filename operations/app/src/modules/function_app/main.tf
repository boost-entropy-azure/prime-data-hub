--- conflicted
+++ resolved
@@ -115,7 +115,6 @@
 data "azurerm_function_app" "app_data" {
   name = "${var.resource_prefix}-functionapp"
   resource_group_name = var.resource_group
-<<<<<<< HEAD
 }
 
 module "functionapp_app_log_event_hub_log" {
@@ -152,8 +151,6 @@
       enabled = false
     }
   }
-=======
->>>>>>> 34bef952
 }
 
 output "app_service_plan_id" {
