--- conflicted
+++ resolved
@@ -19,15 +19,6 @@
   environment = "dev"
   resource_group = "prime-dev-${var.dev_name}"
   resource_prefix = var.dev_name
-<<<<<<< HEAD
-=======
-  postgres_user = var.postgres_user
-  postgres_password = var.postgres_password
-  redox_secret = var.redox_secret
-  okta_client_id = var.okta_client_id
   okta_redirect_url = "https://prime-data-hub-${var.dev_name}.azurefd.net/download"
-  az_phd_user = var.az_phd_user
-  az_phd_password = var.az_phd_password
->>>>>>> 52a00313
   https_cert_name = null
 }