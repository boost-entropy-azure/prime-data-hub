apply(from = rootProject.file("buildSrc/shared.gradle.kts"))

plugins {
    id("org.springframework.boot") version "3.3.4"
    id("io.spring.dependency-management") version "1.1.6"
    id("reportstream.project-conventions")
    kotlin("plugin.spring") version "2.0.0"
}

group = "gov.cdc.prime"
version = "0.0.1-SNAPSHOT"

dependencies {
    implementation(project(":shared"))

    implementation("org.jetbrains.kotlin:kotlin-reflect")
<<<<<<< HEAD
    implementation("org.jetbrains.kotlinx:kotlinx-coroutines-core:1.9.0")
    implementation("org.jetbrains.kotlinx:kotlinx-coroutines-reactor:1.8.1")
=======
    implementation("org.jetbrains.kotlinx:kotlinx-coroutines-core:1.8.1")
    implementation("org.jetbrains.kotlinx:kotlinx-coroutines-reactor:1.9.0")
>>>>>>> fee4ed11

    /**
     * Spring WebFlux was chosen for this project to be able to better handle periods of high traffic
     */
    implementation("org.springframework.boot:spring-boot-starter-webflux")
    implementation("org.springframework.cloud:spring-cloud-gateway-webflux")
    implementation("org.springframework.boot:spring-boot-starter-oauth2-resource-server")

    runtimeOnly("com.nimbusds:oauth2-oidc-sdk:11.18")

    testImplementation("org.springframework.boot:spring-boot-starter-test")
    testImplementation("org.springframework.security:spring-security-test")
    testImplementation("org.jetbrains.kotlin:kotlin-test-junit5")
    testImplementation("org.mockito.kotlin:mockito-kotlin:5.4.0")
    testImplementation("com.squareup.okhttp3:mockwebserver:4.12.0")

    testRuntimeOnly("org.junit.platform:junit-platform-launcher")

    compileOnly("org.springframework.boot:spring-boot-devtools")
}

// There is a conflict in logging implementations. Excluded these in favor of using log4j-slf4j2-impl
configurations.all {
    exclude(group = "org.apache.logging.log4j", module = "log4j-to-slf4j")
    exclude(group = "ch.qos.logback")
}

dependencyManagement {
    imports {
        mavenBom("com.azure.spring:spring-cloud-azure-dependencies:5.14.0")
        mavenBom("org.springframework.cloud:spring-cloud-dependencies:2023.0.3")
    }
}

kotlin {
    compilerOptions {
        // https://docs.spring.io/spring-boot/docs/2.0.x/reference/html/boot-features-kotlin.html#boot-features-kotlin-null-safety
        freeCompilerArgs.addAll("-Xjsr305=strict")
    }
}<|MERGE_RESOLUTION|>--- conflicted
+++ resolved
@@ -14,13 +14,8 @@
     implementation(project(":shared"))
 
     implementation("org.jetbrains.kotlin:kotlin-reflect")
-<<<<<<< HEAD
     implementation("org.jetbrains.kotlinx:kotlinx-coroutines-core:1.9.0")
-    implementation("org.jetbrains.kotlinx:kotlinx-coroutines-reactor:1.8.1")
-=======
-    implementation("org.jetbrains.kotlinx:kotlinx-coroutines-core:1.8.1")
     implementation("org.jetbrains.kotlinx:kotlinx-coroutines-reactor:1.9.0")
->>>>>>> fee4ed11
 
     /**
      * Spring WebFlux was chosen for this project to be able to better handle periods of high traffic
