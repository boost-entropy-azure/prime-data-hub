--- conflicted
+++ resolved
@@ -161,12 +161,7 @@
       shell: bash
 
     - name: Upload Artifact
-<<<<<<< HEAD
-      if: inputs.upload-build == 'true'
-      uses: actions/upload-artifact@0b7f8abb1508181956e8e162db84b466c27e18ce
-=======
       uses: actions/upload-artifact@a8a3f3ad30e3422c9c7b888a15615d19a852ae32
->>>>>>> 48b4e540
       with:
         name: prime-router-build-${{ inputs.version }}
         path: prime-router/prime-router-build.tar.gz
