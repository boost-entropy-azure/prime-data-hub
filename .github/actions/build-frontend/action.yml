# action.yml
name: "Build Frontend"
description: "Build react website"
inputs:
  env-name:
    required: true
  appinsights-staging-key:
    description: Instrumentation key for staging environment
    required: true
  appinsights-prod-key:
    description: Instrumentation key for production environment
    required: true
  version:
    description: "Version tag"
    required: true
  GITHUB_TOKEN:
    description: Github provided token
    required: false
    default: ""

runs:
  using: "composite"
  steps:
    - name: Use Node.js with yarn
      uses: actions/setup-node@5e21ff4d9bc1a8cf6de233a3057d20ec6b3fb69d
      with:
        node-version-file: "frontend-react/package.json"

    - run: yarn install
      working-directory: frontend-react
      shell: bash

    - name: Build release for production branch (conditional check)
      if: inputs.env-name == 'prod'
<<<<<<< HEAD
      command: |
        set -e
        cd frontend-react
        echo "" >> .env.production
        echo "VITE_APPINSIGHTS_KEY=${{ inputs.appinsights-prod-key }}" >> .env.production
        yarn test:ci
        yarn build:production
      shell: bash

    - name: Build release for non-production branch (conditional check)
      if: inputs.env-name != 'prod'
      command: |
        set -e
        cd frontend-react
        ENV=${{ inputs.env-name }}
        if [[ $ENV != demo* && $ENV != "test" && $ENV != trialfrontend* ]]; then ENV="staging"; fi
        echo "" >> .env.$ENV
        echo "VITE_APPINSIGHTS_KEY=${{ inputs.appinsights-staging-key }}" >> .env.$ENV
        yarn lint
        yarn test:ci
        yarn build:$ENV
      shell: bash
=======
      uses: nick-fields/retry@14672906e672a08bd6eeb15720e9ed3ce869cdd4
      with:
        timeout_minutes: 40
        max_attempts: 2
        retry_wait_seconds: 30
        command: |
          set -e pipefail
          cd frontend-react
          echo "" >> .env.production
          echo "VITE_APPINSIGHTS_KEY=${{ inputs.appinsights-prod-key }}" >> .env.production
          yarn test:ci
          yarn build:production
        shell: bash

    - name: Build release for non-production branch (conditional check)
      if: inputs.env-name != 'prod'
      uses: nick-fields/retry@14672906e672a08bd6eeb15720e9ed3ce869cdd4
      with:
        timeout_minutes: 40
        max_attempts: 2
        retry_wait_seconds: 30
        command: |
          set -e pipefail
          cd frontend-react
          ENV=${{ inputs.env-name }}
          if [[ $ENV != demo* && $ENV != "test" && $ENV != trialfrontend* ]]; then ENV="staging"; fi
          echo "" >> .env.$ENV
          echo "VITE_APPINSIGHTS_KEY=${{ inputs.appinsights-staging-key }}" >> .env.$ENV
          yarn lint
          yarn test:ci
          yarn build:$ENV
        shell: bash
>>>>>>> 91639a5c

    - name: Tar frontend files
      shell: bash
      working-directory: frontend-react
      run: tar -czf static-website-react.tar.gz build

    - name: Upload frontend artifact
      uses: actions/upload-artifact@a8a3f3ad30e3422c9c7b888a15615d19a852ae32
      with:
        name: static-website-react-${{ inputs.version }}
        path: frontend-react/static-website-react.tar.gz
        retention-days: 1<|MERGE_RESOLUTION|>--- conflicted
+++ resolved
@@ -32,30 +32,6 @@
 
     - name: Build release for production branch (conditional check)
       if: inputs.env-name == 'prod'
-<<<<<<< HEAD
-      command: |
-        set -e
-        cd frontend-react
-        echo "" >> .env.production
-        echo "VITE_APPINSIGHTS_KEY=${{ inputs.appinsights-prod-key }}" >> .env.production
-        yarn test:ci
-        yarn build:production
-      shell: bash
-
-    - name: Build release for non-production branch (conditional check)
-      if: inputs.env-name != 'prod'
-      command: |
-        set -e
-        cd frontend-react
-        ENV=${{ inputs.env-name }}
-        if [[ $ENV != demo* && $ENV != "test" && $ENV != trialfrontend* ]]; then ENV="staging"; fi
-        echo "" >> .env.$ENV
-        echo "VITE_APPINSIGHTS_KEY=${{ inputs.appinsights-staging-key }}" >> .env.$ENV
-        yarn lint
-        yarn test:ci
-        yarn build:$ENV
-      shell: bash
-=======
       uses: nick-fields/retry@14672906e672a08bd6eeb15720e9ed3ce869cdd4
       with:
         timeout_minutes: 40
@@ -88,7 +64,6 @@
           yarn test:ci
           yarn build:$ENV
         shell: bash
->>>>>>> 91639a5c
 
     - name: Tar frontend files
       shell: bash
