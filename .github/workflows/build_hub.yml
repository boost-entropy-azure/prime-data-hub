name: Build Hub

on:
  pull_request:
    branches:
      - master
    paths:
      - "prime-router/**"

env:
  # These are for CI and not credentials of any system
  DB_USER: prime
  DB_PASSWORD: changeIT!

jobs:
  pre_job:
    name: Pre Job
    runs-on: ubuntu-latest
    outputs:
      has_router_change: ${{ steps.build_vars.outputs.has_router_change }}
    steps:
      - name: "Check out changes"
        uses: actions/checkout@c85c95e3d7251135ab7dc9ce3241c5835cc595a9
      - name: Build vars
        id: build_vars
        uses: ./.github/actions/build-vars

  build_router:
    name: Build Router
    runs-on: ubuntu-latest
    needs: pre_job
    if: ${{ needs.pre_job.outputs.has_router_change == 'true' }}
    defaults:
      run:
        working-directory: prime-router

    steps:
      - name: "Check out changes"
        uses: actions/checkout@c85c95e3d7251135ab7dc9ce3241c5835cc595a9

      # Appears not to be needed on GitHub (but needed when running act [https://github.com/nektos/act] locally)
      # - name: Install docker-compose
      #   run: apt-get update && apt-get --yes install docker-compose
      - name: Set up JDK 11
        uses: actions/setup-java@cd89f46ac9d01407894225f350157564c9c7cee2
        with:
          java-version: "11"
          distribution: "adopt"
          cache: "gradle"

      - uses: gradle/wrapper-validation-action@56b90f209b02bf6d1deae490e9ef18b21a389cd4

      - name: Spin up build containers
        run: docker-compose -f docker-compose.postgres.yml up -d

      - name: Build Prime Router Package
        run: ./gradlew package -Pshowtests

      - name: Publish Unit Test Results
        uses: EnricoMi/publish-unit-test-result-action@f0b5d2433f350eff587831d4ad22cb15aab75866
        # Per https://github.com/EnricoMi/publish-unit-test-result-action#support-fork-repositories-and-dependabot-branches
        if: >
          always() &&
          github.event.sender.login != 'dependabot[bot]' &&
          ( github.event_name != 'pull_request' || github.event.pull_request.head.repo.full_name == github.repository )
        with:
          # This path is from the root of the repo as needed by the plugin
          files: prime-router/build/test-results/test/**/*.xml

      - name: Spin up vault
        timeout-minutes: 1
        run: |
          mkdir .vault/env
          touch .vault/env/.env.local
          docker-compose -f docker-compose.yml up -d vault
          while [ ! -s .vault/env/.env.local ]; do sleep 1; done
          echo "loaded env vars"

      - name: Spin up containers
        id: spin_containers
        run: |
          docker-compose -f docker-compose.yml up -d prime_dev sftp azurite

      - name: Give some time for the container to start
        run: |
          echo "sleeping 30"
          sleep 30
          echo "wake up"

      - name: Load the configuration
        run: |
          ./gradlew reloadTables
          ./gradlew reloadSettings

      # Integrations tests require the metadata catalog
      - name: Run Integration Tests
        run: ./gradlew testIntegration -Pshowtests

      - name: Publish Integration Test Results
        uses: EnricoMi/publish-unit-test-result-action@f0b5d2433f350eff587831d4ad22cb15aab75866
        # Per https://github.com/EnricoMi/publish-unit-test-result-action#support-fork-repositories-and-dependabot-branches
        if: >
          always() &&
          github.event.sender.login != 'dependabot[bot]' &&
          ( github.event_name != 'pull_request' || github.event.pull_request.head.repo.full_name == github.repository )
        with:
          # This path is from the root of the repo as needed by the plugin
          files: prime-router/build/test-results/testIntegration/**/*.xml
          check_name: "Integration Test Results"

      - name: Correct sftp perms
        run: docker-compose exec -T sftp chmod 777 /home/foo/upload

      - name: Smoke tests
        run: |
          export $(xargs < .vault/env/.env.local)
          ./prime create-credential --type=UserPass --persist=DEFAULT-SFTP --user foo --pass pass
          ./gradlew testSmoke

      - name: Dump docker logs
        if: always()
        uses: jwalton/gh-docker-logs@59c9656cd3cb7542525f3dce7ae2f44c0ff85d66
        with:
          images: "prime-router_prime_dev,vault"

      - name: Cleanup Gradle Cache
        # Remove some files from the Gradle cache, so they aren't cached by GitHub Actions.
        # Restoring these files from a GitHub Actions cache might cause problems for future builds.
        run: |
          rm -f .gradle/caches/modules-2/modules-2.lock
          rm -f .gradle/caches/modules-2/gc.properties

      - name: Generate New Schema Docs
        run: |
          # Clean the docs before regenerating
<<<<<<< HEAD
          rm -rf generated/schema_documentation/*
=======
          rm -rf docs/docs_deprecated/schema_documentation/*
>>>>>>> 658894e2
          ./gradlew generatedocs

      - name: Check for Uncommited Schema Docs
        id: check_changes
        continue-on-error: true
        run: |
          CHANGED_FILES=$(git status --short docs)
          if [[ -n "$CHANGED_FILES" ]]; then
            echo "Updated documentation:"
            git diff docs

            # Escape line breaks so they can be used in step output.
            # See: https://github.community/t/set-output-truncates-multiline-strings/16852
            FILES_ESCAPED="$CHANGED_FILES"
            FILES_ESCAPED="${FILES_ESCAPED//'%'/'%25'}"
            FILES_ESCAPED="${FILES_ESCAPED//$'\n'/'%0A'}"
            FILES_ESCAPED="${FILES_ESCAPED//$'\r'/'%0D'}"
            echo "files=$FILES_ESCAPED" >> $GITHUB_OUTPUT

            # End with an error
            false
          fi

      - name: Add Schema doc diff as PR comment if there are changes
        if: ${{ steps.check_changes.outcome == 'failure' }}
        uses: peter-evans/create-or-update-comment@c6c9a1a66007646a28c153e2a8580a5bad27bcfa
        with:
          token: ${{ secrets.GITHUB_TOKEN }}
          issue-number: ${{ github.event.number }}
          body: |
            The changes you’ve made modify the documentation, but you haven’t included new generated documentation in your commits!

            Please run `./gradlew generatedocs` to generate updated documentation, then commit the results.

            Expected changes in files:

            ```sh
            ${{ steps.check_changes.outputs.files }}
            ```

      - name: Fail if missing Schema docs are found
        if: ${{ steps.check_changes.outcome == 'failure' }}
        run: |
          false

  docker_build_test:
    name: Docker Build, CodeQl analysis and SonarCloud
    runs-on: ubuntu-latest
    needs: pre_job
    if: ${{ needs.pre_job.outputs.has_router_change == 'true' }}
    defaults:
      run:
        working-directory: prime-router
    strategy:
      fail-fast: false
      matrix:
        language: ["java"]

    steps:
      - name: "Check out changes"
        uses: actions/checkout@c85c95e3d7251135ab7dc9ce3241c5835cc595a9

      - name: Initialize CodeQL
        uses: github/codeql-action/init@4fddc51e4f3b5e5e9022f35c3464736cc10e1e98
        if: github.actor != 'dependabot[bot]'
        with:
          languages: ${{ matrix.language }}

      - name: Set up JDK 11
        uses: actions/setup-java@cd89f46ac9d01407894225f350157564c9c7cee2
        with:
          java-version: "11"
          distribution: "adopt"
          cache: "gradle"

      - uses: gradle/wrapper-validation-action@56b90f209b02bf6d1deae490e9ef18b21a389cd4

      - name: Spin up build containers
        run: docker-compose -f docker-compose.postgres.yml up -d

      - name: Build Prime Router Package
        run: ./gradlew package -x fatjar

      - name: Perform Java CodeQL Analysis
        uses: github/codeql-action/analyze@4fddc51e4f3b5e5e9022f35c3464736cc10e1e98
        if: github.actor != 'dependabot[bot]'

      - name: "Run SonarCloud Scan"
        uses: sonarsource/sonarcloud-github-action@db501078e936e4b4c8773d1bb949ba9ddb7b6b6a
        env:
          GITHUB_TOKEN: ${{ secrets.GITHUB_TOKEN }}
          SONAR_TOKEN: ${{ secrets.SONAR_TOKEN }}
        if: github.actor != 'dependabot[bot]'
        with:
          args: >
            -Dsonar.coverage.exclusions=prime-router/src/test/**,prime-router/src/testIntegration/**,prime-router/src/main/kotlin/cli/tests/**
            -Dsonar.cpd.exclusions=prime-router/src/test/**,prime-router/src/testIntegration/**,prime-router/src/main/kotlin/cli/tests/**
            -Dsonar.sources=prime-router/src,frontend-react/src
            -Dsonar.projectKey=CDCgov_prime-data-hub
            -Dsonar.organization=cdcgov
            -Dsonar.java.libraries=prime-router/build/libs/*.jar,prime-router/build/**/*.jar
            -Dsonar.coverage.jacoco.xmlReportPaths=prime-router/build/reports/jacoco/test/jacocoTestReport.xml

      - name: Build Docker Image
        run: docker build . --file Dockerfile --tag cdcgov/reportstream:latest<|MERGE_RESOLUTION|>--- conflicted
+++ resolved
@@ -133,11 +133,7 @@
       - name: Generate New Schema Docs
         run: |
           # Clean the docs before regenerating
-<<<<<<< HEAD
-          rm -rf generated/schema_documentation/*
-=======
           rm -rf docs/docs_deprecated/schema_documentation/*
->>>>>>> 658894e2
           ./gradlew generatedocs
 
       - name: Check for Uncommited Schema Docs
