--- conflicted
+++ resolved
@@ -20,12 +20,7 @@
       has_router_change: ${{ steps.build_vars.outputs.has_router_change }}
     steps:
       - name: "Check out changes"
-<<<<<<< HEAD
-        uses: actions/checkout@f43a0e5ff2bd294095638e18286ca9a3d1956744
-
-=======
         uses: actions/checkout@3df4ab11eba7bda6032a0b82a6bb43b11571feac
->>>>>>> 48b4e540
       - name: Build vars
         id: build_vars
         uses: ./.github/actions/build-vars
@@ -109,13 +104,8 @@
         working-directory: prime-router
 
     steps:
-<<<<<<< HEAD
-      - name: Check out changes
-        uses: actions/checkout@f43a0e5ff2bd294095638e18286ca9a3d1956744
-=======
       - name: "Check out changes"
         uses: actions/checkout@3df4ab11eba7bda6032a0b82a6bb43b11571feac
->>>>>>> 48b4e540
 
       - name: Build backend
         uses: ./.github/actions/build-backend
