--- conflicted
+++ resolved
@@ -14,17 +14,8 @@
     name: Pre Job
     runs-on: ubuntu-latest
     outputs:
-<<<<<<< HEAD
-<<<<<<< Updated upstream
-      has_frontend_change: ${{ steps.skip_check.outputs.frontend }}
-=======
-      has_frontend_change: ${{ steps.frontend.outputs.frontend }}
-      has_react_change: 'true'
->>>>>>> Stashed changes
-=======
       has_frontend_change: ${{ steps.frontend.outputs.frontend }}
       has_react_change: ${{ steps.frontend.outputs.frontend-react }}
->>>>>>> 0af9ded3
     steps:
       - name: "Check out changes"
         uses: actions/checkout@v2
