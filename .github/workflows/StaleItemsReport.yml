name: Alert Stale Items from GitHub

on:
  workflow_dispatch:
  push: 
    branches:
      - josiahsiegel/update/stale_branch_formatting
  schedule:
    - cron: "13 1 1 * *"

jobs:
  alert_stale_items:
    name: Alert on Stale items in github
    runs-on: ubuntu-latest
    steps:
      - name: Check Out Changes
        uses: actions/checkout@44c2b7a8a4ea60a981eaca3cf939b5f4305c123b
        with:
          fetch-depth: 0

      - name: Get Stale items
        shell: pwsh
        run: |
          ./.github/scripts/stale_items_report/StaleItems.ps1

      - name: Decode Stale Items Markdown
        shell: pwsh
        run: |
          $pullRequestsMarkdown = [System.Text.Encoding]::UTF8.GetString([System.Convert]::FromBase64String($env:STALE_PULL_REQUEST_LIST))
          $branchesMarkdown = [System.Text.Encoding]::UTF8.GetString([System.Convert]::FromBase64String($env:STALE_BRANCH_LIST))
          $issuesMarkdown = [System.Text.Encoding]::UTF8.GetString([System.Convert]::FromBase64String($env:STALE_ISSUE_LIST))
          echo $pullRequestsMarkdown > stale_pull_requests.md
          echo $branchesMarkdown > stale_branches.md
          echo $issuesMarkdown > stale_issues.md

          echo "## Stale Pull Requests`n$pullRequestsMarkdown`n`n## Stale Branches`n$branchesMarkdown`n`n## Stale Issues`n$issuesMarkdown" >> $env:GITHUB_STEP_SUMMARY

      - name: Get Stale items
        id: stale_out
        shell: bash
        run: |
          message=$(cat stale_pull_requests.md)
          EOF=$(dd if=/dev/urandom bs=15 count=1 status=none | base64)
          echo "MULTI_PR_RESPONSE<<$EOF" >> $GITHUB_OUTPUT
          echo -e "$message" >> $GITHUB_OUTPUT
          echo "$EOF" >> $GITHUB_OUTPUT

          message=$(cat stale_branches.md)
          EOF=$(dd if=/dev/urandom bs=15 count=1 status=none | base64)
          echo "MULTI_BRANCH_RESPONSE<<$EOF" >> $GITHUB_OUTPUT
          echo -e "$message" >> $GITHUB_OUTPUT
          echo "$EOF" >> $GITHUB_OUTPUT

<<<<<<< HEAD
          message=$(cat stale_issues.md)
          EOF=$(dd if=/dev/urandom bs=15 count=1 status=none | base64)
          echo "MULTI_ISSUE_RESPONSE<<$EOF" >> $GITHUB_OUTPUT
          echo -e "$message" >> $GITHUB_OUTPUT
          echo "$EOF" >> $GITHUB_OUTPUT

      - name: Slack Notification
        if: steps.stale_out.outputs.MULTI_PR_RESPONSE != ''
        uses: ./.github/actions/notifications
=======
      - uses: MeilCli/slack-upload-file@a850fc43d6edcc8e3e7731a69455c72f5ba46f0f
        id: message
        continue-on-error: true
        with:
          slack_token: ${{ secrets.SLACK_TOKEN }}
          channel_id: 'C04UBN6R9EF'
          file_path: 'PullRequests.txt'
          initial_comment: 'Stale pull requests report'

      - uses: MeilCli/slack-upload-file@a850fc43d6edcc8e3e7731a69455c72f5ba46f0f
        id: Branchesmessage
        continue-on-error: true
>>>>>>> 2122c046
        with:
          method: slack
          title: Stale Pull Requests (>90 days)
          message: |
            ${{ steps.stale_out.outputs.MULTI_PR_RESPONSE }}
          icon-emoji: ':bell:'
          channel: pagerduty-alert-dump
          webhook-url: ${{ secrets.SLACK_WEBHOOK_URL }}
          color: warning
          slackify-markdown: true

<<<<<<< HEAD
      - name: Slack Notification
        if: steps.stale_out.outputs.MULTI_BRANCH_RESPONSE != ''
        uses: ./.github/actions/notifications
=======
      - uses: MeilCli/slack-upload-file@a850fc43d6edcc8e3e7731a69455c72f5ba46f0f
        id: Issuesmessage
        continue-on-error: true
>>>>>>> 2122c046
        with:
          method: slack
          title: Stale Branches (>90 days)
          message: |
            [GitHub Link](https://github.com/CDCgov/prime-reportstream/branches/stale)
            ${{ steps.stale_out.outputs.MULTI_BRANCH_RESPONSE }}
          icon-emoji: ':bell:'
          channel: pagerduty-alert-dump
          webhook-url: ${{ secrets.SLACK_WEBHOOK_URL }}
          color: warning
          slackify-markdown: true

      - name: Slack Notification
        if: steps.stale_out.outputs.MULTI_ISSUE_RESPONSE != ''
        uses: ./.github/actions/notifications
        with:
          method: slack
          title: Stale Issues (>90 days)
          message: |
            [GitHub Link](https://github.com/CDCgov/prime-reportstream/issues?q=is%3Aissue+is%3Aopen+sort%3Acreated-asc)
            ${{ steps.stale_out.outputs.MULTI_ISSUE_RESPONSE }}
          icon-emoji: ':bell:'
          channel: pagerduty-alert-dump
          webhook-url: ${{ secrets.SLACK_WEBHOOK_URL }}
          color: warning
          slackify-markdown: true<|MERGE_RESOLUTION|>--- conflicted
+++ resolved
@@ -51,7 +51,6 @@
           echo -e "$message" >> $GITHUB_OUTPUT
           echo "$EOF" >> $GITHUB_OUTPUT
 
-<<<<<<< HEAD
           message=$(cat stale_issues.md)
           EOF=$(dd if=/dev/urandom bs=15 count=1 status=none | base64)
           echo "MULTI_ISSUE_RESPONSE<<$EOF" >> $GITHUB_OUTPUT
@@ -61,20 +60,6 @@
       - name: Slack Notification
         if: steps.stale_out.outputs.MULTI_PR_RESPONSE != ''
         uses: ./.github/actions/notifications
-=======
-      - uses: MeilCli/slack-upload-file@a850fc43d6edcc8e3e7731a69455c72f5ba46f0f
-        id: message
-        continue-on-error: true
-        with:
-          slack_token: ${{ secrets.SLACK_TOKEN }}
-          channel_id: 'C04UBN6R9EF'
-          file_path: 'PullRequests.txt'
-          initial_comment: 'Stale pull requests report'
-
-      - uses: MeilCli/slack-upload-file@a850fc43d6edcc8e3e7731a69455c72f5ba46f0f
-        id: Branchesmessage
-        continue-on-error: true
->>>>>>> 2122c046
         with:
           method: slack
           title: Stale Pull Requests (>90 days)
@@ -86,15 +71,9 @@
           color: warning
           slackify-markdown: true
 
-<<<<<<< HEAD
       - name: Slack Notification
         if: steps.stale_out.outputs.MULTI_BRANCH_RESPONSE != ''
         uses: ./.github/actions/notifications
-=======
-      - uses: MeilCli/slack-upload-file@a850fc43d6edcc8e3e7731a69455c72f5ba46f0f
-        id: Issuesmessage
-        continue-on-error: true
->>>>>>> 2122c046
         with:
           method: slack
           title: Stale Branches (>90 days)
